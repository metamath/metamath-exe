--- conflicted
+++ resolved
@@ -1,8218 +1,8150 @@
-/*****************************************************************************/
-/* Program name:  metamath                                                   */
-/* Copyright (C) 2021 NORMAN MEGILL  nm at alum.mit.edu  http://metamath.org */
-/* License terms:  GNU General Public License Version 2 or any later version */
-/*****************************************************************************/
-/*34567890123456 (79-character line to adjust editor window) 2345678901234567*/
-
-/* Copyright notice:  All code in this program that was written by Norman
-   Megill is public domain.  However, the project includes code contributions
-   from other people which may be GPL licensed.  For more details see:
-   https://github.com/metamath/metamath-exe/issues/7#issuecomment-675555069 */
-
-/* The overall functionality of the modules is as follows:
-    metamath.c - Contains main(); executes or calls commands
-    mmcmdl.c - Command line interpreter
-    mmcmds.c - Extends metamath.c command() to execute SHOW and other
-               commands; added after command() became too bloated (still is:)
-    mmdata.c - Defines global data structures and manipulates arrays
-               with functions similar to BASIC string functions;
-               memory management; converts between proof formats
-    mmhlpa.c - The help file, part 1.
-    mmhlpb.c - The help file, part 2.
-    mminou.c - Basic input and output interface
-    mmmaci.c - THINK C Macintosh interface (obsolete)
-    mmpars.c - Parses the source file
-    mmpfas.c - Proof Assistant
-    mmunif.c - Unification algorithm for Proof Assistant
-    mmutil.c - Miscellaneous I/O utilities (reserved for future use)
-    mmveri.c - Proof verifier for source file
-    mmvstr.c - BASIC-like string functions
-    mmwtex.c - LaTeX/HTML source generation
-    mmword.c - File revision utility (for TOOLS> UPDATE) (not generally useful)
-*/
-
-/* Compilation instructions (gcc on Unix/Linus/Cygwin, lcc on Windows):
-   1. Make sure each .c file above is present in the compilation directory and
-      that each .c file (except metamath.c) has its corresponding .h file
-      present.
-   2. In the directory where these files are present, type:
-         gcc m*.c -o metamath
-   3. For full error checking, use:
-         gcc m*.c -o metamath -O2 -Wall -Wextra -Wmissing-prototypes \
-             -Wmissing-declarations -Wshadow -Wpointer-arith -Wcast-align \
-             -Wredundant-decls -Wnested-externs -Winline -Wno-long-long \
-             -Wconversion -Wstrict-prototypes -std=c99 -pedantic -Wunused-result
-      Note: gcc 4.9.2 (on Debian) fails with "unknown type name `ssize_t'" if
-      -std=c99 is used, so omit -std=c99 to work around this problem.
-   4. For faster runtime, use these gcc options:
-         gcc m*.c -o metamath -O3 -funroll-loops -finline-functions \
-             -fomit-frame-pointer -Wall -std=c99 -pedantic -fno-strict-overflow
-   5. The Windows version in the download was compiled with lcc-win32 version 3.8:
-         lc -O m*.c -o metamath.exe
-   6. On Linux, if you have autoconf, automake, and a C compiler, you
-      can compile with the command "autoreconf -i && ./configure && make".
-      See the README.TXT file for more information.
-*/
-
-
-
-#define MVERSION "0.198 7-Aug-2021"
-/* 0.198 nm 7-Aug-2021 mmpars.c - Fix cosmetic bug in WRITE SOURCE ... /REWRAP
-   that prevented end of sentence (e.g. period) from appearing in column 79,
-   thus causing some lines to be shorter than necessary. */
-/* 0.197 nm 2-Aug-2021 mmpars.c - put two spaces between $c,v on same line
-   in /rewrap; mmwtex.c mmhlpa.c mminou.c - minor edits */
-/* 0.196 nm 31-Dec-2020 metamath.c mmpars.c - fix bug that deleted comments
-   that were followed by ${, $}, $c, $v, $d on the same line */
-/* 0.195 nm 30-Dec-2020 metamath.c - temporarily disable /REWRAP until bug fixed
-   27-Sep-2020 nm mmwtex.c - prevent "htmlexturl" links from wrapping */
-/* 0.194 26-Dec-2020 nm mmwtex.c - add keyword "htmlexturl" to $t
-   statement in .mm file */
-/* 0.193 12-Sep-2020 nm mmcmds.c mmdata.c,h mmwtex.c,h mmhlpa.c - make the
-   output of /EXTRACT stable in the sense that, with the same <label-list>
-   parameter, extract(extract(file)) = extract(file) except that the date
-   stamp at the top will be updated.  (The first extraction even if "*" will
-   usually be different because it discards non-relevant content.  Note that
-   the include file directives "$( $[ Begin..." etc. and comments with "$j" are
-   currently discarded.) */
-/* 0.192 4-Sep-2020 nm metamath.c - fix bug */
-/* 0.191 4-Sep-2020 nm metamath.c - add comment close */
-/* 0.190 4-Sep-2020 nm mmcmds.c - fix bug in writeExtractedSource() */
-/* 0.189 4-Sep-2020 nm mmhlpa.c - add help for WRITE SOURCE .. /EXTRACT ...
-   24-Aug-2020 nm metamath.c mmcmdl.c mmcmds.c,h mmdata.c,h mmhlpa.c
-     mmpars.c mmpfas.c mmunif.c mmwtex.c,h - Added
-     WRITE SOURCE ... /EXTRACT ... */
-/* 0.188 23-Aug-2020 nm mmwtex.c, mmhlpa.c Added CONCLUSION FACT INTRODUCTION
-     PARAGRAPH SCOLIA SCOLION SUBSECTION TABLE to [bib] keywords */
-/* 0.187 15-Aug-2020 nm All m*.c, m*.h - put "g_" in front of all global
-     variable names e.g. "statements" becomes "g_statements"; also capitalized
-     1st letter of original name in case of global structs e.g. "statement"
-     becomes "g_Statement".
-   9-Aug-2020 nm mmcmdl.c, mmhlpa.c - add HELP BIBLIOGRAPHY */
-/* 0.186 8-Aug-2020 nm mmwtex.c, mmhlpa.c - add CONJECTURE, RESULT to [bib]
-     keywords
-   8-Aug-2020 nm mmpfas.c, metamath.c - print message when IMPROVE or
-     MINIMIZE_WITH uses another mathbox */
-/* 0.185 5-Aug-2020 nm metamath.c mmcmdl.c mmhlpb.c mmpfas.c,h mmcmds.c
-     mmwtex.c,h - add /INCLUDE_MATHBOXES to to IMPROVE; notify user upon ASSIGN
-     from another mathbox.
-   18-Jul-2020 nm mmcmds.c, mmdata.c, mmhlpb.c, metamath.c - "PROVE =" will now
-     resume the previous MM-PA session if there was one; allow "~" to start/end
-     with blank (meaning first/last statement); add "@1234" */
-/* 0.184 17-Jul-2020 nm metamath.c mmcmdl.c mmcmds.c,h mmhlpb.c mmwtex.c,h -
-     add checking for mathbox independence to VERIFY MARKUP; add /MATHBOX_SKIP
-   4-Jul-2020 nm mmwtex.c - correct error msg for missing althtmldef
-   3-Jul-2020 nm metamath.c, mmhlpa.c - allow space in TOOLS> BREAK */
-/* 0.183 30-Jun-2020 30-Jun-2020 nm mmpars.c - refine prevention of
-     WRITE SOURCE.../REWRAP from modifying comments containing "<HTML>"
-     (specifically, remove indentation alignment).
-   25-Jun-2020 nm metamath.c, mmcmds.c,h mmcmdl.c mmhlpb.c - add underscore
-     checking in VERIFY MARKUP and add /UNDERSCORE_SKIP qualifier; also check
-     for trailing space on lines.
-   20-Jun-2020 nm mmcmds.c - check for discouragement tags in *ALT, *OLD
-     labels in VERIFY MARKUP.
-   19-Jun-2020 nm mminou.c,h, metamath.c, mmwtex.c - dynamically allocate
-     buffer in print2() using vsnprintf() to calculate size needed
-   18-Jun-2020 nm mmpars.c - remove error check for $e <- $f assignments.  See
-     https://groups.google.com/d/msg/metamath/Cx_d84uorf8/0FrNYTM9BAAJ */
-/* 0.182 12-Apr-2020 nm mmwtex.c, mmphlpa.c - add "Claim" to bib ref types */
-/* 0.181 12-Feb-2020 nm (reported by David Starner) metamath.c - fix bug causing
-     new axioms to be used by MINIMIZE_WITH */
-/* 0.180 10-Dec-2019 nm (bj 13-Sep-2019) mmpars.c - fix "line 0" in error msg
-     when label clashes with math symbol
-   8-Dec-2019 nm (bj 13-Oct-2019) mmhlpa.c - improve TOOLS> HELP INSERT, DELETE
-   8-Dec-2019 nm (bj 19-Sep-2019) mminou.c - change bug 1511 to error message
-   30-Nov-2019 nm (bj 12-Oct-2019) mmwtex.c - trigger Most Recent link on
-     mmtheorems.html when there is a mathbox statement (currently set.mm and
-     iset.mm).
-   30-Nov-2019 nm (bj 13-Sep-2019) mmhlpa.c - improve help for TOOLS> DELETE and
-     SUBSTITUTE.
-   30-Nov-2019 nm (bj 13-Sep-2019) mmwtex.c - change "g_htmlHome" in warnings to
-     "htmlhome". */
-/* 0.179 29-Nov-2019 nm (bj 22-Sep-2019) metamath.c - MINIMIZE_WITH axiom trace
-     now starts from current NEW_PROOF instead of SAVEd proof.
-   23-Nov-2019 nm (bj 4-Oct-2019) metamath.c - make sure traceback flags are
-     cleared after MINIMIZE_WITH
-   20-Nov-2019 nm mmhlpa.c - add url pointer to HELP WRITE SOURCE /SPLIT
-   18-Nov-2019 nm mmhlpa.c - clarify HELP WRITE SOURCE /REWRAP
-   15-Oct-2019 nm mmdata.c - add bug check info for user
-   14-Oct-2019 nm mmcmds.c - use '|->' (not 'e.') as syntax hint for maps-to
-   14-Oct-2019 nm mmwtex.c - remove extraneous </TD> */
-/* 0.178 10-Aug-2019 nm mminou.c - eliminate redundant fopen in fSafeOpen
-   6-Aug-2019 nm mmwtex.c,h, mmcmds.c - Add error check for >1 line
-     section name or missing closing decoration line in getSectionHeadings()
-   4-Aug-2019 nm mmhlpb.c, mmcmdl.c, metamath.c - Add /ALLOW_NEW_AXIOMS,
-     renamed /ALLOW_GROWTH to /MAY_GROW
-   17-Jul-2019 nm mmcmdl.c, mmhlpa.c, metamath.c - Add /NO_VERSIONING to
-     WRITE THEOREM_LIST
-   17-Jul-2019 nm metamath.c - Change line of dashes between SHOW STATEMENT
-     output from hardcoded 79 to current g_screenWidth */
-/* 0.177 27-Apr-2019 nm mmcmds.c -"set" -> "setvar" in htmlAllowedSubst.
-   mmhlpb.c - fix typos in HELP IMPROVE. */
-/* 0.176 25-Mar-2019 nm metamath.c mmcmds.h mmcmds.c mmcmdl.c mmhlpb.c -
-   add /TOP_DATE_SKIP to VERIFY MARKUP */
-/* 0.175 8-Mar-2019 nm mmvstr.c - eliminate warning in gcc 8.3 (patch
-   provided by David Starner) */
-/* 0.174 22-Feb-2019 nm mmwtex.c - fix erroneous warning when using "[["
-   bracket escape in comment */
-/* 0.173 3-Feb-2019 nm mmwtex.c - fix infinite loop when "[" was the first
-   character in a comment */
-/* 0.172 25-Jan-2019 nm mmwtex.c - comment out bug 2343 trap (not a bug) */
-/* 0.171 13-Dec-2018 nm metamath.c, mmcmdl.c, mmhlpa.c, mmcmds.c,h, mmwtex.c,h
-   - add fine-grained qualfiers to MARKUP command */
-/* 0.170 12-Dec-2018 nm mmwtex.c - restore line accidentally deleted in 0.169 */
-/* 0.169 10-Dec-2018 nm metamath.c, mmcmds.c,h, mmcmdl.c, mmpars.c, mmhlpa.c,
-   mmwtex.c - Add MARKUP command.
-   9-Dec-2018 nm mmwtex.c - escape literal "[" with "[[" in comments. */
-/* 0.168 8-Dec-2018 nm metamath.c - validate that /NO_REPEATED_STEPS is used
-   only with /LEMMON.
-   8-Dec-2018 nm mmcmds.c - fix bug #256 reported by Jim Kingdon
-   (https://github.com/metamath/set.mm/issues/497). */
-/* 0.167 13-Nov-2018 nm mmcmds.c - SHOW TRACE_BACK .../COUNT now uses proof
-   the way it's stored (previously, it always uncompressed the proof).  The
-   new step count (for compressed proofs) corresponds to the step count the
-   user would see on the web pages.
-   12-Nov-2018 nm mmcmds.c - added unlimited precision arithmetic
-   for SHOW TRACE_BACK .../COUNT/ESSENTIAL */
-/* 0.166 31-Oct-2018 nm mmwtex.c - workaround Chrome anchor bug
-   30-Oct-2018 nm mmcmds.c - put "This theorem is referenced by" after
-   axioms and definitions used in HTML; use "(None)" instead of suppressing
-   line if nothing is referenced */
-/* 0.165 20-Oct-2018 nm mmwtex.c - added ~ mmtheorems#abc type anchor
-   in TOC details.  mmwtex.c - fix bug (reported by Benoit Jubin) that
-   changes "_" in labels to subscript.  mmcmdl.c - remove unused COMPLETE
-   qualifier from SHOW PROOF.  mmwtex.c - enhance special cases of web page
-   spacing identified by Benoit Jubin */
-/* 0.164 5-Sep-2018 nm mmwtex.c, mmhlpb.c - added NOTE to bib keywords
-   14-Aug-2018 nm metamath.c - added defaultScrollMode to prevent
-   SET SCROLL CONTINUOUS from reverting to PROMPTED after a SUBMIT command */
-/* 0.163 4-Aug-2018 nm mmwtex.c - removed 2nd "sandbox:bighdr" anchor
-   in mmtheorems.html; removed Firefox and IE references; changed breadcrumb
-   font to be consistent with other pages; put asterisk next to TOC entries
-   that have associated comments */
-/* FOR FUTURE REFERENCE: search for "Thierry" in mmwtex.c to modify the link
-   to tirix.org structured proof site */
-/* 0.162-thierry 3-Jun-2018 nm mmwtex.c - add link to tirix.org structured
-   proofs */
-/* 0.162 3-Jun-2018 nm mmpars.c - re-enabled error check for $c not in
-   outermost scope.  mmhlpa.c mmhlpb.c- improve some help messages.
-   mmwtex.c - added "OBSERVATION", "PROOF", AND "STATEMENT" keywords for
-   WRITE BIBLIOGRAPHY */
-/* 0.161 2-Feb-2018 nm mmpars.c,h mmcmds.c mmwtex.c - fix wrong file name
-   and line number in error messages */
-/* 0.160 24-Jan-2018 nm mmpars.c - fix bug introduced in version 0.158 */
-/* 0.159 23-Jan-2018 nm mmpars.c - fix crash due to missing include file */
-/* 0.158 22-Jan-2018 nm mminou.c - strip CRs from Windows SUBMIT files
-   run on Linux */
-/* 0.157 15-Jan-2018 nm Major rewrite of READ-related functions.
-     Added HELP MARKUP.
-   9-Jan-2018 nm Track line numbers for error messages in included files
-   1-Jan-2018 nm Changed HOME_DIRECTORY to ROOT_DIRECTORY
-   31-Dec-2017 nm metamath.c mmcmdl.c,h mmpars.c,h mmcmds.c,h mminou.c,h
-     mmwtex.c mmhlpb.c mmdata.h - add virtual includes "$( Begin $[...$] $)",
-     $( End $[...$] $)", "$( Skip $[...$] $)" */
-/* 0.156 8-Dec-2017 nm mmwtex.c - fix bug that incorrectly gave "verify markup"
-   errors when there was a mathbox statement without an "extended" section */
-/* 0.155 8-Oct-2017 nm mmcmdl.c - restore accidentally removed HELP HTML;
-   mmhlpb.c mmwtex.c mmwtex.h,c mmcmds.c metamath.c - improve HELP and make
-   other cosmetic changes per Benoit Jubin's suggestions */
-/* 0.154 2-Oct-2017 nm mmunif.h,c mmcmds.c - add 2 more variables to ERASE;
-   metamath.c mmcmdl.c - remove obsolete OPEN/CLOSE HTML; mmhlpa.c mmhlpb.c -
-   fix typos reported by Benoit Jubin */
-/* 0.153 1-Oct-2017 nm mmunif.c,h mmcmds.c - Re-initialize internal nmbrStrings
-   in unify() after 'erase' command reported by Benoit Jubin */
-/* 0.152 26-Sep-2017 nm mmcmds.c - change default links from mpegif to mpeuni;
-   metamath.c - enforce minimum screen width = 3 to prevent crash reported
-   by Benoit Jubin */
-/* 0.151 20-Sep-2017 nm mmwtex.c - better matching to insert space between
-   A and y in "E. x e. ran A y R x" to prevent spurious spaces in thms rncoeq,
-   dfiun3g as reported by Benoit Jubin */
-/* 0.150 26-Aug-2017 nm mmcmds.c,mmwtex.h - fix hyperlink for Distinct variable
-   etc. lists so that it will point to mmset.html on other Explorers like NF.
-   Move the "Dummy variables..." to print after the "Proof of Theorem..."
-   line. */
-/* 0.149 21-Aug-2017 nm mmwtex.c,h mmcmds.c mmhlpb.c - add a subsubsection
-     "tiny" header with separator "-.-." to table of contents and theorem list;
-     see HELP WRITE THEOREM_LIST
-   21-Aug-2017 nm mmcmds.c - remove bug check 255
-   19-Aug-2017 nm mmcmds.c - change mmset.html links to
-     ../mpeuni/mmset.html so they will work in NF Explorer etc. */
-/* 0.148 14-Aug-2017 nm mmcmds.c - hyperlink "Dummy variable(s)" */
-/* 0.147 13-Aug-2017 nm mmcmds.c,h - add "Dummy variable x is distinct from all
-   other variables." to proof web page */
-/* 0.146 26-Jun-2017 nm mmwtex.c - fix handling of local labels in
-     'show proof.../tex' (bug 2341 reported by Eric Parfitt) */
-/* 0.145 16-Jun-2017 nm metamath.c mmpars.c - fix bug 1741 during
-     MINIMIZE_WITH; mmpfas.c - make duplicate bug numbers unique; mmhlpa.c
-     mmhlpb.c - adjust to prevent lcc compiler "Function too big for the
-     optimizer"
-   29-May-2017 nm mmwtex.c mmhlpa.c - take out extraneous  <HTML>...</HTML>
-     markup tags in HTML output so w3c validator will pass */
-/* 0.144 15-May-2017 nm metamath.c mmcmds.c - add "(Revised by..." tag for
-     conversion of legacy .mm's if there is a 2nd date under the proof */
-/* 0.143 14-May-2017 nm metamath.c mmdata.c,h mmcmdl.c mmcmds.c mmhlpb.c -
-     added SET CONTRIBUTOR; for missing "(Contributed by..." use date
-     below proof if it exists, otherwise use today's date, in order to update
-     old .mm files.
-   14-May-2017 Ari Ferrera - mmcmds.c - fix memory leaks in ERASE */
-/* 0.142 12-May-2017 nm metamath.c mmdata.c,h mmcmds.c - added
-     "#define DATE_BELOW_PROOF" in mmdata.h that if uncommented, will enable
-     use of the (soon-to-be obsolete) date below the proof
-   4-May-2017 Ari Ferrera - mmcmds.c metamath.c mmdata.c mmcmdl.c
-     mminou.c mminou.h mmcmdl.h mmdata.h - fixed memory leaks and warnings
-     found by valgrind.
-   3-May-2017 nm - metamath.c mmdata.c,h mmcmds.c,h mmpars.c,h mmhlpb.c
-     mmcmdl.c mmwtex.c - added xxChanged flags to statement structure so
-     that any part of the source can be changed;  removed /CLEAN qualifier
-     of WRITE SOURCE; automatically put "(Contributed by ?who?..." during
-     SAVE NEW_PROOF or SAVE PROOF when it is missing; more VERIFY MARKUP
-     checking. */
-/* 0.141 2-May-2017 nm mmdata.c, metamath.c, mmcmds.c, mmhlpb.c - use
-   getContrib() date for WRITE RECENT instead of date below proof.  This lets
-   us list recent $a's as well as $p's.  Also, add caching to getContrib() for
-   speedup. */
-/* 0.140 1-May-2017 nm mmwtex.c, mmcmds.c, metamath.c - fix some LaTeX issues
-   reported by Ari Ferrera */
-/* 0.139 2-Jan-2017 nm metamath.c - print only one line for
-     'save proof * /compressed/fast' */
-/* 0.138 26-Dec-2016 nm mmwtex.c - remove extraneous </TD> causing w3c
-   validation failure; put space after 1st x in "F/ x x = x";
-   mmcmds.c - added checking for lines > 79 chars in VERIFY MARKUP;
-   mmcmds.c, mmcmdl.c, metamath.c, mmhlpb.c, mmcmds.h - added /VERBOSE to
-   VERIFY MARKUP */
-/* 0.137 20-Dec-2016 nm mmcmds.c - check ax-XXX $a vs axXXX $p label convention
-     in 'verify markup'
-   18-Dec-2016 nm mmwtex.c, mmpars.c, mmdata.h - use true "header area"
-     between successive $a/$p for getSectionHeadings()  mmcmds.c - add
-     header comment checking
-   13-Dec-2016 nm mmdata.c,h - enhanced compareDates() to treat empty string as
-     older date.
-   13-Dec-2016 nm metamath.c, mmcmds.c - moved mm* and Microsoft illegal file
-     name label check to verifyMarkup() (the VERIFY MARKUP command) instead of
-     checking on READ; added check of set.mm Version date to verifyMarkup().
-   13-Dec-2016 nm mmwtex.c,h - don't treat bracketed description text with
-     space as a bib label; add labelMatch parameter to writeBibliography() */
-/* 0.136 10-Oct-2016 mminou.c - fix resource leak bug reported by David
-   Binderman */
-/* 0.135 11-Sep-2016, 14-Sep-2016 metamath.c, mmpfas.c,h, mmdata.c,h,
-   mmpars.c,h mmcmds.c, mmcmdl.c, mmhlpb.c - added EXPAND command */
-/* 0.134 16-Aug-2016 mmwtex.c - added breadcrumbs to theorem pages;
-   metamath.c, mmcmdl.c, mmhlpb.c, mminou.c,.h - added /TIME to SAVE PROOF,
-   SHOW STATEMENT.../[ALT}HTML, MINIMIZE_WITH */
-/* 0.133 13-Aug-2016 mmwtex.c - improve mobile display with <head> tag
-   mmpars.c - use updated Macintosh information */
-/* 0.132 10-Jul-2016 metamath.c, mmcmdl.c, mmcmds.c,.h, mmdata.c,.h, mmhlpb.c,
-   mmpfas.c - change "restricted" to "discouraged" to match set.mm markup
-   tags; add SET DISCOURAGEMENT OFF|ON (default ON) to turn off blocking for
-   convenience of advanced users
-   6-Jul-2016 metamath.c - add "(void)" in front of "system(...)" to
-   suppress -Wunused-result warning */
-/* 0.131 10-Jun-2016 mminou.c - reverted change of 22-May-2016 because
-   'minimize_with' depends on error message in string to prevent DV violations.
-   Todo:  write a DV-checking routine for 'minimize_with', then revert
-   the 22-May-2016 fix for bug 126 (which only occurs when writing web
-   pages for .mm file with errors).
-   9-Jun-2016 mmcmdl.c, metamath.c - added _EXIT_PA for use with
-   scripts that will give an error message outside of MM-PA> rather
-   than exiting metamath */
-/* 0.130 25-May-2016 mmpars.c - workaround clang warning about j = j;
-      mmvstr.c - workaround gcc -Wstrict-overflow warning */
-/* 0.129 24-May-2016 mmdata.c - fix bug 1393 */
-/* 0.128 22-May-2016 mminou.c - fixed error message going to html page
-      instead of to screen, triggering bug 126. */
-/* 0.127 10-May-2016 metamath.c, mmcmdl.c, mmhlpb.c - added /OVERRIDE to
-      PROVE */
-/* 0.126 3-May-2016 metamath.c, mmdata.h, mmdata.c, mmcmds.h, mmcmds.c,
-      mmcmdl.c, mmhlpb.c, mmpars.c - added getMarkupFlag() in mmdata.c;
-      Added /OVERRIDE added to ASSIGN, REPLACE, IMPROVE, MINIMIZE_WITH,
-      SAVE NEW_PROOF;  PROVE gives warning about SAVE NEW_PROOF for locked
-      proof.  Added SHOW RESTRICTED command.
-   3-May-2016 m*.c - fix numerous conversion warnings provided by gcc 5.3.0 */
-/* 0.125 10-Mar-2016 mmpars.c - fixed bug parsing /EXPLICIT/PACKED format
-   8-Mar-2016 nm mmdata.c - added "#nnn" to SHOW STATEMENT etc. to reference
-      statement number e.g. SHOW STATEMENT #58 shows a1i in set.mm.
-   7-Mar-2016 nm mmwtex.c - added space between } and { in HTML output
-   6-Mar-2016 nm mmpars.c - disabled wrapping of formula lines in
-       WRITE SOURCE.../REWRAP
-   2-Mar-2016 nm metamat.c, mmcmdl.c, mmhlpb.c - added /FAST to
-       SAVE PROOF, SHOW PROOF */
-/* 0.123 25-Jan-2016 nm mmpars.c, mmdata.h, mmdata.c, mmpfas.c, mmcmds.,
-   metamath.c, mmcmdl.c, mmwtex.c - unlocked SHOW PROOF.../PACKED,
-   added SHOW PROOF.../EXPLICIT */
-/* 0.122 14-Jan-2016 nm metamath.c, mmcmds.c, mmwtex.c, mmwtex.h - surrounded
-      math HTML output with "<SPAN [g_htmlFont]>...</SPAN>; added htmlcss and
-      htmlfont $t commands
-   10-Jan-2016 nm mmwtex.c - delete duplicate -4px style; metamath.c -
-     add &nbsp; after char on mmascii.html
-   3-Jan-2016 nm mmwtex.c - fix bug when doing SHOW STATEMENT * /ALT_HTML after
-   VERIFY MARKUP */
-/* 0.121 17-Nov-2015 nm metamath.c, mmcmdl.h, mmcmdl.c, mmcmds.h, mmcmds.c,
-       mmwtex.h, mmwtex.c, mmdata.h, mmdata.c -
-   1. Moved WRITE BIBLIOGRAPHY code from metamath.c to its own function in
-      mmwtex.c; moved qsortStringCmp() from metamath.c to mmdata.c
-   2. Added $t, comment markup, and bibliography checking to VERIFY MARKUP
-   3. Added options to bug() bug-check interception to select aborting,
-      stepping to next bug, or ignoring subsequent bugs
-   4. SHOW STATEMENT can now use both /HTML and /ALT_HTML in same session
-   5. Added /HTML, /ALT_HTML to WRITE THEOREM_LIST and
-      WRITE RECENT_ADDITIONS */
-/* 0.120 7-Nov-2015 nm metamath.c, mmcmdl.c, mmpars.c - add VERIFY MARKUP
-   4-Nov-2015 nm metamath.c, mmcmds.c/h, mmdata.c/h - move getDescription,
-       getSourceIndentation from mmcmds.c to mmdata.c.
-       metamath.c, mmdata.c - add and call parseDate() instead of in-line
-       code; add getContrib(), getProofDate(), buildDate(), compareDates(). */
-/* 0.119 18-Oct-2015 nm mmwtex.c - add summary TOC to Theorem List; improve
-       math symbol GIF image alignment
-   2-Oct-2015 nm metamath.c, mmpfas.c, mmwtex.c - fix miscellaneous small
-       bugs or quirks */
-/* 0.118 18-Jul-2015 nm metamath.c, mmcmds.h, mmcmds.c, mmcmdl.c, mmhlpb.h,
-   mmhlpb.c - added /TO qualifier to SHOW TRACE_BACK.  See
-   HELP SHOW TRACE_BACK. */
-/* 0.117 30-May-2015
-   1. nm mmwtex.c - move <A NAME... tag to math symbol cell in proof pages so
-      hyperlink will jump to top of cell (reported by Alan Sare)
-   2. daw mmpfas.c - add INLINE speedup if compiler permits
-   3. nm metamath.c, mminou.c, mmwtex.c, mmpfas.c - fix clang -Wall warnings
-      (reported by David A. Wheeler) */
-/* 0.116 9-May-2015 nm mmwtex.c - adjust paragraph break in 'write th';
-   Statement List renamed Theorem List;  prevent space in after paragraph
-   in Theorem List; remove stray "(";  put header and header comment
-   in same table cell; fix <TITLE> of Theorem List pages */
-/* 0.115 8-May-2015 nm mmwtex.c - added section header comments to
-       WRITE THEOREM_LIST and broke out Table of Contents page
-   24-Apr-2015 nm metamath.c - add # bytes to end of "---Clip out the proof";
-       reverted to no blank lines there (see 0.113 item 3) */
-/* 0.114 22-Apr-2015 nm mmcmds.c - put [-1], [-2],... offsets on 'show
-   new_proof/unknown' */
-/* 0.113 19-Apr-2015 so, nm metamath.c, mmdata.c
-   1. SHOW LABEL % will show statements with changed proofs
-   2. SHOW LABEL = will show the statement being proved in MM-PA
-   3. Added blank lines before, after "---------Clip out the proof" proof
-   4. Generate date only if the proof is complete */
-/* 0.112 15-Apr-2015 nm metamath.c - fix bug 1121 (reported by S. O'Rear);
-   mwtex.c - add "img { margin-bottom: -4px }" to CSS to align symbol GIFs;
-   mwtex.c - remove some hard coding for set.mm, for use with new nf.mm;
-   metamath.c - fix comment parsing in WRITE BIBLIOGRAPHY to ignore
-   math symbols  */
-/* 0.111 22-Nov-2014 nm metamath.c, mmcmds.c, mmcmdl.c, mmhlpb.c - added
-   /NO_NEW_AXIOMS_FROM qualifier to MINIMIZE_WITH; see HELP MINIMIZE_WITH.
-   21-Nov-2014 Stepan O'Rear mmdata.c, mmhlpb.c - added ~ label range specifier
-   to wildcards; see HELP SEARCH */
-/* 0.110 2-Nov-2014 nm mmcmds.c - fixed bug 1114 (reported by Stefan O'Rear);
-   metamath.c, mmhlpb.c - added "SHOW STATEMENT =" to show the statement
-   being proved in MM-PA (based on patch submitted by Stefan O'Rear) */
-/* 0.109 20-Aug-2014 nm mmwtex.c - fix corrupted HTML caused by misinterpreting
-   math symbols as comment markup (math symbols with _ [ ] or ~).  Also,
-   allow https:// as well as http:// in ~ label markup.
-   11-Jul-2014 wl mmdata.c - fix obscure crash in debugging mode db9 */
-/* 0.108 25-Jun-2014 nm
-   (1) metamath.c, mmcmdl.c, mmhlpb.c - MINIMIZE_WITH now checks the size
-   of the compressed proof, prevents $d violations, and tries forward and
-   reverse statment scanning order; /NO_DISTINCT, /BRIEF, /REVERSE
-   qualifiers were removed.
-   (2) mminou.c - prevent hard breaks (in the middle of a word) in too-long
-   lines (e.g. long URLs) in WRITE SOURCE .../REWRAP; just overflow the
-   screen width instead.
-   (3) mmpfas.c - fixed memory leak in replaceStatement()
-   (4) mmpfas.c - suppress inf. growth with MINIMIZE_WITH idi/ALLOW_GROWTH */
-/* 0.107 21-Jun-2014 nm metamath.c, mmcmdl.c, mmhlpb.c - added /SIZE qualifier
-   to SHOW PROOF; added SHOW ELAPSED_TIME; mmwtex.c - reformatted WRITE
-   THEOREM_LIST output; now "$(", newline, "######" starts a "part" */
-/* 0.106 30-Mar-2014 nm mmwtex.c - fix bug introduced by 0.105 that disabled
-   hyperlinks on literature refs in HTML comment.  metamath.c - improve
-   messages */
-/* 0.105 15-Feb-2014 nm mmwtex.c - prevented illegal LaTeX output for certain
-   special characters in comments. */
-/* 0.104 14-Feb-2014 nm mmwtex.c - fixed bug 2312, mmcmds.c - enhanced ASSIGN
-   error message. */
-/* 0.103 4-Jan-2014 nm mmcmds.c,h - added "Allowed substitution hints" below
-   the "Distinct variable groups" list on generated web pages
-   mmwtex.c - added "*" to indicate DV's occur in Statement List entries. */
-/* 0.102 2-Jan-2014 nm mminou.c - made compressed proof line wrapping more
-   uniform at start of compressed part of proof */
-/* 0.101 27-Dec-2013 nm mmdata.h,c, mminou.c, mmcmdl.c, mmhlpb.c, mmvstr.c -
-   Improved storage efficiency of /COMPRESSED proofs (but with 20% slower run
-   time); added /OLD_COMPRESSION to specify old algorithm; removed end-of-line
-   space after label list in old algorithm; fixed linput() bug */
-/* 0.100 30-Nov-2013 nm mmpfas.c - reversed statement scan order in
-   proveFloating(), to speed up SHOW STATEMENT df-* /HTML; metamath.c - remove
-   the unknown date place holder in SAVE NEW_PROOF; Wolf Lammen mmvstr.c -
-   some cleanup */
-/* 0.07.99 1-Nov-2013 nm metamath.c, mmpfas.h,c, mmcmdl.h,c, mmhlpa.c,
-   mmhlpb.c - added UNDO, REDO, SET UNDO commands (see HELP UNDO) */
-/* 0.07.98 30-Oct-2013 Wolf Lammen mmvstr.c,h, mmiou.c, mmpars.c,
-   mmdata.c  - improve code style and program structure */
-/* 0.07.97 20-Oct-2013 Wolf Lammen mmvstr.c,h, metamath.c - improved linput();
-   nm mmcmds.c, mmdata.c - tolerate bad proofs in SHOW TRACE_BACK etc. */
-/* 0.07.96 20-Sep-2013 Wolf Lammen mmvstr.c - revised cat();
-   nm mmwtex.c, mminou.c - change a print2 to printLongLine to fix bug 1150 */
-/* 0.07.95 18-Sep-2013 Wolf Lammen mmvstr.c - optimized cat();
-   nm metamath.c, mmcmds.c, mmdata.c, mmpars.c, mmpfas.c, mmvstr.c,
-   mmwtex.c - suppress some clang warnings */
-/* 0.07.94 28-Aug-2013 Alexey Merkulov mmcmds.c, mmpars.c - fixed several
-   memory leaks found by valgrind --leak-check=full --show-possibly-lost=no */
-/* 0.07.93 8-Jul-2013 Wolf Lammen mmvstr.c - simplified let() function;
-   also many minor changes in m*.c and m*.h to assist future refactoring */
-/* 0.07.92 28-Jun-2013 nm metamath.c mmcmds.c,h mmcmdl.c mmhlpb.c- added
-   /NO_REPEATED_STEPS for /LEMMON mode of SHOW PROOF, SHOW NEW_PROOF.
-   This reverts the /LEMMON mode default display change of 31-Jan-2010
-   and invokes it when desired via /NO_REPEATED_STEPS. */
-/* 0.07.91 20-May-2013 nm metamath.c mmpfas.c,h mmcmds.c,h mmcmdl.c
-   mmhlpb.c- added /FORBID qualifier to MINIMIZE_WITH */
-/* 0.07.90 19-May-2013 nm metamath.c mmcmds.c mmcmdl.c mmhlpb.c - added /MATCH
-   qualifier to SHOW TRACE_BACK */
-/* 0.07.88 18-Nov-2012 nm mmcmds.c - fixed bug 243 */
-/* 0.07.87 17-Nov-2012 nm mmwtex.c - fixed formatting problem when label
-   markup ends a comment in SHOW PROOF ... /HTML */
-/* 0.07.86 27-Oct-2012 nm mmcmds.c, mmwtex.c, mmwtex.h - fixed ERASE bug
-   caused by imperfect re-initialization; reported by Wolf Lammen */
-/* 0.07.85 10-Oct-2012 nm metamath.c, mmcmdl.c, mmwtex.c, mmwtex.h, mmhlpb.c -
-   added /SHOW_LEMMAS to WRITE THEOREM_LIST to bypass lemma math suppression */
-/* 0.07.84 9-Oct-2012 nm mmcmds.c - fixed bug in getStatementNum() */
-/* 0.07.83 19-Sep-2012 nm mmwtex.c - fixed bug reported by Wolf Lammen */
-/* 0.07.82 16-Sep-2012 nm metamath.c, mmpfas.c - fixed REPLACE infinite loop;
-   improved REPLACE message for shared dummy variables */
-/* 0.07.81 14-Sep-2012 nm metamath.c, mmcmds.c, mmcmds.h, mmcmdl.c, mmhlpb.c
-   - added FIRST, LAST, +nn, -nn where missing from ASSIGN, REPLACE,
-   IMPROVE, LET STEP.  Wildcards are allowed for PROVE, ASSIGN, REPLACE
-   labels provided there is a unique match. */
-/* 0.07.80 4-Sep-2012 nm metamath.c, mmpfas.c, mmpfas.h, mmcmdl.c, mmhlpb.c
-   - added / 1, / 2, / 3, / SUBPROOFS to IMPROVE to specify search level */
-/* 0.07.79 31-Aug-2012 nm m*.c - clean up some gcc warnings */
-/* 0.07.78 28-Aug-2012 nm mmpfas.c - fix bug in 0.07.77. */
-/* 0.07.77 25-Aug-2012 nm metamath.c, mmpfas.c - Enhanced IMPROVE algorithm to
-   allow non-shared dummy variables in unknown steps */
-/* 0.07.76 22-Aug-2012 nm metamath.c, mmpfas.c, mmcmdl.c, mmhlpb.c -
-   Enhanced IMPROVE algorithm to also try REPLACE algorithm */
-/* 0.07.75 14-Aug-2012 nm metamath.c - MINIMIZE_WITH now checks current
-   mathbox (but not other mathboxes) even if /INCLUDE_MATHBOXES is omitted */
-/* 0.07.74 18-Mar-2012 nm mmwtex.c, mmcmds.c, metamath.c - improved texToken()
-   error message */
-/* 0.07.73 26-Dec-2011 nm mmwtex.c, mmpars.c - added <HTML>...</HTML> in
-   comments for passing through raw HTML code into HTML files generated with
-   SHOw STATEMENT xxx / HTML */
-/* 0.07.72 25-Dec-2011 nm (obsolete) */
-/* 0.07.71 10-Nov-2011 nm metamath.c, mmcmdl.c - added /REV to MINIMIZE_WITH */
-/* 0.07.70 6-Aug-2011 nm mmwtex.c - fix handling of double quotes inside
-   of htmldef strings to match spec in Metamath book Appendix A p. 156 */
-/* 0.07.69 9-Jul-2011 nm mmpars.c, mmvstr.c - Untab file in WRITE SOURCE
-   ... /REWRAP */
-/* 0.07.68 3-Jul-2011 nm metamath.c, mminou.h, mminou.c - Nested SUBMIT calls
-   (SUBMIT calls inside of a SUBMIT command file) are now allowed.
-   Also, mmdata.c - fix memory leak. */
-/* 0.07.67 2-Jul-2011 nm metamath.c, mmcmdl.c, mmhlpa.c - Added TAG command
-   to TOOLS.  See HELP TAG under TOOLS.  (The old special-purpose TAG command
-   was renamed to UPDATE.) */
-/* 0.07.66 1-Jul-2011 nm metamath.c, mmcmds.c, mmpars.c, mmpars.h - Added code
-   to strip spurious "$( [?] $)" in WRITE SOURCE ... /CLEAN output */
-/* 0.07.65 30-Jun-2011 nm mmwtex.c - Prevent processing [...] bibliography
-   brackets inside of `...` math strings in comments. */
-/* 0.07.64 28-Jun-2011 nm metamath.c, mmcmdl.c - Added /INCLUDE_MATHBOXES
-   qualifier to MINIMIZE_WITH; without it, MINIMIZE_WITH * will skip
-   checking user mathboxes. */
-/* 0.07.63 26-Jun-2011 nm mmwtex.c - check that .gifs exist for htmldefs */
-/* 0.07.62 18-Jun-2011 nm mmpars.c - fixed bug where redeclaration of active
-   $v was not detected */
-/* 0.07.61 12-Jun-2011 nm mmpfas.c, mmcmds.c, metamath.c, mmhlpb.c - added
-   /FORMAT and /REWRAP qualifiers to WRITE SOURCE to format according to set.mm
-   conventions - set HELP WRITE SOURCE */
-/* 0.07.60 7-Jun-2011 nm mmpfas.c - fixed bug 1805 which occurred when doing
-   MINIMIZE_WITH weq/ALLOW_GROWTH after DELETE DELETE FLOATING_HYPOTHESES */
-/* 0.07.59 11-Dec-2010 nm mmpfas.c - increased default SET SEARCH_LIMIT from
-   10000 to 25000 to accomodate df-plig web page in set.mm */
-/* 0.07.58 9-Dec-2010 nm mmpars.c - detect if same symbol is used with both
-   $c and $v, in order to conform with Metamath spec */
-/* 0.07.57 19-Oct-2010 nm mmpars.c - fix bug causing incorrect line count
-   for error messages when non-ASCII character was found; mminou.h -
-   increase SET WIDTH maximum from 999 to 9999 */
-/* 0.07.56 27-Sep-2010 nm mmpars.c, mmpfas.c - check for $a's with
-   one token e.g. "$a wff $."; if found, turn SET EMPTY_SUBSTITUTION ON
-   automatically.  (Suggested by Mel O'Cat; patent pending.) */
-/* 0.07.55 26-Sep-2010 nm mmunif.c, mmcmds.c, mmunif.h - check for mismatched
-   brackets in all $a's, so that if there are any, the bracket matching
-   algorithm (for fewer ambiguous unifications) in mmunif.c will be turned
-   off. */
-/* 0.07.54 25-Sep-2010 nm mmpars.c - added $f checking to conform to the
-   current Metamath spec, so footnote 2 on p. 92 of Metamath book is
-   no longer applicable. */
-/* 0.07.53 24-Sep-2010 nm mmveri.c - fixed bug(2106), reported by Michal
-   Burger */
-/* 0.07.52 14-Sep-2010 nm metamath.c, mmwtex.h, mmwtex.c, mmcmds.c,
-   mmcmdl.c, mmhlpb.c - rewrote the LaTeX output for easier hand-editing
-   and embedding in LaTeX documents.  The old LaTeX output is still
-   available with /OLD_TEX on OPEN TEX, SHOW STATEMENT, and SHOW PROOF,
-   but it is obsolete and will be deleted eventually if no one objects.  The
-   new /TEX output also replaces the old /SIMPLE_TEX, which was removed. */
-/* 0.07.51 9-Sep-2010 Stefan Allen mmwtex.c - put hyperlinks on hypothesis
-   label references in SHOW STATEMENT * /HTML, ALT_HTML output */
-/* 0.07.50 21-Feb-2010 nm mminou.c - "./metamath < empty", where "empty" is a
-   0-byte file, now exits metamath instead of producing an infinite loop.
-   Also, ^D now exits metamath.  Reported by Cai Yufei */
-/* 0.07.49 31-Jan-2010 nm mmcmds.c - Lemmon-style proofs (SHOW PROOF xxx
-   /LEMON/RENUMBER) no longer have steps with dummy labels; instead, steps
-   are now the same as in HTML page proofs.  (There is a line to comment
-   out if you want to revert to old behavior.) */
-/* 0.07.48 11-Sep-2009 nm mmpars.c, mm, mmvstr.c, mmdata.c - Added detection of
-   non-whitespace around keywords (mmpars.c); small changes to eliminate
-   warnings in gcc 3.4.4 (mmvstr.c, mmdata.c) */
-/* 0.07.47 2-Aug-2009 nm mmwtex.c, mmwtex.h - added user name to mathbox
-   pages */
-/* 0.07.46 24-Jul-2009 nm metamath.c, mmwtex.c - changed name of sandbox
-   to "mathbox" */
-/* 0.07.45 15-Jun-2009 nm metamath.c, mmhlpb.c - put "!" before each line of
-   SET ECHO ON output to make them easy to identity for creating scripts */
-/* 0.07.44 12-May-2009 Stefan Allan, nm metamath.c, mmcmdl.c, mmwtex.c -
-   added SHOW STATEMENT / MNEMONICS - see HELP SHOW STATEMENT */
-/* 0.07.43 29-Aug-2008 nm mmwtex.c - workaround for Unicode huge font bug in
-   FireFox 3 */
-/* 0.07.42 8-Aug-2008 nm metamath.c - added sandbox, Hilbert Space colors to
-   Definition List */
-/* 0.07.41 29-Jul-2008 nm metamath.c, mmwtex.h, mmwtex.c - Added handling of
-   sandbox section of Metamath Proof Explorer web pages */
-/* 0.07.40 6-Jul-2008 nm metamath.c, mmcmdl.c, mmhlpa.c, mmhlpb.c - Added
-   / NO_VERSIONING qualifier for SHOW STATEMENT, so website can be regenerated
-   in place with less temporary space required.  Also, the wildcard trigger
-   for mmdefinitions.html, etc. is more flexible (see HELP HTML). */
-/* 0.07.39 21-May-2008 nm metamath.c, mmhlpb.c - Added wildcard handling to
-   statement label in SHOW TRACE_BACK.  All wildcards now allow
-   comma-separated lists [i.e. matchesList() instead of matches()] */
-/* 0.07.38 26-Apr-2008 nm metamath.c, mmdata.h, mmdata.c, mmvstr.c, mmhlpb.c -
-   Enhanced / EXCEPT qualifier for MINIMIZE_WITH to handle comma-separated
-   wildcard list. */
-/* 0.07.37 14-Apr-2008 nm metamath.c, mmcmdl.c, mmhlpb.c - Added / JOIN
-   qualifier to SEARCH. */
-/* 0.07.36 7-Jan-2008 nm metamath.c, mmcmdl.c, mmhlpb.c - Added wildcard
-   handling for labels in SHOW USAGE. */
-/* 0.07.35 2-Jan-2008 nm mmcmdl.c, metamath.c, mmhlpb.c - Changed keywords
-   COMPACT to PACKED and COLUMN to START_COLUMN so that SAVE/SHOW proof can use
-   C to abbreviate COMPRESSED.  (PACKED format is supported but "unofficial,"
-   used mainly for debugging purposes, and is not listed in HELP SAVE
-   PROOF.) */
-/* 0.07.34 19-Nov-2007 nm mmwtex.c, mminou.c - Added tooltips to proof step
-   hyperlinks in SHOW STATEMENT.../HTML,ALT_HTML output (suggested by Reinder
-   Verlinde) */
-/* 0.07.33 19-Jul-2007 nm mminou.c, mmvstr.c, mmdata.c, mmword.c - added fflush
-   after each printf() call for proper behavior inside emacs (suggested by
-   Frederic Line) */
-/* 0.07.32 29-Apr-2007 nm mminou.c - fSafeOpen now stops at gap; e.g. if ~2
-   doesn't exist, ~1 will be renamed to ~2, but any ~3, etc. are not touched */
-/* 0.07.31 5-Apr-2007 nm mmwtex.c - Don't make "_" in hyperlink a subscript */
-/* 0.07.30 8-Feb-2007 nm mmcmds.c, mmwtex.c Added HTML statement number info to
-   SHOW STATEMENT.../FULL; friendlier "Contents+1" link in mmtheorems*.html */
-/* 0.07.29 6-Feb-2007 Jason Orendorff mmpfas.c - Patch to eliminate the
-   duplicate "Exceeded trial limit at step n" messages */
-/* 0.07.28 22-Dec-2006 nm mmhlpb.c - Added info on quotes to HELP LET */
-/* 0.07.27 23-Oct-2006 nm metamath.c, mminou.c, mmhlpa.c, mmhlpb.c - Added
-   / SILENT qualifier to SUBMIT command */
-/* 0.07.26 12-Oct-2006 nm mminou.c - Fixed bug when SUBMIT file was missing
-   a new-line at end of file (reported by Marnix Klooster) */
-/* 0.07.25 10-Oct-2006 nm metamath.c - Fixed bug invoking TOOLS as a ./metamath
-   command-line argument */
-/* 0.07.24 25-Sep-2006 nm mmcmdl.c Fixed bug in
-   SHOW NEW_PROOF/START_COLUMN nn/LEM */
-/* 0.07.23 31-Aug-2006 nm mmwtex.c - Added Home and Contents links to bottom of
-   WRITE THEOREM_LIST pages */
-/* 0.07.22 26-Aug-2006 nm metamath.c, mmcmdl.c, mmhlpb.c - Changed 'IMPROVE
-   STEP <step>' to 'IMPROVE <step>' for user convenience and to be consistent
-   with ASSIGN <step> */
-/* 0.07.21 20-Aug-2006 nm mmwtex.c - Revised small colored numbers so that all
-   colors have the same grayscale brightness.. */
-/* 0.07.20 19-Aug-2006 nm mmpars.c - Made the error "Required hypotheses may
-   not be explicitly declared" in a compressed proof non-severe, so that we
-   can still SAVE the proof to reformat and recover it. */
-/* 0.07.19 11-Aug-06 nm mmcmds.c - "Distinct variable group(s)" is now
-   "group" or "groups" as appropriate. */
-/* 0.07.18 31-Jul-06 nm mmwtex.c - added table to contents to p.1 of output of
-   WRITE THEOREM_LIST command. */
-/* 0.07.17 4-Jun-06 nm mmpars.c - do not allow labels to match math symbols
-   (new spec proposed by O'Cat).   mmwtex.c - made theorem name 1st in title,
-   for readability in Firefox tabs. */
-/* 0.07.16 16-Apr-06 nm metamath.c, mmcmdl.c, mmpfas.c, mmhlpb.c - allow step
-   to be negative (relative to end of proof) for ASSIGN, UNIFY, and LET STEP
-   (see their HELPs).  Added INITIALIZE USER to delete LET STEP assignments
-   (see HELP INITIALIZE).  Fixed bug in LET STEP (mmpfas.c). */
-/* 0.07.15 10-Apr-06 nm metamath.c, mmvstr.c - change dates from 2-digit to
-   4-digit year; make compatible with older 2-digit year. */
-/* 0.07.14 21-Mar-06 nm mmpars.c - fix bug 1722 when compressed proof has
-   "Z" at beginning of proof instead of after a proof step. */
-/* 0.07.13 3-Feb-06 nm mmpfas.c - minor improvement to MINIMIZE_WITH */
-/* 0.07.12 30-Jan-06 nm metamath.c, mmcmds.c, mmdata.c, mmdata.h, mmhlpa.c,
-   mmhlpb.c - added "?" wildcard to match single character. See HELP SEARCH. */
-/* 0.07.11 7-Jan-06 nm metamath.c, mmcmdl.c, mmhlpb.c - added EXCEPT qualifier
-   to MINIMIZE_WITH */
-/* 0.07.10 28-Dec-05 nm metamath.c, mmcmds.c - cosmetic tweaks */
-/* 0.07.10 11-Dec-05 nm metamath.c, mmcmdl.c, mmhlpb.c - added ASSIGN FIRST
-   and IMPROVE FIRST commands.  Also enhanced READ error message */
-/* 0.07.9 1-Dec-05 nm mmvstr.c - added comment on how to make portable */
-/* 0.07.9 18-Nov-05 nm metamath.c, mminou.c, mminou.h, mmcmdl.c, mmhlpb.c -
-   added SET HEIGHT command; changed SET SCREEN_WIDTH to SET WIDTH; changed
-   SET HENTY_FILTER to SET JEREMY_HENTY_FILTER (to make H for HEIGHT
-   unambiguous); added HELP for SET JEREMY_HENTY_FILTER */
-/* 0.07.8 15-Nov-05 nm mmunif.c - now detects wrong order in bracket matching
-   heuristic to further reduce ambiguous unifications in Proof Assistant */
-/* 0.07.7 12-Nov-05 nm mmunif.c - add "[","]" and "[_","]_" bracket matching
-   heuristic to reduce ambiguous unifications in Proof Assistant.
-   mmwtex.c - added heuristic for HTML spacing after "sum_" token. */
-/* 0.07.6 15-Oct-05 nm mmcmds.c,mmpars.c - fixed compressed proof algorithm
-   to match spec in book (with new algorithm due to Marnix Klooster).
-   Users are warned to convert proofs when the old compression is found. */
-/* 0.07.5 6-Oct-05 nm mmpars.c - fixed bug that reset "severe error in
-   proof" flag when a proof with severe error also had unknown steps */
-/* 0.07.4 1-Oct-05 nm mmcmds.c - ignored bug 235, which could happen for
-   non-standard logics */
-/* 0.07.3 17-Sep-05 nm mmpars.c - reinstated duplicate local label checking to
-   conform to strict spec */
-/* 0.07.2 19-Aug-05 nm mmwtex.c - suppressed math content for lemmas in
-   WRITE THEOREMS output */
-/* 0.07.1 28-Jul-05 nm Added SIMPLE_TEX qualifier to SHOW STATEMENT */
-/* 0.07:  Official 0.07 22-Jun-05 corresponding to Metamath book */
-/* 0.07x:  Fixed to work with AMD64 with 64-bit longs by
-   Waldek Hebisch; deleted unused stuff in mmdata.c */
-/* 0.07w:  .mm date format like "$( [7-Sep-04] $)" is now
-   generated and permitted (old one is tolerated too for compatibility) */
-/* Metamath Proof Verifier - main program */
-/* See the book "Metamath" for description of Metamath and run instructions */
-
-<<<<<<< HEAD
-/* The overall functionality of the modules is as follows:
-    metamath.c - Contains main(); executes or calls commands
-    mmcmdl.c - Command line interpreter
-    mmcmds.c - Extends metamath.c command() to execute SHOW and other
-               commands; added after command() became too bloated (still is:)
-    mmdata.c - Defines global data structures and manipulates arrays
-               with functions similar to BASIC string functions;
-               memory management; converts between proof formats
-    mmhlpa.c - The help file, part 1.
-    mmhlpb.c - The help file, part 2.
-    mminou.c - Basic input and output interface
-    mmmaci.c - THINK C Macintosh interface (obsolete)
-    mmpars.c - Parses the source file
-    mmpfas.c - Proof Assistant
-    mmunif.c - Unification algorithm for Proof Assistant
-    mmutil.c - Miscellaneous I/O utilities (reserved for future use)
-    mmveri.c - Proof verifier for source file
-    mmvstr.c - BASIC-like string functions
-    mmwsts.c - Structured typesetting (MathML) generation
-    mmwtex.c - LaTeX/HTML source generation
-    mmword.c - File revision utility (for TOOLS> UPDATE) (not generally useful)
-*/
-
-=======
->>>>>>> 0e6fb2eb
-/*****************************************************************************/
-
-
-/*----------------------------------------------------------------------*/
-
-
-#include <string.h>
-#include <stdio.h>
-#include <limits.h>
-#include <stdlib.h>
-#include <ctype.h>
-#include <stdarg.h>
-/* #include <time.h> */ /* 21-Jun-2014 nm For ELAPSED_TIME */
-#ifdef THINK_C
-#include <console.h>
-#endif
-#include "mmutil.h"
-#include "mmvstr.h"
-#include "mmdata.h"
-#include "mmcmdl.h"
-#include "mmcmds.h"
-#include "mmhlpa.h"
-#include "mmhlpb.h"
-#include "mminou.h"
-#include "mmpars.h"
-#include "mmveri.h"
-#include "mmpfas.h"
-#include "mmunif.h"
-#include "mmword.h"
-#include "mmwtex.h"
-#include "mmwsts.h"
-#ifdef THINK_C
-#include "mmmaci.h"
-#endif
-
-void command(int argc, char *argv[]);
-
-int main(int argc, char *argv[])
-{
-
-/* argc is the number of arguments; argv points to an array containing them */
-#ifdef THINK_C
-/* Set console attributes */
-console_options.pause_atexit = 0; /* No pause at exit */
-console_options.title = (unsigned char*)"\pMetamath";
-#endif
-
-#ifdef THINK_C
-  /* The standard stream triggers the console package to initialize the
-     Macintosh Toolbox managers and use the console interface.  cshow must
-     be called before using our own window to prevent crashing (THINK C
-     Standard Library Reference p. 43). */
-  cshow(stdout);
-  /* Initialize MacIntosh interface */
-  /*ToolBoxInit(); */ /* cshow did this automatically */
-  /* Display opening window */
-  /*
-  WindowInit();
-  DrawMyPicture();
-  */
-  /* Wait for mouse click or key */
-  /*while (!Button());*/
-#endif
-
-
-  /****** If g_listMode is set to 1 here, the startup will be Text Tools
-          utilities, and Metamath will be disabled ***************************/
-  /* (Historically, this mode was used for the creation of a stand-alone
-     "TOOLS>" utility for people not interested in Metamath.  This utility
-     was named "LIST.EXE", "tools.exe", and "tools" on VMS, DOS, and Unix
-     platforms respectively.  The UPDATE command of TOOLS (mmword.c) was
-     custom-written in accordance with the version control requirements of a
-     company that used it; it documents the differences between two versions
-     of a program as C-style comments embedded in the newer version.) */
-  g_listMode = 0; /* Force Metamath mode as startup */
-
-
-  g_toolsMode = g_listMode;
-
-  if (!g_listMode) {
-    /*print2("Metamath - Version %s\n", MVERSION);*/
-    print2("Metamath - Version %s%s", MVERSION, space(27 - (long)strlen(MVERSION)));
-  }
-  /* if (argc < 2) */ print2("Type HELP for help, EXIT to exit.\n");
-
-  /* Allocate big arrays */
-  initBigArrays();
-
-  /* 14-May-2017 nm */
-  /* Set the default contributor */
-  let(&g_contributorName, DEFAULT_CONTRIBUTOR);
-
-  /* Process a command line until EXIT */
-  command(argc, argv);
-
-  /* Close logging command file */
-  if (g_listMode && g_listFile_fp != NULL) {
-    fclose(g_listFile_fp);
-  }
-
-  return 0;
-
-}
-
-
-
-
-void command(int argc, char *argv[])
-{
-  /* Command line user interface -- this is an infinite loop; it fetches and
-     processes a command; returns only if the command is 'EXIT' or 'QUIT' and
-     never returns otherwise. */
-  long argsProcessed = 0;  /* Number of argv initial command-line
-                                     arguments processed so far */
-
-  long /*c,*/ i, j, k, m, l, n, p, q, r, s /*,tokenNum*/;
-  long stmt, step;
-  int subType = 0;
-#define SYNTAX 4
-  vstring str1 = "", str2 = "", str3 = "", str4 = "", str5= "";
-  nmbrString *nmbrTmpPtr; /* Pointer only; not allocated directly */
-  nmbrString *nmbrTmp = NULL_NMBRSTRING;
-  nmbrString *nmbrSaveProof = NULL_NMBRSTRING;
-  /*pntrString *pntrTmpPtr;*/ /* Pointer only; not allocated directly */
-  pntrString *pntrTmp = NULL_PNTRSTRING;
-  pntrString *expandedProof = NULL_PNTRSTRING;
-  flag tmpFlag;
-
-  /* 1-Nov-2013 nm proofSavedFlag tells us there was at least one
-     SAVE NEW_PROOF during the MM-PA session while the UNDO stack wasn't
-     empty, meaning that "UNDO stack empty" is no longer a reliable indication
-     that the proof wasn't changed.  It is cleared upon entering MM-PA, and
-     set by SAVE NEW_PROOF. */
-  flag proofSavedFlag = 0;
-
-  /* Variables for SHOW PROOF */
-  flag pipFlag; /* Proof-in-progress flag */
-  long outStatement; /* Statement for SHOW PROOF or SHOW NEW_PROOF */
-  flag explicitTargets; /* For SAVE PROOF /EXPLICIT */
-  long startStep; long endStep;
-  /* long startIndent; */
-  long endIndent; /* Also for SHOW TRACE_BACK */
-  flag essentialFlag; /* Also for SHOW TRACE_BACK */
-  flag renumberFlag; /* Flag to use essential step numbering */
-  flag unknownFlag;
-  flag notUnifiedFlag;
-  flag reverseFlag;
-  long detailStep;
-  flag noIndentFlag; /* Flag to use non-indented display */
-  long splitColumn; /* Column at which formula starts in nonindented display */
-  flag skipRepeatedSteps; /* NO_REPEATED_STEPS qualifier */ /* 28-Jun-2013 nm */
-  flag texFlag; /* Flag for TeX */
-  flag saveFlag; /* Flag to save in source */
-  flag fastFlag; /* Flag for SAVE PROOF.../FAST */ /* 2-Jan-2017 nm */
-  long indentation; /* Number of spaces to indent proof */
-  vstring labelMatch = ""; /* SHOW PROOF <label> argument */
-
-  flag axiomFlag; /* For SHOW TRACE_BACK */
-  flag treeFlag; /* For SHOW TRACE_BACK */ /* 19-May-2013 nm */
-  flag countStepsFlag; /* For SHOW TRACE_BACK */ /* 19-May-2013 nm */
-  flag matchFlag; /* For SHOW TRACE_BACK */ /* 19-May-2013 nm */
-  vstring matchList = "";  /* For SHOW TRACE_BACK */ /* 19-May-2013 nm */
-  vstring traceToList = ""; /* For SHOW TRACE_BACK */ /* 18-Jul-2015 nm */
-  flag recursiveFlag; /* For SHOW USAGE */
-  long fromLine, toLine; /* For TYPE, SEARCH */
-  flag joinFlag; /* For SEARCH */
-  long searchWindow; /* For SEARCH */
-  FILE *type_fp; /* For TYPE, SEARCH */
-  long maxEssential; /* For MATCH */
-  nmbrString *essentialFlags = NULL_NMBRSTRING;
-                                            /* For ASSIGN/IMPROVE FIRST/LAST */
-  long improveDepth; /* For IMPROVE */
-  flag searchAlg; /* For IMPROVE */ /* 22-Aug-2012 nm */
-  flag searchUnkSubproofs;  /* For IMPROVE */ /* 4-Sep-2012 nm */
-  flag dummyVarIsoFlag; /* For IMPROVE */ /* 25-Aug-2012 nm */
-  long improveAllIter; /* For IMPROVE ALL */ /* 25-Aug-2012 nm */
-  flag proofStepUnk; /* For IMPROVE ALL */ /* 25-Aug-2012 nm */
-
-  flag texHeaderFlag; /* For OPEN TEX, CLOSE TEX */
-  flag commentOnlyFlag; /* For SHOW STATEMENT */
-  flag briefFlag; /* For SHOW STATEMENT */
-  flag linearFlag; /* For SHOW LABELS */
-  vstring bgcolor = ""; /* For SHOW STATEMENT definition list */
-                                                            /* 8-Aug-2008 nm */
-
-  flag verboseMode, mayGrowFlag /*, noDistinctFlag*/; /* For MINIMIZE_WITH */
-  long prntStatus; /* For MINIMIZE_WITH */
-  flag hasWildCard; /* For MINIMIZE_WITH */
-  long exceptPos; /* For MINIMIZE_WITH */
-  flag mathboxFlag; /* For MINIMIZE_WITH */ /* 28-Jun-2011 nm */
-  long thisMathboxStartStmt; /* For MINIMIZE_WITH */ /* 14-Aug-2012 nm */
-  flag forwFlag; /* For MINIMIZE_WITH */ /* 11-Nov-2011 nm */
-  long forbidMatchPos;  /* For MINIMIZE_WITH */ /* 20-May-2013 nm */
-  vstring forbidMatchList = "";  /* For MINIMIZE_WITH */ /* 20-May-2013 nm */
-  long noNewAxiomsMatchPos;  /* For NO_NEW_AXIOMS_FROM */ /* 22-Nov-2014 nm */
-  vstring noNewAxiomsMatchList = "";  /* For NO_NEW_AXIOMS_FROM */ /* 22-Nov-2014 */
-  long allowNewAxiomsMatchPos;  /* For NO_NEW_AXIOMS_FROM */ /* 4-Aug-2019 nm */
-  vstring allowNewAxiomsMatchList = "";  /* For NO_NEW_AXIOMS_FROM */ /* 4-Aug-2019 */
-  vstring traceProofFlags = ""; /* For NO_NEW_AXIOMS_FROM */ /* 22-Nov-2014 nm */
-  vstring traceTrialFlags = ""; /* For NO_NEW_AXIOMS_FROM */ /* 22-Nov-2014 nm */
-  flag overrideFlag; /* For discouraged statement /OVERRIDE */ /* 3-May-2016 nm */
-
-  struct pip_struct saveProofForReverting = {
-       NULL_NMBRSTRING, NULL_PNTRSTRING, NULL_PNTRSTRING, NULL_PNTRSTRING };
-                                   /* For MINIMIZE_WITH */ /* 20-May-2013 nm */
-  long origCompressedLength; /* For MINIMIZE_WITH */ /* 25-Jun-2014 nm */
-  long oldCompressedLength = 0; /* For MINIMIZE_WITH */ /* 25-Jun-2014 nm */
-  long newCompressedLength = 0; /* For MINIMIZE_WITH */ /* 25-Jun-2014 nm */
-  long forwardCompressedLength = 0; /* For MINIMIZE_WITH */ /* 25-Jun-2014 nm */
-  long forwardLength = 0; /* For MINIMIZE_WITH */ /* 25-Jun-2014 nm */
-  vstring saveZappedProofSectionPtr; /* Pointer only */ /* For MINIMIZE_WITH */
-  long saveZappedProofSectionLen; /* For MINIMIZE_WITH */ /* 25-Jun-2014 nm */
-  flag saveZappedProofSectionChanged; /* For MINIMIZE_WITH */ /* 16-Jun-2017 nm */
-
-  struct pip_struct saveOrigProof = {
-       NULL_NMBRSTRING, NULL_PNTRSTRING, NULL_PNTRSTRING, NULL_PNTRSTRING };
-                                   /* For MINIMIZE_WITH */ /* 25-Jun-2014 nm */
-  struct pip_struct save1stPassProof = {
-       NULL_NMBRSTRING, NULL_PNTRSTRING, NULL_PNTRSTRING, NULL_PNTRSTRING };
-                                   /* For MINIMIZE_WITH */ /* 25-Jun-2014 nm */
-  long forwRevPass; /* 1 = forward pass */ /* 25-Jun-2014 nm */
-
-  long sourceStatement; /* For EXPAND */ /* 11-Sep-2016 nm */
-
-  flag showLemmas; /* For WRITE THEOREM_LIST */ /* 10-Oct-2012 nm */
-  flag noVersioning; /* For WRITE THEOREM_LIST & others */ /* 17-Jul-2019 nm */
-  long theoremsPerPage; /* For WRITE THEOREM_LIST */ /* 17-Jul-2019 nm */
-
-  /* g_toolsMode-specific variables */
-  flag commandProcessedFlag = 0; /* Set when the first command line processed;
-                                    used to exit shell command line mode */
-  FILE *list1_fp;
-  FILE *list2_fp;
-  FILE *list3_fp;
-  vstring list2_fname = "", list2_ftmpname = "";
-  vstring list3_ftmpname = "";
-  vstring oldstr = "", newstr = "";
-  long lines, changedLines, oldChangedLines, twoMatches, p1, p2;
-  long firstChangedLine;
-  flag cmdMode, changedFlag, outMsgFlag;
-  double sum;
-  vstring bufferedLine = "";
-  vstring tagStartMatch = "";  /* 2-Jul-2011 nm For TAG command */
-  long tagStartCount = 0;      /* 2-Jul-2011 nm For TAG command */
-  vstring tagEndMatch = "";    /* 2-Jul-2011 nm For TAG command */
-  long tagEndCount = 0;        /* 2-Jul-2011 nm For TAG command */
-  long tagStartCounter = 0;    /* 2-Jul-2011 nm For TAG command */
-  long tagEndCounter = 0;      /* 2-Jul-2011 nm For TAG command */
-
-  /* 21-Jun-2014 */
-  /* 16-Aug-2016 nm Now in getElapasedTime() */
-  /* clock_t timePrevious = 0; */  /* For SHOW ELAPSED_TIME command */
-  /* clock_t timeNow = 0; */       /* For SHOW ELAPSED_TIME command */
-  /* 16-Aug-2016 nm */
-  double timeTotal = 0;
-  double timeIncr = 0;
-  flag printTime;  /* Set by "/ TIME" in SAVE PROOF and others */
-
-  /* 14-Aug-2018 nm */
-  flag defaultScrollMode = 1; /* Default to prompted mode */
-
-  /* Initialization to avoid compiler warning (should not be theoretically
-     necessary) */
-  p = 0;
-  q = 0;
-  s = 0;
-  texHeaderFlag = 0;
-  firstChangedLine = 0;
-  tagStartCount = 0;           /* 2-Jul-2011 nm For TAG command */
-  tagEndCount = 0;             /* 2-Jul-2011 nm For TAG command */
-  tagStartCounter = 0;         /* 2-Jul-2011 nm For TAG command */
-  tagEndCounter = 0;           /* 2-Jul-2011 nm For TAG command */
-
-  while (1) {
-
-    if (g_listMode) {
-      /* If called from the OS shell with arguments, do one command
-         then exit program. */
-      /* (However, let a SUBMIT job complete) */
-      if (argc > 1 && commandProcessedFlag &&
-             g_commandFileNestingLevel == 0) return;
-    }
-
-    g_errorCount = 0; /* Reset error count before each read or proof parse. */
-
-    /* Deallocate stuff that may have been used in previous pass */
-    let(&str1,"");
-    let(&str2,"");
-    let(&str3,"");
-    let(&str4,"");
-    let(&str5,"");
-    nmbrLet(&nmbrTmp, NULL_NMBRSTRING);
-    pntrLet(&pntrTmp, NULL_PNTRSTRING);
-    nmbrLet(&nmbrSaveProof, NULL_NMBRSTRING);
-    nmbrLet(&essentialFlags, NULL_NMBRSTRING);
-    j = nmbrLen(g_rawArgNmbr);
-    if (j != g_rawArgs) bug(1110);
-    j = pntrLen(g_rawArgPntr);
-    if (j != g_rawArgs) bug(1111);
-    g_rawArgs = 0;
-    for (i = 0; i < j; i++) let((vstring *)(&g_rawArgPntr[i]), "");
-    pntrLet(&g_rawArgPntr, NULL_PNTRSTRING);
-    nmbrLet(&g_rawArgNmbr, NULL_NMBRSTRING);
-    j = pntrLen(g_fullArg);
-    for (i = 0; i < j; i++) let((vstring *)(&g_fullArg[i]),"");
-    pntrLet(&g_fullArg,NULL_PNTRSTRING);
-    j = pntrLen(expandedProof);
-    if (j) {
-      for (i = 0; i < j; i++) {
-        let((vstring *)(&expandedProof[i]),"");
-      }
-     pntrLet(&expandedProof,NULL_PNTRSTRING);
-    }
-
-    let(&list2_fname, "");
-    let(&list2_ftmpname, "");
-    let(&list3_ftmpname, "");
-    let(&oldstr, "");
-    let(&newstr, "");
-    let(&labelMatch, "");
-    /* (End of space deallocation) */
-
-    g_midiFlag = 0; /* 8/28/00 Initialize here in case SHOW PROOF exits early */
-
-    if (g_memoryStatus) {
-      /*??? Change to user-friendly message */
-#ifdef THINK_C
-      print2("Memory:  string %ld xxxString %ld free %ld\n",db,db3,(long)FreeMem());
-      getPoolStats(&i, &j, &k);
-      print2("Pool:  free alloc %ld  used alloc %ld  used actual %ld\n",i,j,k);
-#else
-      print2("Memory:  string %ld xxxString %ld\n",db,db3);
-#endif
-      getPoolStats(&i, &j, &k);
-      print2("Pool:  free alloc %ld  used alloc %ld  used actual %ld\n",i,j,k);
-    }
-
-    if (!g_toolsMode) {
-      if (g_PFASmode) {
-        let(&g_commandPrompt,"MM-PA> ");
-      } else {
-        let(&g_commandPrompt,"MM> ");
-      }
-    } else {
-      if (g_listMode) {
-        let(&g_commandPrompt,"Tools> ");
-      } else {
-        let(&g_commandPrompt,"TOOLS> ");
-      }
-    }
-
-    let(&g_commandLine,""); /* Deallocate previous contents */
-
-    if (!commandProcessedFlag && argc > 1 && argsProcessed < argc - 1
-        && g_commandFileNestingLevel == 0) {
-      /* if (g_toolsMode) { */  /* 10-Oct-2006 nm Fix bug: changed to g_listMode */
-      if (g_listMode) {
-        /* If program was compiled in TOOLS mode, the command-line argument
-           is assumed to be a single TOOLS command; build the equivalent
-           TOOLS command */
-        for (i = 1; i < argc; i++) {
-          argsProcessed++;
-          /* Put quotes around an argument with spaces or tabs or quotes
-             or empty string */
-          if (instr(1, argv[i], " ") || instr(1, argv[i], "\t")
-              || instr(1, argv[i], "\"") || instr(1, argv[i], "'")
-              || (argv[i])[0] == 0) {
-            /* If it contains a double quote, use a single quote */
-            if (instr(1, argv[i], "\"")) {
-              let(&str1, cat("'", argv[i], "'", NULL));
-            } else {
-              /* (??? (TODO)Case of both ' and " is not handled) */
-              let(&str1, cat("\"", argv[i], "\"", NULL));
-            }
-          } else {
-            let(&str1, argv[i]);
-          }
-          let(&g_commandLine, cat(g_commandLine, (i == 1) ? "" : " ", str1, NULL));
-        }
-      } else {
-        /* If program was compiled in default (Metamath) mode, each command-line
-           argument is considered a full Metamath command.  User is responsible
-           for ensuring necessary quotes around arguments are passed in. */
-        argsProcessed++;
-        g_scrollMode = 0; /* Set continuous scrolling until completed */
-        let(&g_commandLine, cat(g_commandLine, argv[argsProcessed], NULL));
-        if (argc == 2 && instr(1, argv[1], " ") == 0) {
-          /* Assume the user intended a READ command.  This special mode allows
-             invocation via "metamath xxx.mm". */
-          if (instr(1, g_commandLine, "\"") || instr(1, g_commandLine, "'")) {
-            /* If it already has quotes don't put quotes */
-            let(&g_commandLine, cat("READ ", g_commandLine, NULL));
-          } else {
-            /* Put quotes so / won't be interpreted as qualifier separator */
-            let(&g_commandLine, cat("READ \"", g_commandLine, "\"", NULL));
-          }
-
-          /***** 3-Jan-2017 nm  This is now done with SET ROOT_DIRECTORY
-          /@ 31-Dec-2017 nm @/
-          /@ This block of code can be removed without side effects @/
-          /@ "Hidden" hack for NM's convenience. :)  If there is an =, change
-             it to space.  This lets users invoke with "metamath set.mm/h=test"
-             or "metamath mbox/aa.mm/home=test" to specify an implicit read with
-             /ROOT_DIRECTORY without having a space in the argument (a space
-             means don't assume a read command). @/
-          i = instr(1, g_commandLine, "=");
-          if (i != 0) {
-            /@ Change 'READ "set.mm/h=test"' to 'READ "set.mm" / "h" "test"' @/
-            let(&g_commandLine, cat(left(g_commandLine, i - 1), "\" \"",
-                right(g_commandLine, i + 1), NULL));
-            while (i > 0) {
-              if (g_commandLine[i - 1] == '/') {
-                let(&g_commandLine, cat(left(g_commandLine, i - 1),
-                    "\" / \"", right(g_commandLine, i + 1), NULL));
-                break;
-              }
-              i--;
-            }
-            /@ Change ' to " to prevent mismatched quotes @/
-            i = (long)strlen(g_commandLine);
-            while (i > 0) {
-              if (g_commandLine[i - 1] == '\'') {
-                g_commandLine[i - 1] = '"';
-              }
-              i--;
-            }
-          } /@ if i != 0 (end of 31-Dec-2017 NM hack) @/
-          */
-
-        }
-      }
-      print2("%s\n", cat(g_commandPrompt, g_commandLine, NULL));
-    } else {
-      /* Get command from user input or SUBMIT script file */
-      g_commandLine = cmdInput1(g_commandPrompt);
-    }
-    if (argsProcessed == argc && !commandProcessedFlag) {
-      commandProcessedFlag = 1;
-      g_scrollMode = defaultScrollMode; /* Set prompted (default) scroll mode */
-    }
-    if (argsProcessed == argc - 1) {
-      argsProcessed++; /* Indicates restore scroll mode next time around */
-      if (g_toolsMode) {
-        /* If program was compiled in TOOLS mode, we're only going to execute
-           one command; set flag to exit next time around */
-        commandProcessedFlag = 1;
-      }
-    }
-
-    /* See if it's an operating system command */
-    /* (This is a command line that begins with a quote) */
-    if (g_commandLine[0] == '\'' || g_commandLine[0] == '\"') {
-      /* See if this computer has this feature */
-      if (!system(NULL)) {
-        print2("?This computer does not accept an operating system command.\n");
-        continue;
-      } else {
-        /* Strip off quote and trailing quote if any */
-        let(&str1, right(g_commandLine, 2));
-        if (g_commandLine[0]) { /* (Prevent stray pointer if empty string) */
-          if (g_commandLine[0] == g_commandLine[strlen(g_commandLine) - 1]) {
-            let(&str1, left(str1, (long)(strlen(str1)) - 1));
-          }
-        }
-        /* Do the operating system command */
-        (void)system(str1);
-#ifdef VAXC
-        printf("\n"); /* Last line from VAX doesn't have new line */
-#endif
-        continue;
-      }
-    }
-
-    parseCommandLine(g_commandLine);
-    if (g_rawArgs == 0) {
-      continue; /* Empty or comment line */
-    }
-    if (!processCommandLine()) {
-      continue;
-    }
-
-    if (g_commandEcho || (g_toolsMode && g_listFile_fp != NULL)) {
-      /* Build the complete command and print it for the user */
-      k = pntrLen(g_fullArg);
-      let(&str1,"");
-      for (i = 0; i < k; i++) {
-        if (instr(1, g_fullArg[i], " ") || instr(1, g_fullArg[i], "\t")
-            || instr(1, g_fullArg[i], "\"") || instr(1, g_fullArg[i], "'")
-            || ((char *)(g_fullArg[i]))[0] == 0) {
-          /* If the argument has spaces or tabs or quotes
-             or is empty string, put quotes around it */
-          if (instr(1, g_fullArg[i], "\"")) {
-            let(&str1, cat(str1, "'", g_fullArg[i], "' ", NULL));
-          } else {
-            /* (???Case of both ' and " is not handled) */
-            let(&str1, cat(str1, "\"", g_fullArg[i], "\" ", NULL));
-          }
-        } else {
-          let(&str1, cat(str1, g_fullArg[i], " ", NULL));
-        }
-      }
-      let(&str1, left(str1, (long)(strlen(str1)) - 1)); /* Trim trailing spc */
-      if (g_toolsMode && g_listFile_fp != NULL) {
-        /* Put line in list.tmp as command */
-        fprintf(g_listFile_fp, "%s\n", str1);  /* Print to list command file */
-      }
-      if (g_commandEcho) {
-        /* 15-Jun-2009 nm Added code line below */
-        /* Put special character "!" before line for easier extraction to
-           build SUBMIT files; see also SET ECHO ON output below */
-        let(&str1, cat("!", str1, NULL));
-        /* The tilde is a special flag for printLongLine to print a
-           tilde before the carriage return in a split line, not after */
-        printLongLine(str1, "~", " ");
-      }
-    }
-
-    if (cmdMatches("BEEP") || cmdMatches("B")) {
-      /* Print a bell (if user types ahead "B", the bell lets him know when
-         his command is finished - useful for long-running commands */
-      print2("%c",7);
-      continue;
-    }
-
-    if (cmdMatches("HELP")) {
-      /* Build the complete command */
-      k = pntrLen(g_fullArg);
-      let(&str1,"");
-      for (i = 0; i < k; i++) {
-        let(&str1, cat(str1, g_fullArg[i], " ", NULL));
-      }
-      let(&str1, left(str1, (long)(strlen(str1)) - 1));
-      if (g_toolsMode) {
-        help0(str1);
-        help1(str1);
-      } else {
-        help1(str1);
-        help2(str1);
-        help3(str1); /* 18-Jul-2015 nm */
-      }
-      continue;
-    }
-
-
-    if (cmdMatches("SET SCROLL")) {
-      if (cmdMatches("SET SCROLL CONTINUOUS")) {
-        defaultScrollMode = 0;
-        g_scrollMode = 0;
-        print2("Continuous scrolling is now in effect.\n");
-      } else {
-        defaultScrollMode = 1;
-        g_scrollMode = 1;
-        print2("Prompted scrolling is now in effect.\n");
-      }
-      continue;
-    }
-
-    if (cmdMatches("EXIT") || cmdMatches("QUIT")
-        || cmdMatches("_EXIT_PA")) { /* 9-Jun-2016 - for MM-PA> exit
-            in scripts, so it will error out in MM> (if for some reason
-            MM-PA wasn't entered) instead of exiting metamath */
-    /*???        || !strcmp(cmd,"^Z")) { */
-
-      /* 9-Jun-2016 */
-      if (cmdMatches("_EXIT_PA")) {
-        if (!g_PFASmode || (g_toolsMode && !g_listMode)) bug(1127);
-                 /* mmcmdl.c should have caught this */
-      }
-
-      if (g_toolsMode && !g_listMode) {
-        /* Quitting tools command from within Metamath */
-        if (!g_PFASmode) {
-          print2(
- "Exiting the Text Tools.  Type EXIT again to exit Metamath.\n");
-        } else {
-          print2(
- "Exiting the Text Tools.  Type EXIT again to exit the Proof Assistant.\n");
-        }
-        g_toolsMode = 0;
-        continue;
-      }
-
-      if (g_PFASmode) {
-
-        if (g_proofChanged &&
-              /* If g_proofChanged, but the UNDO stack is empty (and
-                 there were no other conditions such as stack overflow),
-                 the proof didn't really change, so it is safe to
-                 exit MM-PA without warning */
-              (processUndoStack(NULL, PUS_GET_STATUS, "", 0)
-                 /* However, if the proof was saved earlier, UNDO stack
-                    empty no longer indicates proof didn't change */
-                 || proofSavedFlag)) {
-          print2(
-              "Warning:  You have not saved changes to the proof of \"%s\".\n",
-              g_Statement[g_proveStatement].labelName); /* 21-Jan-06 nm */
-          /* 17-Aug-04 nm Added / FORCE qualifier */
-          if (switchPos("/ FORCE") == 0) {
-            str1 = cmdInput1("Do you want to EXIT anyway (Y, N) <N>? ");
-            if (str1[0] != 'y' && str1[0] != 'Y') {
-              print2("Use SAVE NEW_PROOF to save the proof.\n");
-              continue;
-            }
-          } else {
-            /* User specified / FORCE, so answer question automatically */
-            print2("Do you want to EXIT anyway (Y, N) <N>? Y\n");
-          }
-        }
-
-        g_proofChanged = 0;
-        processUndoStack(NULL, PUS_INIT, "", 0);
-        proofSavedFlag = 0; /* Will become 1 if proof is ever saved */
-
-        print2(
- "Exiting the Proof Assistant.  Type EXIT again to exit Metamath.\n");
-
-        /* Deallocate proof structure */
-        deallocProofStruct(&g_ProofInProgress); /* 20-May-2013 nm */
-
-        /**** old deallocation before 20-May-2013
-        i = nmbrLen(g_ProofInProgress.proof);
-        nmbrLet(&g_ProofInProgress.proof, NULL_NMBRSTRING);
-        for (j = 0; j < i; j++) {
-          nmbrLet((nmbrString **)(&((g_ProofInProgress.target)[j])),
-              NULL_NMBRSTRING);
-          nmbrLet((nmbrString **)(&((g_ProofInProgress.source)[j])),
-              NULL_NMBRSTRING);
-          nmbrLet((nmbrString **)(&((g_ProofInProgress.user)[j])),
-              NULL_NMBRSTRING);
-        }
-        pntrLet(&g_ProofInProgress.target, NULL_PNTRSTRING);
-        pntrLet(&g_ProofInProgress.source, NULL_PNTRSTRING);
-        pntrLet(&g_ProofInProgress.user, NULL_PNTRSTRING);
-        *** end of old code before 20-May-2013 */
-
-        g_PFASmode = 0;
-        continue;
-      } else {
-        if (g_sourceChanged) {
-          print2("Warning:  You have not saved changes to the source.\n");
-          /* 17-Aug-04 nm Added / FORCE qualifier */
-          if (switchPos("/ FORCE") == 0) {
-            str1 = cmdInput1("Do you want to EXIT anyway (Y, N) <N>? ");
-            if (str1[0] != 'y' && str1[0] != 'Y') {
-              print2("Use WRITE SOURCE to save the changes.\n");
-              continue;
-            }
-          } else {
-            /* User specified / FORCE, so answer question automatically */
-            print2("Do you want to EXIT anyway (Y, N) <N>? Y\n");
-          }
-          g_sourceChanged = 0;
-        }
-
-        if (g_texFileOpenFlag) {
-          print2("The %s file \"%s\" was closed.\n",
-              g_htmlFlag ? "HTML" : "LaTeX", g_texFileName);
-          printTexTrailer(texHeaderFlag);
-          fclose(g_texFilePtr);
-          g_texFileOpenFlag = 0;
-        }
-        if (g_logFileOpenFlag) {
-          print2("The log file \"%s\" was closed %s %s.\n",g_logFileName,
-              date(),time_());
-          fclose(g_logFilePtr);
-          g_logFileOpenFlag = 0;
-        }
-
-        /* 4-May-2017 Ari Ferrera */
-        /* Free remaining allocations before exiting */
-        freeCommandLine();
-        freeInOu();
-        memFreePoolPurge(0);
-        eraseSource();
-        freeData(); /* Call AFTER eraseSource()(->initBigArrays->malloc) */
-        let(&g_commandPrompt,"");
-        let(&g_commandLine,"");
-        let(&g_input_fn,"");
-        let(&g_contributorName, ""); /* 14-May-2017 nm */
-
-        return; /* Exit from program */
-      }
-    }
-
-    if (cmdMatches("SUBMIT")) {
-      if (g_commandFileNestingLevel == MAX_COMMAND_FILE_NESTING) {
-        printf("?The SUBMIT nesting level has been exceeded.\n");
-        continue;
-      }
-      g_commandFilePtr[g_commandFileNestingLevel + 1] = fSafeOpen(g_fullArg[1], "r",
-          0/*noVersioningFlag*/);
-      if (!g_commandFilePtr[g_commandFileNestingLevel + 1]) continue;
-                                      /* Couldn't open (err msg was provided) */
-      g_commandFileNestingLevel++;
-      g_commandFileName[g_commandFileNestingLevel] = ""; /* Initialize if nec. */
-      let(&g_commandFileName[g_commandFileNestingLevel], g_fullArg[1]);
-
-      /* 23-Oct-2006 nm Added / SILENT */
-      g_commandFileSilent[g_commandFileNestingLevel] = 0;
-      if (switchPos("/ SILENT")
-          || g_commandFileSilentFlag /* Propagate silence from outer level */) {
-        g_commandFileSilent[g_commandFileNestingLevel] = 1;
-      } else {
-        g_commandFileSilent[g_commandFileNestingLevel] = 0;
-      }
-      g_commandFileSilentFlag = g_commandFileSilent[g_commandFileNestingLevel];
-      if (!g_commandFileSilentFlag)
-        print2("Taking command lines from file \"%s\"...\n",
-            g_commandFileName[g_commandFileNestingLevel]);
-
-      continue;
-    }
-
-    if (g_toolsMode) {
-      /* Start of g_toolsMode-specific commands */
-#define ADD_MODE 1
-#define DELETE_MODE 2
-#define CLEAN_MODE 3
-#define SUBSTITUTE_MODE 4
-#define SWAP_MODE 5
-#define INSERT_MODE 6
-#define BREAK_MODE 7
-#define BUILD_MODE 8
-#define MATCH_MODE 9
-#define RIGHT_MODE 10
-#define TAG_MODE 11  /* 2-Jul-2011 nm Added TAG command */
-      cmdMode = 0;
-      if (cmdMatches("ADD")) cmdMode = ADD_MODE;
-      else if (cmdMatches("DELETE")) cmdMode = DELETE_MODE;
-      else if (cmdMatches("CLEAN")) cmdMode = CLEAN_MODE;
-      else if (cmdMatches("SUBSTITUTE") || cmdMatches("S"))
-        cmdMode = SUBSTITUTE_MODE;
-      else if (cmdMatches("SWAP")) cmdMode = SWAP_MODE;
-      else if (cmdMatches("INSERT")) cmdMode = INSERT_MODE;
-      else if (cmdMatches("BREAK")) cmdMode = BREAK_MODE;
-      else if (cmdMatches("BUILD")) cmdMode = BUILD_MODE;
-      else if (cmdMatches("MATCH")) cmdMode = MATCH_MODE;
-      else if (cmdMatches("RIGHT")) cmdMode = RIGHT_MODE;
-      else if (cmdMatches("TAG")) cmdMode = TAG_MODE;
-      if (cmdMode) {
-        list1_fp = fSafeOpen(g_fullArg[1], "r", 0/*noVersioningFlag*/);
-        if (!list1_fp) continue; /* Couldn't open it (error msg was provided) */
-        if (cmdMode == RIGHT_MODE) {
-          /* Find the longest line */
-          p = 0;
-          while (linput(list1_fp, NULL, &str1)) {
-            if (p < (signed)(strlen(str1))) p = (long)(strlen(str1));
-          }
-          rewind(list1_fp);
-        }
-        let(&list2_fname, g_fullArg[1]);
-        if (list2_fname[strlen(list2_fname) - 2] == '~') {
-          let(&list2_fname, left(list2_fname, (long)(strlen(list2_fname)) - 2));
-          print2("The output file will be called %s.\n", list2_fname);
-        }
-        let(&list2_ftmpname, "");
-        list2_ftmpname = fGetTmpName("zz~tools");
-        list2_fp = fSafeOpen(list2_ftmpname, "w", 0/*noVersioningFlag*/);
-        if (!list2_fp) continue; /* Couldn't open it (error msg was provided) */
-        lines = 0;
-        changedLines = 0;
-        twoMatches = 0;
-        changedFlag = 0;
-        outMsgFlag = 0;
-        switch (cmdMode) {
-          case ADD_MODE:
-            break;
-          case TAG_MODE:  /* 2-Jul-2011 nm Added TAG command */
-            let(&tagStartMatch, g_fullArg[4]);
-            tagStartCount = (long)val(g_fullArg[5]);
-            if (tagStartCount == 0) tagStartCount = 1; /* Default */
-            let(&tagEndMatch, g_fullArg[6]);
-            tagEndCount = (long)val(g_fullArg[7]);
-            if (tagEndCount == 0) tagEndCount = 1; /* Default */
-            tagStartCounter = 0;
-            tagEndCounter = 0;
-            break;
-          case DELETE_MODE:
-            break;
-          case CLEAN_MODE:
-            let(&str4, edit(g_fullArg[2], 32));
-            q = 0;
-            if (instr(1, str4, "P") > 0) q = q + 1;
-            if (instr(1, str4, "D") > 0) q = q + 2;
-            if (instr(1, str4, "G") > 0) q = q + 4;
-            if (instr(1, str4, "B") > 0) q = q + 8;
-            if (instr(1, str4, "R") > 0) q = q + 16;
-            if (instr(1, str4, "C") > 0) q = q + 32;
-            if (instr(1, str4, "E") > 0) q = q + 128;
-            if (instr(1, str4, "Q") > 0) q = q + 256;
-            if (instr(1, str4, "L") > 0) q = q + 512;
-            if (instr(1, str4, "T") > 0) q = q + 1024;
-            if (instr(1, str4, "U") > 0) q = q + 2048;
-            if (instr(1, str4, "V") > 0) q = q + 4096;
-            break;
-          case SUBSTITUTE_MODE:
-            let(&newstr, g_fullArg[3]); /* The replacement string */
-            if (((vstring)(g_fullArg[4]))[0] == 'A' ||
-                ((vstring)(g_fullArg[4]))[0] == 'a') { /* ALL */
-              q = -1;
-            } else {
-              q = (long)val(g_fullArg[4]);
-              if (q == 0) q = 1;    /* The occurrence # of string to subst */
-            }
-            s = instr(1, g_fullArg[2], "\\n");
-            if (s) {
-              /*s = 1;*/ /* Replace lf flag */
-              q = 1; /* Only 1st occurrence makes sense in this mode */
-            }
-            if (!strcmp(g_fullArg[3], "\\n")) {
-              let(&newstr, "\n"); /* Replace with lf */
-            }
-            break;
-          case SWAP_MODE:
-            break;
-          case INSERT_MODE:
-            p = (long)val(g_fullArg[3]);
-            break;
-          case BREAK_MODE:
-            outMsgFlag = 1;
-            break;
-          case BUILD_MODE:
-            let(&str4, "");
-            outMsgFlag = 1;
-            break;
-          case MATCH_MODE:
-            outMsgFlag = 1;
-        } /* End switch */
-        let(&bufferedLine, "");
-        /*
-        while (linput(list1_fp, NULL, &str1)) {
-        */
-        while (1) {
-          if (bufferedLine[0]) {
-            /* Get input from buffered line (from rejected \n replacement) */
-            let(&str1, bufferedLine);
-            let(&bufferedLine, "");
-          } else {
-            if (!linput(list1_fp, NULL, &str1)) break;
-          }
-          lines++;
-          oldChangedLines = changedLines;
-          let(&str2, str1);
-          switch (cmdMode) {
-            case ADD_MODE:
-              let(&str2, cat(g_fullArg[2], str1, g_fullArg[3], NULL));
-              if (strcmp(str1, str2)) changedLines++;
-              break;
-            case TAG_MODE:   /* 2-Jul-2011 nm Added TAG command */
-              if (tagStartCounter < tagStartCount) {
-                if (instr(1, str1, tagStartMatch)) tagStartCounter++;
-              }
-              if (tagStartCounter == tagStartCount &&
-                  tagEndCounter < tagEndCount) { /* We're in tagging range */
-                let(&str2, cat(g_fullArg[2], str1, g_fullArg[3], NULL));
-                if (strcmp(str1, str2)) changedLines++;
-                if (instr(1, str1, tagEndMatch)) tagEndCounter++;
-              }
-              break;
-            case DELETE_MODE:
-              p1 = instr(1, str1, g_fullArg[2]);
-              if (strlen(g_fullArg[2]) == 0) p1 = 1;
-              p2 = instr(p1, str1, g_fullArg[3]);
-              if (strlen(g_fullArg[3]) == 0) p2 = (long)strlen(str1) + 1;
-              if (p1 != 0 && p2 != 0) {
-                let(&str2, cat(left(str1, p1 - 1), right(str1, p2
-                    + (long)strlen(g_fullArg[3])), NULL));
-                changedLines++;
-              }
-              break;
-            case CLEAN_MODE:
-              if (q) {
-                let(&str2, edit(str1, q));
-                if (strcmp(str1, str2)) changedLines++;
-              }
-              break;
-            case SUBSTITUTE_MODE:
-              let(&str2, str1);
-              p = 0;
-              p1 = 0;
-
-              k = 1;
-              /* See if an additional match on line is required */
-              if (((vstring)(g_fullArg[5]))[0] != 0) {
-                if (!instr(1, str2, g_fullArg[5])) {
-                  /* No match on line; prevent any substitution */
-                  k = 0;
-                }
-              }
-
-              if (s && k) { /* We're asked to replace a newline char */
-                /* Read in the next line */
-                /*
-                if (linput(list1_fp, NULL, &str4)) {
-                  let(&str2, cat(str1, "\\n", str4, NULL));
-                */
-                if (linput(list1_fp, NULL, &bufferedLine)) {
-                  /* Join the next line and see if the string matches */
-                  if (instr(1, cat(str1, "\\n", bufferedLine, NULL),
-                      g_fullArg[2])) {
-                    let(&str2, cat(str1, "\\n", bufferedLine, NULL));
-                    let(&bufferedLine, "");
-                  } else {
-                    k = 0; /* No match - leave bufferedLine for next pass */
-                  }
-                } else { /* EOF reached */
-                  print2("Warning: file %s has an odd number of lines\n",
-                      g_fullArg[1]);
-                }
-              }
-
-              while (k) {
-                p1 = instr(p1 + 1, str2, g_fullArg[2]);
-                if (!p1) break;
-                p++;
-                if (p == q || q == -1) {
-                  let(&str2, cat(left(str2, p1 - 1), newstr,
-                      right(str2, p1 + (long)strlen(g_fullArg[2])), NULL));
-                  if (newstr[0] == '\n') {
-                    /* Replacement string is an lf */
-                    lines++;
-                    changedLines++;
-                  }
-                  /* 14-Sep-2010 nm Continue the search after the replacement
-                     string, so that "SUBST 1.tmp abbb ab a ''" will change
-                     "abbbab" to "abba" rather than "aa" */
-                  p1 = p1 + (long)strlen(newstr) - 1;
-                  /* p1 = p1 - (long)strlen(g_fullArg[2]) + (long)strlen(newstr); */ /* bad */
-                  if (q != -1) break;
-                }
-              }
-              if (strcmp(str1, str2)) changedLines++;
-              break;
-            case SWAP_MODE:
-              p1 = instr(1, str1, g_fullArg[2]);
-              if (p1) {
-                p2 = instr(p1 + 1, str1, g_fullArg[2]);
-                if (p2) twoMatches++;
-                let(&str2, cat(right(str1, p1) + (long)strlen(g_fullArg[2]),
-                    g_fullArg[2], left(str1, p1 - 1), NULL));
-                if (strcmp(str1, str2)) changedLines++;
-              }
-              break;
-            case INSERT_MODE:
-              if ((signed)(strlen(str2)) < p - 1)
-                let(&str2, cat(str2, space(p - 1 - (long)strlen(str2)), NULL));
-              let(&str2, cat(left(str2, p - 1), g_fullArg[2],
-                  right(str2, p), NULL));
-              if (strcmp(str1, str2)) changedLines++;
-              break;
-            case BREAK_MODE:
-              let(&str2, str1);
-              changedLines++;
-              for (i = 0; i < (signed)(strlen(g_fullArg[2])); i++) {
-                p = 0;
-                while (1) {
-                  p = instr(p + 1, str2, chr(((vstring)(g_fullArg[2]))[i]));
-                  if (!p) break;
-                  /* Put spaces arount special one-char tokens */
-                  let(&str2, cat(left(str2, p - 1), " ",
-                      mid(str2, p, 1),
-                      " ", right(str2, p + 1), NULL));
-                  /*p++;*/
-                  /* Even though space is always a separator, it can be used
-                     to suppress all default tokens.  Go past 2nd space to prevent
-                     infinite loop in that case. */
-                  p += 2; /* 3-Jul-2020 nm */
-                }
-              }
-              let(&str2, edit(str2, 8 + 16 + 128)); /* Reduce & trim spaces */
-              for (p = (long)strlen(str2) - 1; p >= 0; p--) {
-                if (str2[p] == ' ') {
-                  str2[p] = '\n';
-                  changedLines++;
-                }
-              }
-              if (!str2[0]) changedLines--; /* Don't output blank line */
-              break;
-            case BUILD_MODE:
-              if (str2[0] != 0) { /* Ignore blank lines */
-                if (str4[0] == 0) {
-                  let(&str4, str2);
-                } else {
-                  if ((long)strlen(str4) + (long)strlen(str2) > 72) {
-                    let(&str4, cat(str4, "\n", str2, NULL));
-                    changedLines++;
-                  } else {
-                    let(&str4, cat(str4, " ", str2, NULL));
-                  }
-                }
-                p = instr(1, str4, "\n");
-                if (p) {
-                  let(&str2, left(str4, p - 1));
-                  let(&str4, right(str4, p + 1));
-                } else {
-                  let(&str2, "");
-                }
-              }
-              break;
-            case MATCH_MODE:
-              if (((vstring)(g_fullArg[2]))[0] == 0) {
-                /* Match any non-blank line */
-                p = str1[0];
-              } else {
-                p = instr(1, str1, g_fullArg[2]);
-              }
-              if (((vstring)(g_fullArg[3]))[0] == 'n' ||
-                  ((vstring)(g_fullArg[3]))[0] == 'N') {
-                p = !p;
-              }
-              if (p) changedLines++;
-              break;
-            case RIGHT_MODE:
-              let(&str2, cat(space(p - (long)strlen(str2)), str2, NULL));
-              if (strcmp(str1, str2)) changedLines++;
-              break;
-          } /* End switch(cmdMode) */
-          if (lines == 1) let(&str3, left(str2, 79)); /* For msg */
-          if (oldChangedLines != changedLines && !changedFlag) {
-            changedFlag = 1;
-            let(&str3, left(str2, 79)); /* For msg */
-            firstChangedLine = lines;
-            if ((cmdMode == SUBSTITUTE_MODE && newstr[0] == '\n')
-                || cmdMode == BUILD_MODE) /* Joining lines */ {
-              firstChangedLine = 1; /* Better message */
-            }
-          }
-          if (((cmdMode != BUILD_MODE && cmdMode != BREAK_MODE)
-              || str2[0] != 0)
-              && (cmdMode != MATCH_MODE || p))
-            fprintf(list2_fp, "%s\n", str2);
-        } /* Next input line */
-        if (cmdMode == BUILD_MODE) {
-          if (str4[0]) {
-            /* Output last partial line */
-            fprintf(list2_fp, "%s\n", str4);
-            changedLines++;
-            if (!str3[0]) {
-              let(&str3, str4); /* For msg */
-            }
-          }
-        }
-        /* Remove any lines after lf for readability of msg */
-        p = instr(1, str3, "\n");
-        if (p) let(&str3, left(str3, p - 1));
-        if (!outMsgFlag) {
-          /* 18-Aug-2011 nm Make message depend on line counts */
-          if (!changedFlag) {
-            if (!lines) {
-              print2("The file %s has no lines.\n", g_fullArg[1]);
-            } else {
-              print2(
-"The file %s has %ld line%s; none were changed.  First line:\n",
-                list2_fname, lines, (lines == 1) ? "" : "s");
-              print2("%s\n", str3);
-            }
-          } else {
-            print2(
-"The file %s has %ld line%s; %ld w%s changed.  First changed line is %ld:\n",
-                list2_fname,
-                lines,  (lines == 1) ? "" : "s",
-                changedLines,  (changedLines == 1) ? "as" : "ere",
-                firstChangedLine);
-            print2("%s\n", str3);
-          }
-          if (twoMatches > 0) {
-            /* For SWAP command */
-            print2(
-"Warning:  %ld line%s more than one \"%s\".  The first one was used.\n",
-                twoMatches, (twoMatches == 1) ? " has" : "s have", g_fullArg[2]);
-          }
-        } else {
-          /* if (changedLines == 0) let(&str3, ""); */
-          print2(
-"The input had %ld line%s, the output has %ld line%s.%s\n",
-              lines, (lines == 1) ? "" : "s",
-              changedLines, (changedLines == 1) ? "" : "s",
-              (changedLines == 0) ? "" : " First output line:");
-          if (changedLines != 0) print2("%s\n", str3);
-        }
-        fclose(list1_fp);
-        fclose(list2_fp);
-        fSafeRename(list2_ftmpname, list2_fname);
-        /* Deallocate string memory */
-        let(&tagStartMatch, "");  /* 2-Jul-2011 nm Added TAG command */
-        let(&tagEndMatch, "");  /* 2-Jul-2011 nm Added TAG command */
-        continue;
-      } /* end if cmdMode for ADD, etc. */
-
-#define SORT_MODE 1
-#define UNDUPLICATE_MODE 2
-#define DUPLICATE_MODE 3
-#define UNIQUE_MODE 4
-#define REVERSE_MODE 5
-      cmdMode = 0;
-      if (cmdMatches("SORT")) cmdMode = SORT_MODE;
-      else if (cmdMatches("UNDUPLICATE")) cmdMode = UNDUPLICATE_MODE;
-      else if (cmdMatches("DUPLICATE")) cmdMode = DUPLICATE_MODE;
-      else if (cmdMatches("UNIQUE")) cmdMode = UNIQUE_MODE;
-      else if (cmdMatches("REVERSE")) cmdMode = REVERSE_MODE;
-      if (cmdMode) {
-        list1_fp = fSafeOpen(g_fullArg[1], "r", 0/*noVersioningFlag*/);
-        if (!list1_fp) continue; /* Couldn't open it (error msg was provided) */
-        let(&list2_fname, g_fullArg[1]);
-        if (list2_fname[strlen(list2_fname) - 2] == '~') {
-          let(&list2_fname, left(list2_fname, (long)strlen(list2_fname) - 2));
-          print2("The output file will be called %s.\n", list2_fname);
-        }
-        let(&list2_ftmpname, "");
-        list2_ftmpname = fGetTmpName("zz~tools");
-        list2_fp = fSafeOpen(list2_ftmpname, "w", 0/*noVersioningFlag*/);
-        if (!list2_fp) continue; /* Couldn't open it (error msg was provided) */
-
-        /* Count the lines */
-        lines = 0;
-        while (linput(list1_fp, NULL, &str1)) lines++;
-        if (cmdMode != SORT_MODE  && cmdMode != REVERSE_MODE) {
-          print2("The input file has %ld lines.\n", lines);
-        }
-
-        /* Close and reopen the input file */
-        fclose(list1_fp);
-        list1_fp = fSafeOpen(g_fullArg[1], "r", 0/*noVersioningFlag*/);
-        /* Allocate memory */
-        pntrLet(&pntrTmp, pntrSpace(lines));
-        /* Assign the lines to string array */
-        for (i = 0; i < lines; i++) linput(list1_fp, NULL,
-            (vstring *)(&pntrTmp[i]));
-
-        /* Sort */
-        if (cmdMode != REVERSE_MODE) {
-          if (cmdMode == SORT_MODE) {
-            g_qsortKey = g_fullArg[2]; /* Do not deallocate! */
-          } else {
-            g_qsortKey = "";
-          }
-          qsort(pntrTmp, (size_t)lines, sizeof(void *), qsortStringCmp);
-        } else { /* Reverse the lines */
-          for (i = lines / 2; i < lines; i++) {
-            g_qsortKey = pntrTmp[i]; /* Use g_qsortKey as handy tmp var here */
-            pntrTmp[i] = pntrTmp[lines - 1 - i];
-            pntrTmp[lines - 1 - i] = g_qsortKey;
-          }
-        }
-
-        /* Output sorted lines */
-        changedLines = 0;
-        let(&str3, "");
-        for (i = 0; i < lines; i++) {
-          j = 0; /* Flag that line should be printed */
-          switch (cmdMode) {
-            case SORT_MODE:
-            case REVERSE_MODE:
-              j = 1;
-              break;
-            case UNDUPLICATE_MODE:
-              if (i == 0) {
-                j = 1;
-              } else {
-                if (strcmp((vstring)(pntrTmp[i - 1]), (vstring)(pntrTmp[i]))) {
-                  j = 1;
-                }
-              }
-              break;
-            case DUPLICATE_MODE:
-              if (i > 0) {
-                if (!strcmp((vstring)(pntrTmp[i - 1]), (vstring)(pntrTmp[i]))) {
-                  if (i == lines - 1) {
-                    j = 1;
-                  } else {
-                    if (strcmp((vstring)(pntrTmp[i]),
-                        (vstring)(pntrTmp[i + 1]))) {
-                      j = 1;
-                    }
-                  }
-                }
-              }
-              break;
-            case UNIQUE_MODE:
-              if (i < lines - 1) {
-                if (strcmp((vstring)(pntrTmp[i]), (vstring)(pntrTmp[i + 1]))) {
-                  if (i == 0) {
-                    j = 1;
-                  } else {
-                    if (strcmp((vstring)(pntrTmp[i - 1]),
-                        (vstring)(pntrTmp[i]))) {
-                      j = 1;
-                    }
-                  }
-                }
-              } else {
-                if (i == 0) {
-                  j = 1;
-                } else {
-                  if (strcmp((vstring)(pntrTmp[i - 1]),
-                        (vstring)(pntrTmp[i]))) {
-                      j = 1;
-                  }
-                }
-              }
-              break;
-          } /* end switch (cmdMode) */
-          if (j) {
-            fprintf(list2_fp, "%s\n", (vstring)(pntrTmp[i]));
-            changedLines++;
-            if (changedLines == 1)
-              let(&str3, left((vstring)(pntrTmp[i]), 79));
-          }
-        } /* next i */
-        print2("The output file has %ld lines.  The first line is:\n",
-            changedLines);
-        print2("%s\n", str3);
-
-        /* Deallocate memory */
-        for (i = 0; i < lines; i++) let((vstring *)(&pntrTmp[i]), "");
-        pntrLet(&pntrTmp,NULL_PNTRSTRING);
-
-        fclose(list1_fp);
-        fclose(list2_fp);
-        fSafeRename(list2_ftmpname, list2_fname);
-        continue;
-      } /* end if cmdMode for SORT, etc. */
-
-      if (cmdMatches("PARALLEL")) {
-        list1_fp = fSafeOpen(g_fullArg[1], "r", 0/*noVersioningFlag*/);
-        list2_fp = fSafeOpen(g_fullArg[2], "r", 0/*noVersioningFlag*/);
-        if (!list1_fp) continue; /* Couldn't open it (error msg was provided) */
-        if (!list2_fp) continue; /* Couldn't open it (error msg was provided) */
-        let(&list3_ftmpname, "");
-        list3_ftmpname = fGetTmpName("zz~tools");
-        list3_fp = fSafeOpen(list3_ftmpname, "w", 0/*noVersioningFlag*/);
-        if (!list3_fp) continue; /* Couldn't open it (error msg was provided) */
-
-        p1 = 1; p2 = 1; /* not eof */
-        p = 0; q = 0; /* lines */
-        j = 0; /* 1st line flag */
-        let(&str3, "");
-        while (1) {
-          let(&str1, "");
-          if (p1) {
-            p1 = linput(list1_fp, NULL, &str1);
-            if (p1) p++;
-            else let(&str1, "");
-          }
-          let(&str2, "");
-          if (p2) {
-            p2 = linput(list2_fp, NULL, &str2);
-            if (p2) q++;
-            else let(&str2, "");
-          }
-          if (!p1 && !p2) break;
-          let(&str4, cat(str1, g_fullArg[4], str2, NULL));
-          fprintf(list3_fp, "%s\n", str4);
-          if (!j) {
-            let(&str3, str4); /* Save 1st line for msg */
-            j = 1;
-          }
-        }
-        if (p == q) {
-          print2(
-"The input files each had %ld lines.  The first output line is:\n", p);
-        } else {
-          print2(
-"Warning: file \"%s\" had %ld lines while file \"%s\" had %ld lines.\n",
-              g_fullArg[1], p, g_fullArg[2], q);
-          if (p < q) p = q;
-          print2("The output file \"%s\" has %ld lines.  The first line is:\n",
-              g_fullArg[3], p);
-        }
-        print2("%s\n", str3);
-
-        fclose(list1_fp);
-        fclose(list2_fp);
-        fclose(list3_fp);
-        fSafeRename(list3_ftmpname, g_fullArg[3]);
-        continue;
-      }
-
-
-      if (cmdMatches("NUMBER")) {
-        list1_fp = fSafeOpen(g_fullArg[1], "w", 0/*noVersioningFlag*/);
-        if (!list1_fp) continue; /* Couldn't open it (error msg was provided) */
-        j = (long)strlen(str(val(g_fullArg[2])));
-        k = (long)strlen(str(val(g_fullArg[3])));
-        if (k > j) j = k;
-        for (i = (long)val(g_fullArg[2]); i <= val(g_fullArg[3]);
-            i = i + (long)val(g_fullArg[4])) {
-          let(&str1, str((double)i));
-          fprintf(list1_fp, "%s\n", str1);
-        }
-        fclose(list1_fp);
-        continue;
-      }
-
-      if (cmdMatches("COUNT")) {
-        list1_fp = fSafeOpen(g_fullArg[1], "r", 0/*noVersioningFlag*/);
-        if (!list1_fp) continue; /* Couldn't open it (error msg was provided) */
-        p1 = 0;
-        p2 = 0;
-        lines = 0;
-        q = 0; /* Longest line length */
-        i = 0; /* First longest line */
-        j = 0; /* Number of longest lines */
-        sum = 0.0; /* Sum of numeric content of lines */
-        firstChangedLine = 0;
-        while (linput(list1_fp, NULL, &str1)) {
-          lines++;
-
-          /* Longest line */
-          if (q < (signed)(strlen(str1))) {
-            q = (long)strlen(str1);
-            let(&str4, str1);
-            i = lines;
-            j = 0;
-          }
-
-          if (q == (signed)(strlen(str1))) {
-            j++;
-          }
-
-          if (instr(1, str1, g_fullArg[2])) {
-            if (!firstChangedLine) {
-              firstChangedLine = lines;
-              let(&str3, str1);
-            }
-            p1++;
-            p = 0;
-            while (1) {
-              p = instr(p + 1, str1, g_fullArg[2]);
-              if (!p) break;
-              p2++;
-            }
-          }
-          sum = sum + val(str1);
-        }
-        print2(
-"The file has %ld lines.  The string \"%s\" occurs %ld times on %ld lines.\n",
-            lines, g_fullArg[2], p2, p1);
-        if (firstChangedLine) {
-          print2("The first occurrence is on line %ld:\n", firstChangedLine);
-          print2("%s\n", str3);
-        }
-        print2(
-"The first longest line (out of %ld) is line %ld and has %ld characters:\n",
-            j, i, q);
-        printLongLine(str4, "    "/*startNextLine*/, ""/*breakMatch*/);
-            /* breakMatch empty means break line anywhere */  /* 6-Dec-03 */
- /* print2("If each line were a number, their sum would be %s\n", str((double)sum)); */
-        printLongLine(cat(
-            "Stripping all but digits, \".\", and \"-\", the sum of lines is ",
-            str((double)sum), NULL), "    ", " ");
-        fclose(list1_fp);
-        continue;
-      }
-
-      if (cmdMatches("TYPE") || cmdMatches("T")) {
-        list1_fp = fSafeOpen(g_fullArg[1], "r", 0/*noVersioningFlag*/);
-        if (!list1_fp) continue; /* Couldn't open it (error msg was provided) */
-        if (g_rawArgs == 2) {
-          n = 10;
-        } else {
-          if (((vstring)(g_fullArg[2]))[0] == 'A' ||
-              ((vstring)(g_fullArg[2]))[0] == 'a') { /* ALL */
-            n = -1;
-          } else {
-            n = (long)val(g_fullArg[2]);
-          }
-        }
-        for (i = 0; i < n || n == -1; i++) {
-          if (!linput(list1_fp, NULL, &str1)) break;
-          if (!print2("%s\n", str1)) break;
-        }
-        fclose(list1_fp);
-        continue;
-      } /* end TYPE */
-
-      if (cmdMatches("UPDATE")) {
-        list1_fp = fSafeOpen(g_fullArg[1], "r", 0/*noVersioningFlag*/);
-        list2_fp = fSafeOpen(g_fullArg[2], "r", 0/*noVersioningFlag*/);
-        if (!list1_fp) continue; /* Couldn't open it (error msg was provided) */
-        if (!list2_fp) continue; /* Couldn't open it (error msg was provided) */
-        if (!getRevision(g_fullArg[4])) {
-          print2(
-"?The revision tag must be of the form /*nn*/ or /*#nn*/.  Please try again.\n");
-          continue;
-        }
-        let(&list3_ftmpname, "");
-        list3_ftmpname = fGetTmpName("zz~tools");
-        list3_fp = fSafeOpen(list3_ftmpname, "w", 0/*noVersioningFlag*/);
-        if (!list3_fp) continue; /* Couldn't open it (error msg was provided) */
-
-        revise(list1_fp, list2_fp, list3_fp, g_fullArg[4],
-            (long)val(g_fullArg[5]));
-
-        fSafeRename(list3_ftmpname, g_fullArg[3]);
-        continue;
-      }
-
-      if (cmdMatches("COPY") || cmdMatches("C")) {
-        let(&list2_ftmpname, "");
-        list2_ftmpname = fGetTmpName("zz~tools");
-        list2_fp = fSafeOpen(list2_ftmpname, "w", 0/*noVersioningFlag*/);
-        if (!list2_fp) continue; /* Couldn't open it (error msg was provided) */
-        let(&str4, cat(g_fullArg[1], ",", NULL));
-        lines = 0;
-        j = 0; /* Error flag */
-        while (1) {
-          if (!str4[0]) break; /* Done scanning list */
-          p = instr(1, str4, ",");
-          let(&str3, left(str4, p - 1));
-          let(&str4, right(str4, p + 1));
-          list1_fp = fSafeOpen((str3), "r", 0/*noVersioningFlag*/);
-          if (!list1_fp) { /* Couldn't open it (error msg was provided) */
-            j = 1; /* Error flag */
-            break;
-          }
-          n = 0;
-          while (linput(list1_fp, NULL, &str1)) {
-            lines++; n++;
-            fprintf(list2_fp, "%s\n", str1);
-          }
-          if (instr(1, g_fullArg[1], ",")) { /* More than 1 input file */
-            print2("The input file \"%s\" has %ld lines.\n", str3, n);
-          }
-          fclose(list1_fp);
-        }
-        if (j) continue; /* One of the input files couldn't be opened */
-        fclose(list2_fp);
-        print2("The output file \"%s\" has %ld lines.\n", g_fullArg[2], lines);
-        fSafeRename(list2_ftmpname, g_fullArg[2]);
-        continue;
-      }
-
-      print2("?This command has not been implemented yet.\n");
-      continue;
-    } /* End of g_toolsMode-specific commands */
-
-    if (cmdMatches("TOOLS")) {
-      print2(
-"Entering the Text Tools utilities.  Type HELP for help, EXIT to exit.\n");
-      g_toolsMode = 1;
-      continue;
-    }
-
-    if (cmdMatches("READ")) {
-      /*if (g_statements) {*/
-      /* 31-Dec-2017 nm */
-      /* We can't use 'statements > 0' for the test since the source
-         could be just a comment */
-      if (g_sourceHasBeenRead == 1) {
-        printLongLine(cat(
-            "?Sorry, reading of more than one source file is not allowed.  ",
-            "The file \"", g_input_fn, "\" has already been READ in.  ",
-                                                             /* 11-Dec-05 nm */
-            "You may type ERASE to start over.  Note that additional source ",
-        "files may be included in the source file with \"$[ <filename> $]\".",
-                                                             /* 11-Dec-05 nm */
-            NULL),"  "," ");
-        continue;
-      }
-
-      let(&g_input_fn, g_fullArg[1]);
-
-      /***** 3-Jan-2017 nm  This is now done with SET ROOT_DIRECTORY
-      /@ 31-Dec-2017 nm - Added ROOT_DIRECTORY switch @/
-      /@ TODO - remove this and just use SET ROOT_DIRECTORY instead @/
-      i = switchPos("/ ROOT_DIRECTORY"); /@ Statement match to skip @/
-      if (i != 0) {
-        let(&g_rootDirectory, edit(g_fullArg[i + 1], 2/@discard spaces,tabs@/));
-        if (g_rootDirectory[0] != 0) {  /@ Not an empty directory path @/
-          /@ Add trailing "/" to g_rootDirectory if missing @/
-          if (instr(1, g_rootDirectory, "\\") != 0
-              || instr(1, g_input_fn, "\\") != 0 ) {
-            /@ Using Windows-style path (not really supported, but at least
-               make full path consistent) @/
-            if (g_rootDirectory[strlen(g_rootDirectory) - 1] != '\\') {
-              let(&g_rootDirectory, cat(g_rootDirectory, "\\", NULL));
-            }
-          } else {
-            if (g_rootDirectory[strlen(g_rootDirectory) - 1] != '/') {
-              let(&g_rootDirectory, cat(g_rootDirectory, "/", NULL));
-            }
-          }
-        }
-      /@
-      } else {
-        let(&g_rootDirectory, "");
-      @/
-      }
-      */
-
-      let(&str1, cat(g_rootDirectory, g_input_fn, NULL));
-      g_input_fp = fSafeOpen(str1, "r", 0/*noVersioningFlag*/);
-      if (!g_input_fp) continue; /* Couldn't open it (error msg was provided
-                                     by fSafeOpen) */
-      fclose(g_input_fp);
-
-      readInput();
-      /*g_sourceHasBeenRead = 1;*/ /* Global variable - set in readInput() */
-
-      if (switchPos("/ VERIFY")) {
-        verifyProofs("*",1); /* Parse and verify */
-      } else {
-        /* verifyProofs("*",0); */ /* Parse only (for gross error checking) */
-      }
-
-      /* 13-Dec-2016 nm Moved to verifyMarkup in mmcmds.c */
-      /*
-      /@ 10/21/02 - detect Microsoft bugs reported by several users, when the
-         HTML output files are named "con.html" etc. @/
-      /@ If we want a standard error message underlining token, this could go
-         in mmpars.c @/
-      /@ From Microsoft's site:
-         "The following reserved words cannot be used as the name of a file:
-         CON, PRN, AUX, CLOCK$, NUL, COM1, COM2, COM3, COM4, COM5, COM6, COM7,
-         COM8, COM9, LPT1, LPT2, LPT3, LPT4, LPT5, LPT6, LPT7, LPT8, and LPT9.
-         Also, reserved words followed by an extension - for example,
-         NUL.tx7 - are invalid file names." @/
-      /@ Check for labels that will lead to illegal Microsoft file names for
-         Windows users.  Don't bother checking CLOCK$ since $ is already
-         illegal @/
-      let(&str1, cat(
-         ",CON,PRN,AUX,NUL,COM1,COM2,COM3,COM4,COM5,COM6,COM7,",
-         "COM8,COM9,LPT1,LPT2,LPT3,LPT4,LPT5,LPT6,LPT7,LPT8,LPT9,", NULL));
-      for (i = 1; i <= g_statements; i++) {
-        let(&str2, cat(",", edit(g_Statement[i].labelName, 32/@uppercase@/), ",",
-            NULL));
-        if (instr(1, str1, str2) ||
-            /@ 5-Jan-04 mm@.html is reserved for mmtheorems.html, etc. @/
-            !strcmp(",MM", left(str2, 3))) {
-          print2("\n");
-          assignStmtFileAndLineNum(j); /@ 9-Jan-2018 nm @/
-          printLongLine(cat("?Warning in statement \"",
-              g_Statement[i].labelName, "\" at line ",
-              str((double)(g_Statement[i].lineNum)),
-              " in file \"", g_Statement[i].fileName,
-              "\".  To workaround a Microsoft operating system limitation, the",
-              " the following reserved words cannot be used for label names:",
-              " CON, PRN, AUX, CLOCK$, NUL, COM1, COM2, COM3, COM4, COM5,",
-              " COM6, COM7, COM8, COM9, LPT1, LPT2, LPT3, LPT4, LPT5, LPT6,",
-              " LPT7, LPT8, and LPT9.  Also, \"mm@.html\" is reserved for",
-              " Metamath file names.  Use another name for this label.", NULL),
-              "", " ");
-          g_errorCount++;
-        }
-      }
-      /@ 10/21/02 end @/
-      */
-
-      if (g_sourceHasBeenRead == 1) {  /* 9-Jan-2018 nm */
-        if (!g_errorCount) {
-          let(&str1, "No errors were found.");
-          if (!switchPos("/ VERIFY")) {
-              let(&str1, cat(str1,
-         "  However, proofs were not checked.  Type VERIFY PROOF *",
-         " if you want to check them.",
-              NULL));
-          }
-          printLongLine(str1, "", " ");
-        } else {
-          print2("\n");
-          if (g_errorCount == 1) {
-            print2("One error was found.\n");
-          } else {
-            print2("%ld errors were found.\n", (long)g_errorCount);
-          }
-        }
-      } /* g_sourceHasBeenRead == 1 */
-
-      continue;
-    }
-
-    if (cmdMatches("WRITE SOURCE")) {
-      let(&g_output_fn, g_fullArg[2]);
-
-      /********* Deleted 28-Dec-2013 nm Now opened in writeSource()
-      g_output_fp = fSafeOpen(g_output_fn, "w", 0/@noVersioningFlag@/);
-      if (!g_output_fp) continue; /@ Couldn't open it (error msg was provided)@/
-      ********/
-
-      /******* Deleted 3-May-2017 nm
-      /@ Added 24-Oct-03 nm @/
-      if (switchPos("/ CLEAN") > 0) {
-        c = 1; /@ Clean out any proof-in-progress (that user has flagged
-                        with a ? in its date comment field) @/
-      } else {
-        c = 0; /@ Output all proofs (normal) @/
-      }
-      *******/
-
-      /********* Deleted 3-May-2017 nm
-      writeSource((char)c, (char)r); /@ Added arg 24-Oct-03 nm 12-Jun-2011 nm @/
-      fclose(g_output_fp);
-      if (c == 0) g_sourceChanged = 0; /@ Don't unset flag if CLEAN option
-                                    since some new proofs may not be saved. @/
-      ***********/
-
-
-      /***** 3-Jan-2017 nm  This is now done with SET ROOT_DIRECTORY
-      /@ 31-Dec-2017 nm - Added ROOT_DIRECTORY switch @/
-      /@ TODO - remove this qualifier; too confusing.
-         Use SET ROOT_DIRECTORY instead. @/
-      i = switchPos("/ ROOT_DIRECTORY"); /@ Statement match to skip @/
-      if (i != 0) {
-        let(&g_rootDirectory, edit(g_fullArg[i + 1], 2/@discard spaces,tabs@/));
-        /@ Add trailing "/" to g_rootDirectory if missing @/
-        if (instr(1, g_rootDirectory, "\\") != 0
-            || instr(1, g_input_fn, "\\") != 0 ) {
-          /@ Using Windows-style path (not really supported, but at least
-             make full path consistent) @/
-          if (g_rootDirectory[strlen(g_rootDirectory) - 1] != '\\') {
-            let(&g_rootDirectory, cat(g_rootDirectory, "\\", NULL));
-          }
-        } else {
-          if (g_rootDirectory[strlen(g_rootDirectory) - 1] != '/') {
-            let(&g_rootDirectory, cat(g_rootDirectory, "/", NULL));
-          }
-        }
-      /@
-      } else {
-        let(&g_rootDirectory, "");
-      @/
-      }
-      */
-
-      /* Added 12-Jun-2011 nm */
-      if (switchPos("/ REWRAP") > 0) {
-        r = 2; /* Re-wrap then format (more aggressive than / FORMAT) */
-      } else if (switchPos("/ FORMAT") > 0) {
-        r = 1; /* Format output according to set.mm standard */
-      } else {
-        r = 0; /* Keep formatting as-is */
-      }
-
-      /* 24-Aug-2020 nm */
-      i = switchPos("/ EXTRACT");
-      if (i > 0) {
-        let(&str1, g_fullArg[i + 1]); /* List of labels */
-        if (r > 0
-            || switchPos("/ SPLIT") > 0
-            || switchPos("/ KEEP_INCLUDES") > 0) {
-          print2(
-"?You may not use / SPLIT, / REWRAP, or / KEEP_INCLUDES with / EXTRACT.\n");
-          continue;
-        }
-      } else {
-        let(&str1, ""); /* Empty string means full db */
-      }
-
-      /* 3-May-2017 nm */
-      writeSource((char)r, /* Rewrap type */ /* Added arg 12-Jun-2011 nm */
-        ((switchPos("/ SPLIT") > 0) ? 1 : 0),          /* 31-Dec-2017 nm */
-        ((switchPos("/ NO_VERSIONING") > 0) ? 1 : 0),  /* 31-Dec-2017 nm */
-        ((switchPos("/ KEEP_INCLUDES") > 0) ? 1 : 0),   /* 31-Dec-2017 nm */
-        str1 /* Label list to extract */  /* 24-Aug-2020 nm */
-          );
-      /*fclose(g_output_fp);*/
-      g_sourceChanged = 0;
-
-      let(&str1, ""); /* Deallocate */ /* 24-Aug-2020 nm */
-      continue;
-    } /* End of WRITE SOURCE */
-
-
-    if (cmdMatches("WRITE THEOREM_LIST")) {
-      /* 4-Dec-03 - Write out an HTML summary of the theorems to
-         mmtheorems.html, mmtheorems1.html,... */
-      /* THEOREMS_PER_PAGE is the default number of proof descriptions to output. */
-#define THEOREMS_PER_PAGE 100
-      /* theoremsPerPage is the actual number of proof descriptions to output. */
-      /* See if the user overrode the default. */
-      i = switchPos("/ THEOREMS_PER_PAGE");
-      if (i != 0) {
-        theoremsPerPage = (long)val(g_fullArg[i + 1]); /* Use user's value */
-      } else {
-        theoremsPerPage = THEOREMS_PER_PAGE; /* Use the default value */
-      }
-      showLemmas = (switchPos("/ SHOW_LEMMAS") != 0);
-      noVersioning = (switchPos("/ NO_VERSIONING") != 0);
-
-      /**** 17-Nov-2015 nm Deleted, no longer need this restriction
-      if (!g_texDefsRead) {
-        g_htmlFlag = 1;
-        print2("Reading definitions from $t statement of %s...\n", g_input_fn);
-        if (2/@error@/ == readTexDefs(0 /@ 1 = check errors only @/,
-            0 /@ 1 = no GIF file existence check @/ )) {
-          continue; /@ An error occurred @/
-        }
-      } else {
-        /@ Current limitation - can only read def's from .mm file once @/
-        if (!g_htmlFlag) {
-          print2("?You cannot use both LaTeX and HTML in the same session.\n");
-          print2(
-              "You must EXIT and restart Metamath to switch to the other.\n");
-          continue;
-        }
-      }
-      *** end of 17-Nov-2015 deletion */
-
-      g_htmlFlag = 1;
-      /* If not specified, for backwards compatibility in scripts
-<<<<<<< HEAD
-         leave altHtmlFlag at current value */
-      /* 7-Jul-17 - MathML/STS handling */
-=======
-         leave g_altHtmlFlag at current value */
->>>>>>> 0e6fb2eb
-      if (switchPos("/ HTML") != 0) {
-        if (switchPos("/ ALT_HTML") != 0 || switchPos("/ STS") != 0 ) {
-          print2("?Please specify only one of / HTML , / ALT_HTML and / STS.\n");
-          continue;
-        }
-<<<<<<< HEAD
-        altHtmlFlag = 0;
-      } else if (switchPos("/ ALT_HTML") != 0) {
-        if (switchPos ("/ STS") != 0) {
-          print2 ("?Please specify only one of / HTML , / ALT_HTML and / STS.\n");
-          continue;
-        }
-        altHtmlFlag = 1;
-            } else if (switchPos ("/ STS") != 0) {
-        stsFlag = 1;
-        let(&stsOutput, fullArg[5]);
-
-        /* Parse the STS rules corresponding to the expected output . */
-        parsetSTSRules(stsOutput);
-=======
-        g_altHtmlFlag = 0;
-      } else {
-        if (switchPos("/ ALT_HTML") != 0) g_altHtmlFlag = 1;
->>>>>>> 0e6fb2eb
-      }
-
-      if (2/*error*/ == readTexDefs(0 /* 1 = check errors only */,
-          0 /* 1 = no GIF file existence check */ )) {
-        continue; /* An error occurred */
-      }
-
-      /* Output the theorem list */
-      writeTheoremList(theoremsPerPage, showLemmas,
-          noVersioning); /* (located in mmwtex.c) */
-      continue;
-    }  /* End of "WRITE THEOREM_LIST" */
-
-
-    if (cmdMatches("WRITE BIBLIOGRAPHY")) {
-      /* 10/10/02 */
-      /* This command builds the bibliographical cross-references to various
-         textbooks and updates the user-specified file normally called
-         mmbiblio.html. */
-
-      /* 17-Nov-2015 nm code moved to writeBibliography() in mmwtex.c */
-      /* (Also called by verifyMarkup() in mmcmds.c for error checking) */
-      writeBibliography(g_fullArg[2],
-          "*", /* labelMatch - all labels */
-          0,  /* 1 = no output, just warning msgs if any */
-          0); /* 1 = ignore missing external files (gifs, bib, etc.) */
-      continue;
-    }  /* End of "WRITE BIBLIOGRAPHY" */
-
-
-    if (cmdMatches("WRITE RECENT_ADDITIONS")) {
-      /* 18-Sep-03 -
-         This utility creates a list of recent proof descriptions and updates
-         the user-specified file normally called mmrecent.html.
-       */
-
-      /* RECENT_COUNT is the default number of proof descriptions to output. */
-#define RECENT_COUNT 100
-      /* i is the actual number of proof descriptions to output. */
-      /* See if the user overrode the default. */
-      i = switchPos("/ LIMIT");
-      if (i) {
-        i = (long)val(g_fullArg[i + 1]); /* Use user's value */
-      } else {
-        i = RECENT_COUNT; /* Use the default value */
-      }
-
-      /**** 17-Nov-2015 nm Deleted because readTeXDefs() now handles everything
-      if (!g_texDefsRead) {
-        g_htmlFlag = 1;
-        print2("Reading definitions from $t statement of %s...\n", g_input_fn);
-        if (2/@error@/ == readTexDefs(0 /@ 1 = check errors only @/,
-            0 /@ 1 = no GIF file existence check @/  )) {
-          continue; /@ An error occurred @/
-        }
-      } else {
-        /@ Current limitation - can only read def's from .mm file once @/
-        if (!g_htmlFlag) {
-          print2("?You cannot use both LaTeX and HTML in the same session.\n");
-          print2(
-              "You must EXIT and restart Metamath to switch to the other.\n");
-          continue;
-        }
-      }
-      **** end of 17-Nov-2015 deletion */
-
-      g_htmlFlag = 1;
-      /* If not specified, for backwards compatibility in scripts
-         leave g_altHtmlFlag at current value */
-      if (switchPos("/ HTML") != 0) {
-        if (switchPos("/ ALT_HTML") != 0) {
-          print2("?Please specify only one of / HTML and / ALT_HTML.\n");
-          continue;
-        }
-        g_altHtmlFlag = 0;
-      } else {
-        if (switchPos("/ ALT_HTML") != 0) g_altHtmlFlag = 1;
-      }
-
-      /* readTexDefs() rereads based on changed in g_htmlFlag, g_altHtmlFlag */
-      if (2/*error*/ == readTexDefs(0 /* 1 = check errors only */,
-          0 /* 1 = no GIF file existence check */  )) {
-        continue; /* An error occurred */
-      }
-
-      tmpFlag = 0; /* Error flag to recover input file */
-      list1_fp = fSafeOpen(g_fullArg[2], "r", 0/*noVersioningFlag*/);
-      if (list1_fp == NULL) {
-        /* Couldn't open it (error msg was provided)*/
-        continue;
-      }
-      fclose(list1_fp);
-      /* This will rename the input mmrecent.html as mmrecent.html~1 */
-      list2_fp = fSafeOpen(g_fullArg[2], "w", 0/*noVersioningFlag*/);
-      if (list2_fp == NULL) {
-          /* Couldn't open it (error msg was provided)*/
-        continue;
-      }
-      /* Note: in older versions the "~1" string was OS-dependent, but we
-         don't support VAX or THINK C anymore...  Anyway we reopen it
-         here with the renamed file in case the OS won't let us rename
-         an opened file during the fSafeOpen for write above. */
-      list1_fp = fSafeOpen(cat(g_fullArg[2], "~1", NULL), "r",
-          0/*noVersioningFlag*/);
-      if (list1_fp == NULL) bug(1117);
-
-      /* Transfer the input file up to the special "<!-- #START# -->" comment */
-      while (1) {
-        if (!linput(list1_fp, NULL, &str1)) {
-          print2(
-"?Error: Could not find \"<!-- #START# -->\" line in input file \"%s\".\n",
-              g_fullArg[2]);
-          tmpFlag = 1; /* Error flag to recover input file */
-          break;
-        }
-        /* 13-May-04 nm Put in "last updated" stamp */
-        if (!strcmp(left(str1, 21), "<!-- last updated -->")) {
-          let(&str1, cat(left(str1, 21), " <I>Last updated on ", date(),
-          /* ??Future: make "EDT"/"EST" or other automatic */
-          /*  " at ", time_(), " EST.</I>", NULL)); */
-          /* 10-Nov-04 nm Just make it "ET" for "Eastern Time" */
-            " at ", time_(), " ET.</I>", NULL));
-        }
-        fprintf(list2_fp, "%s\n", str1);
-        if (!strcmp(str1, "<!-- #START# -->")) break;
-      }
-      if (tmpFlag) goto wrrecent_error;
-
-      /* Get and parse today's date */
-      parseDate(date(), &k /*dd*/, &l /*mmm*/, &m /*yyyy*/); /* 4-Nov-2015 */
-
-      /************ Deleted 4-Nov-2015
-      let(&str1, date());
-      j = instr(1, str1, "-");
-      k = (long)val(left(str1, j - 1)); /@ Day @/
-#define MONTHS "JanFebMarAprMayJunJulAugSepOctNovDec"
-      l = ((instr(1, MONTHS, mid(str1, j + 1, 3)) - 1) / 3) + 1; /@ 1 = Jan @/
-      m = str1[j + 6]; /@ Character after 2-digit year @/  /@ nm 10-Apr-06 @/
-      if (m == ' ' || m == ']') {                          /@ nm 10-Apr-06 @/
-        /@ Handle 2-digit year @/
-        m = (long)val(mid(str1, j + 5, 2));  /@ Year @/
-#define START_YEAR 93 /@ Earliest 19xx year in set.mm database @/
-        if (m < START_YEAR) {
-          m = m + 2000;
-        } else {
-          m = m + 1900;
-        }
-      } else {                                            /@ nm 10-Apr-06 @/
-        /@ Handle 4-digit year @/                         /@ nm 10-Apr-06 @/
-        m = (long)val(mid(str1, j + 5, 4));  /@ Year @/         /@ nm 10-Apr-06 @/
-      }                                                   /@ nm 10-Apr-06 @/
-      *********** end of 4-Nov-2015 deletion */
-
-#define START_YEAR 93 /* Earliest 19xx year in set.mm database */
-      n = 0; /* Count of how many output so far */
-      while (n < i /*RECENT_COUNT*/ && m > START_YEAR + 1900 - 1) {
-
-        /* Build date string to match */
-        /* 4-Nov-2015 nm */
-        /*buildDate(k, l, m, &str5);*/
-        buildDate(k, l, m, &str1); /* 2-May-2017 nm */
-
-        /***** Deleted 2-May-2017 nm - we no longer match date below proof
-        let(&str5, cat("$([", str5, "]$)", NULL));
-        /@ 2-digit year is obsolete, but keep for backwards compatibility @/
-        let(&str1, cat(left(str5, (long)strlen(str5) - 7),
-            right(str5, (long)strlen(str5) - 4), NULL));
-        *******/
-
-        /************ Deleted 4-Nov-2015
-#define MONTHS "JanFebMarAprMayJunJulAugSepOctNovDec"
-        /@ Match for 2-digit year OBSOLETE @/
-        let(&str1, cat("$([", str((double)k), "-", mid(MONTHS, 3 @ l - 2, 3), "-",
-            right(str((double)m), 3), "]$)", NULL));
-        /@ Match for 4-digit year @/  /@ nm 10-Apr-06 @/
-        let(&str5, cat("$([", str((double)k), "-", mid(MONTHS, 3 @ l - 2, 3), "-",
-            str((double)m), "]$)", NULL));
-        *********** end of 4-Nov-2015 deletion */
-
-        for (stmt = g_statements; stmt >= 1; stmt--) {
-
-          if (g_Statement[stmt].type != (char)p_
-                && g_Statement[stmt].type != (char)a_) {
-            continue;
-          }
-
-          /******** Deleted 2-May-2017 nm
-          /@ Get the comment section after the statement @/
-          let(&str2, space(g_Statement[stmt + 1].labelSectionLen));
-          memcpy(str2, g_Statement[stmt + 1].labelSectionPtr,
-              (size_t)(g_Statement[stmt + 1].labelSectionLen));
-          p = instr(1, str2, "$)");
-          let(&str2, left(str2, p + 1)); /@ Get 1st comment (if any) @/
-          let(&str2, edit(str2, 2)); /@ Discard spaces @/
-          ******** end of 2-May-2017 deletion */
-          /* 2-May-2017 nm */
-          /******* Deleted 3-May-2017 nm
-          /@ In the call below, str3 is a dummy variable for a placeholder
-             (its value will be undefined because of multiple occurrences) @/
-          getContrib(stmt/@stmtNum@/, &str3, &str3, &str3, &str3, &str3, &str3,
-              &str2, /@mostRecentDate@/
-              0, /@printErrorsFlag@/
-              1); /@normal mode@/
-          **********/
-          /* 3-May-2017 nm */
-          let(&str2, "");
-          str2 = getContrib(stmt/*stmtNum*/, MOST_RECENT_DATE);
-
-          /* See if the date comment matches */
-          /*if (instr(1, str2, str1) || instr(1, str2, str5)) {*/ /* 10-Apr-06 */
-          if (!strcmp(str2, str1)) { /* 2-May-2017 nm */
-            /* We have a match, so increment the match count */
-            n++;
-            let(&str3, "");
-            str3 = getDescription(stmt);
-            let(&str4, "");
-            str4 = pinkHTML(stmt); /* Get little pink number */
-            /* Output the description comment */
-            /* Break up long lines for text editors with printLongLine */
-            let(&g_printString, "");
-            g_outputToString = 1;
-            print2("\n"); /* Blank line for HTML human readability */
-            printLongLine(cat(
-
-                /*
-                (stmt < g_extHtmlStmt) ?
-                     "<TR>" :
-                     cat("<TR BGCOLOR=", PURPLISH_BIBLIO_COLOR, ">", NULL),
-                */
-
-                /* 29-Jul-2008 nm Sandbox stuff */
-                (stmt < g_extHtmlStmt)
-                   ? "<TR>"
-                   : (stmt < g_mathboxStmt)
-                       ? cat("<TR BGCOLOR=", PURPLISH_BIBLIO_COLOR, ">",
-                           NULL)
-                       : cat("<TR BGCOLOR=", SANDBOX_COLOR, ">", NULL),
-
-                "<TD NOWRAP>",  /* IE breaks up the date */
-                /* mid(str1, 4, (long)strlen(str1) - 6), */ /* Date */
-                /* Use 4-digit year */   /* 10-Apr-06 */
-                /* mid(str5, 4, (long)strlen(str5) - 6), */ /* Date */ /* 10-Apr-06 */
-                str2, /* Date */ /* 2-May-2017 nm */
-                "</TD><TD ALIGN=CENTER><A HREF=\"",
-                g_Statement[stmt].labelName, ".html\">",
-                g_Statement[stmt].labelName, "</A>",
-                str4, "</TD><TD ALIGN=LEFT>", NULL),  /* Description */
-                            /* 28-Dec-05 nm Added ALIGN=LEFT for IE */
-              " ",  /* Start continuation line with space */
-              "\""); /* Don't break inside quotes e.g. "Arial Narrow" */
-
-            g_showStatement = stmt; /* For printTexComment */
-            g_outputToString = 0; /* For printTexComment */
-            g_texFilePtr = list2_fp;
-            /* 18-Sep-03 ???Future - make this just return a string??? */
-            /* printTexComment(str3, 0); */
-            /* 17-Nov-2015 nm Added 3rd & 4th arguments */
-            printTexComment(str3,              /* Sends result to g_texFilePtr */
-                0, /* 1 = htmlCenterFlag */
-                PROCESS_EVERYTHING, /* actionBits */ /* 13-Dec-2018 nm */
-                0  /* 1 = noFileCheck */ );
-            g_texFilePtr = NULL;
-            g_outputToString = 1; /* Restore after printTexComment */
-
-            /* Get HTML hypotheses => assertion */
-            let(&str4, "");
-            str4 = getTexOrHtmlHypAndAssertion(stmt); /* In mmwtex.c */
-            printLongLine(cat("</TD></TR><TR",
-
-                  /*
-                  (s < g_extHtmlStmt) ?
-                       ">" :
-                       cat(" BGCOLOR=", PURPLISH_BIBLIO_COLOR, ">", NULL),
-                  */
-
-                  /* 29-Jul-2008 nm Sandbox stuff */
-                  (stmt < g_extHtmlStmt)
-                     ? ">"
-                     : (stmt < g_mathboxStmt)
-                         ? cat(" BGCOLOR=", PURPLISH_BIBLIO_COLOR, ">",
-                             NULL)
-                         : cat(" BGCOLOR=", SANDBOX_COLOR, ">", NULL),
-
-                /*** old
-                "<TD BGCOLOR=white>&nbsp;</TD><TD COLSPAN=2 ALIGN=CENTER>",
-                str4, "</TD></TR>", NULL),
-                ****/
-                /* 27-Oct-03 nm */
-                "<TD COLSPAN=3 ALIGN=CENTER>",
-                str4, "</TD></TR>", NULL),
-
-                " ",  /* Start continuation line with space */
-                "\""); /* Don't break inside quotes e.g. "Arial Narrow" */
-
-            g_outputToString = 0;
-            fprintf(list2_fp, "%s", g_printString);
-            let(&g_printString, "");
-
-            if (n >= i /*RECENT_COUNT*/) break; /* We're done */
-
-            /* 27-Oct-03 nm Put separator row if not last theorem */
-            g_outputToString = 1;
-            printLongLine(cat("<TR BGCOLOR=white><TD COLSPAN=3>",
-                "<FONT SIZE=-3>&nbsp;</FONT></TD></TR>", NULL),
-                " ",  /* Start continuation line with space */
-                "\""); /* Don't break inside quotes e.g. "Arial Narrow" */
-
-            /* 29-Jul-04 nm Put the previous, current, and next statement
-               labels in HTML comments so a script can use them to update
-               web site incrementally.  This would be done by searching
-               for "For script" and gather label between = and --> then
-               regenerate just those statements.  Previous and next labels
-               are included to prevent dead links if they don't exist yet. */
-            /* This section can be deleted without side effects */
-            /* Find the previous statement with a web page */
-            j = 0;
-            for (q = stmt - 1; q >= 1; q--) {
-              if (g_Statement[q].type == (char)p_ ||
-                  g_Statement[q].type == (char)a_ ) {
-                j = q;
-                break;
-              }
-            }
-            /* 13-Dec-2018 nm This isn't used anywhere yet.  But fix error
-               in current label and also identify previous, current, next */
-            if (j) print2("<!-- For script: previous = %s -->\n",
-                g_Statement[j].labelName);
-            /* Current statement */
-            print2("<!-- For script: current = %s -->\n",
-                g_Statement[stmt].labelName);
-            /* Find the next statement with a web page */
-            j = 0;
-            for (q = stmt + 1; q <= g_statements; q++) {
-              if (g_Statement[q].type == (char)p_ ||
-                  g_Statement[q].type == (char)a_ ) {
-                j = q;
-                break;
-              }
-            }
-            if (j) print2("<!-- For script: next = %s -->\n",
-                g_Statement[j].labelName);
-            /* End of 29-Jul-04 section */
-
-            g_outputToString = 0;
-            fprintf(list2_fp, "%s", g_printString);
-            let(&g_printString, "");
-
-          }
-        } /* Next stmt - statement number */
-        /* Decrement date */
-        if (k > 1) {
-          k--; /* Decrement day */
-        } else {
-          k = 31; /* Non-existent day 31's will never match, which is OK */
-          if (l > 1) {
-            l--; /* Decrement month */
-          } else {
-            l = 12; /* Dec */
-            m --; /* Decrement year */
-          }
-        }
-      } /* next while - Scan next date */
-
-
-      /* Discard the input file up to the special "<!-- #END# -->" comment */
-      while (1) {
-        if (!linput(list1_fp, NULL, &str1)) {
-          print2(
-"?Error: Could not find \"<!-- #END# -->\" line in input file \"%s\".\n",
-              g_fullArg[2]);
-          tmpFlag = 1; /* Error flag to recover input file */
-          break;
-        }
-        if (!strcmp(str1, "<!-- #END# -->")) {
-          fprintf(list2_fp, "%s\n", str1);
-          break;
-        }
-      }
-      if (tmpFlag) goto wrrecent_error;
-
-      /* Transfer the rest of the input file */
-      while (1) {
-        if (!linput(list1_fp, NULL, &str1)) {
-          break;
-        }
-
-        /* Update the date stamp at the bottom of the HTML page. */
-        /* This is just a nicety; no error check is done. */
-        if (!strcmp("This page was last updated on ", left(str1, 30))) {
-          let(&str1, cat(left(str1, 30), date(), ".", NULL));
-        }
-
-        fprintf(list2_fp, "%s\n", str1);
-      }
-
-      print2("The %ld most recent theorem(s) were written.\n", n);
-
-     wrrecent_error:
-      fclose(list1_fp);
-      fclose(list2_fp);
-      if (tmpFlag) {
-        /* Recover input files in case of error */
-        remove(g_fullArg[2]);  /* Delete output file */
-        rename(cat(g_fullArg[2], "~1", NULL), g_fullArg[2]);
-            /* Restore input file name */
-        print2("?The file \"%s\" was not modified.\n", g_fullArg[2]);
-      }
-      continue;
-    }  /* End of "WRITE RECENT_ADDITIONS" */
-
-
-    if (cmdMatches("SHOW LABELS")) {
-      linearFlag = 0;
-      if (switchPos("/ LINEAR")) linearFlag = 1;
-      if (switchPos("/ ALL")) {
-        m = 1;  /* Include $e, $f statements */
-        print2(
-"The labels that match are shown with statement number, label, and type.\n");
-      } else {
-        m = 0;  /* Show $a, $p only */
-        print2(
-"The assertions that match are shown with statement number, label, and type.\n");
-      }
-      j = 0;
-      k = 0;
-      let(&str2, ""); /* Line so far */
-#define COL 20 /* Column width */
-#define MIN_SPACE 2 /* At least this many spaces between columns */
-      for (i = 1; i <= g_statements; i++) {
-        if (!g_Statement[i].labelName[0]) continue; /* No label */
-        if (!m && g_Statement[i].type != (char)p_ &&
-            g_Statement[i].type != (char)a_) continue; /* No /ALL switch */
-        /* 30-Jan-06 nm Added single-character-match wildcard argument */
-        if (!matchesList(g_Statement[i].labelName, g_fullArg[2], '*', '?')) {
-          continue;
-        }
-
-        /* 2-Oct-2015 nm */
-        let(&str1, cat(str((double)i), " ",
-            g_Statement[i].labelName, " $", chr(g_Statement[i].type),
-            NULL));
-        if (!str2[0]) {
-          j = 0; /* # of fields on line so far */
-        }
-        k = ((long)strlen(str2) + MIN_SPACE > j * COL)
-            ? (long)strlen(str2) + MIN_SPACE : j * COL;
-                /* Position before new str1 starts */
-        if (k + (long)strlen(str1) > g_screenWidth || linearFlag) {
-          if (j == 0) {
-            /* In case of huge label, force it out anyway */
-            printLongLine(str1, "", " ");
-          } else {
-            /* Line width exceeded, postpone adding str1 */
-            print2("%s\n", str2);
-            let(&str2, str1);
-            j = 1;
-          }
-        } else {
-          /* Add new field to line */
-          if (j == 0) {
-            let(&str2, str1); /* Don't put space before 1st label on line */
-          } else {
-            let(&str2, cat(str2, space(k - (long)strlen(str2)), str1, NULL));
-          }
-          j++;
-        }
-
-        /* 2-Oct-2015 nm Deleted
-        let(&str1,cat(str((double)i)," ",
-            g_Statement[i].labelName," $",chr(g_Statement[i].type)," ",NULL));
-#define COL 19 /@ Characters per column @/
-        if (j + (long)strlen(str1) > MAX_LEN
-            || (linearFlag && j != 0)) { /@ j != 0 to suppress 1st CR @/
-          print2("\n");
-          j = 0;
-          k = 0;
-        }
-        if (strlen(str1) > COL || linearFlag) {
-          j = j + (long)strlen(str1);
-          k = k + (long)strlen(str1) - COL;
-          print2(str1);
-        } else {
-          if (k == 0) {
-            j = j + COL;
-            print2("%s%s",str1,space(COL - (long)strlen(str1)));
-          } else {
-            k = k - (COL - (long)strlen(str1));
-            if (k > 0) {
-              print2(str1);
-              j = j + (long)strlen(str1);
-            } else {
-              print2("%s%s",str1,space(COL - (long)strlen(str1)));
-              j = j + COL;
-              k = 0;
-            }
-          }
-        }
-        */
-
-      } /* next i */
-      /* print2("\n"); */
-      if (str2[0]) {
-        print2("%s\n", str2);
-        let(&str2, "");
-      }
-      let(&str1, "");
-      continue;
-    }
-
-    if (cmdMatches("SHOW DISCOURAGED")) {  /* was SHOW RESTRICTED */
-      showDiscouraged(); /* In mmcmds.c */
-      continue;
-    }
-
-    if (cmdMatches("SHOW SOURCE")) {
-
-      /* 14-Sep-2012 nm */
-      /* Currently, SHOW SOURCE only handles one statement at a time,
-         so use getStatementNum().  Eventually, SHOW SOURCE may become
-         obsolete; I don't think anyone uses it. */
-      s = getStatementNum(g_fullArg[2],
-          1/*startStmt*/,
-          g_statements + 1  /*maxStmt*/,
-          1/*aAllowed*/,
-          1/*pAllowed*/,
-          1/*eAllowed*/,
-          1/*fAllowed*/,
-          0/*efOnlyForMaxStmt*/,
-          1/*uniqueFlag*/);
-      if (s == -1) {
-        continue; /* Error msg was provided */
-      }
-      g_showStatement = s; /* Update for future defaults */
-
-      /*********** 14-Sep-2012 replaced by getStatementNum()
-      for (i = 1; i <= g_statements; i++) {
-        if (!strcmp(g_fullArg[2],g_Statement[i].labelName)) break;
-      }
-      if (i > g_statements) {
-        printLongLine(cat("?There is no statement with label \"",
-            g_fullArg[2], "\".  ",
-            "Use SHOW LABELS for a list of valid labels.", NULL), "", " ");
-        g_showStatement = 0;
-        continue;
-      }
-      g_showStatement = i;
-      ************** end 14-Sep-2012 *******/
-
-      let(&str1, "");
-      str1 = outputStatement(g_showStatement, /*0, 3-May-2017 */ /* cleanFlag */
-          0 /* reformatFlag */);
-      let(&str1,edit(str1,128)); /* Trim trailing spaces */
-      if (str1[strlen(str1)-1] == '\n') let(&str1, left(str1,
-          (long)strlen(str1) - 1));
-      printLongLine(str1, "", "");
-      let(&str1,""); /* Deallocate vstring */
-      continue;
-    } /* if (cmdMatches("SHOW SOURCE")) */
-
-
-    if (cmdMatches("SHOW STATEMENT") && (
-        switchPos("/ HTML")
-        || switchPos("/ BRIEF_HTML")
-        || switchPos("/ ALT_HTML")
-      	/* 7-Jul-2017 added MathML/STS */
-        || switchPos("/ STS")
-        || switchPos("/ BRIEF_ALT_HTML"))) {
-      /* Special processing for the / HTML qualifiers - for each matching
-         statement, a .html file is opened, the statement is output,
-         and depending on statement type a proof or other information
-         is output. */
-      /* if (g_rawArgs != 5) { */  /* obsolete */
-
-      /* 16-Aug-2016 nm */
-      noVersioning = (switchPos("/ NO_VERSIONING") != 0);
-      i = 5;  /* # arguments with only / HTML or / ALT_HTML */
-      if (noVersioning) i = i + 2;
-      if (switchPos("/ TIME")) i = i + 2;
-<<<<<<< HEAD
-      /* 7-Jul-2017 added MathML/STS */
-      if (switchPos("/ STS")) i = i + 1;
-      if (rawArgs != i) {
-=======
-      if (g_rawArgs != i) {
->>>>>>> 0e6fb2eb
-        printLongLine(cat("?The HTML qualifiers may not be combined with",
-            " others except / NO_VERSIONING and / TIME.\n", NULL), "  ", " ");
-        continue;
-      }
-
-      /* 16-Aug-2016 nm */
-      printTime = 0;
-      if (switchPos("/ TIME") != 0) {
-        printTime = 1;
-      }
-
-      /*** 17-Nov-2014 nm This restriction has been removed.
-      if (g_texDefsRead) {
-        /@ Current limitation - can only read def's from .mm file once @/
-        if (!g_htmlFlag) {
-          print2("?You cannot use both LaTeX and HTML in the same session.\n");
-          print2(
-              "You must EXIT and restart Metamath to switch to the other.\n");
-          goto htmlDone;
-        } else {
-          if ((switchPos("/ ALT_HTML") || switchPos("/ BRIEF_ALT_HTML"))
-              == (g_altHtmlFlag == 0)) {
-            print2(
-              "?You cannot use both HTML and ALT_HTML in the same session.\n");
-            print2(
-              "You must EXIT and restart Metamath to switch to the other.\n");
-            goto htmlDone;
-          }
-        }
-      }
-      *** End 17-Nov-2014 deletion */
-
-      g_htmlFlag = 1; /* 17-Nov-2015 nm */
-
-      if (switchPos("/ BRIEF_HTML") || switchPos("/ BRIEF_ALT_HTML")) {
-        if (strcmp(g_fullArg[2], "*")) {
-          print2(
-              "?For BRIEF_HTML or BRIEF_ALT_HTML, the label must be \"*\"\n");
-          goto htmlDone;
-        }
-        g_briefHtmlFlag = 1;
-      } else {
-        g_briefHtmlFlag = 0;
-      }
-
-      if (switchPos("/ ALT_HTML") || switchPos("/ BRIEF_ALT_HTML")) {
-        g_altHtmlFlag = 1;
-      } else {
-        g_altHtmlFlag = 0;
-      }
-
-      /* 7-Jul-2017 added MathML/STS */
-      if (switchPos("/ STS")) {
-        stsFlag = 1;
-        let(&stsOutput, fullArg[5]);
-
-        /* Parse the STS rules corresponding to the expected output. */
-        parsetSTSRules(stsOutput);
-      }
-
-      q = 0;
-
-      /* Special feature:  if the match statement starts with "*", we
-         will also output mmascii.html, mmtheoremsall.html, and
-         mmdefinitions.html.  So, with
-                 SHOW STATEMENT * / HTML
-         these will be output plus all statements; with
-                 SHOW STATEMENT *! / HTML
-         these will be output with no statements (since ! is illegal in a
-         statement label); with
-                 SHOW STATEMENT ?* / HTML
-         all statements will be output, but without mmascii.html etc. */
-      /* if (instr(1, g_fullArg[2], "*") || g_briefHtmlFlag) { */  /* obsolete */
-      if (((char *)(g_fullArg[2]))[0] == '*' || g_briefHtmlFlag) {
-                                                            /* 6-Jul-2008 nm */
-        s = -2; /* -2 is for ASCII table; -1 is for theorems;
-                    0 is for definitions */
-      } else {
-        s = 1;
-      }
-
-      for (s = s + 0; s <= g_statements; s++) {
-
-        if (s > 0 && g_briefHtmlFlag) break; /* Only do summaries */
-
-        /*
-           s = -2:  mmascii.html
-           s = -1:  mmtheoremsall.html (used to be mmtheorems.html)
-           s = 0:   mmdefinitions.html
-           s > 0:   normal statement
-        */
-
-        if (s > 0) {
-          if (!g_Statement[s].labelName[0]) continue; /* No label */
-          /* 30-Jan-06 nm Added single-character-match wildcard argument */
-          if (!matchesList(g_Statement[s].labelName, g_fullArg[2], '*', '?'))
-            continue;
-          if (g_Statement[s].type != (char)a_
-              && g_Statement[s].type != (char)p_) continue;
-        }
-
-        q = 1; /* Flag that at least one matching statement was found */
-
-        if (s > 0) {
-          g_showStatement = s;
-        } else {
-          /* We set it to 1 here so we will output the Metamath Proof
-             Explorer and not the Hilbert Space Explorer header for
-             definitions and theorems lists, when g_showStatement is
-             compared to g_extHtmlStmt in printTexHeader in mmwtex.c */
-          g_showStatement = 1;
-        }
-
-
-        /*** Open the html file ***/
-        g_htmlFlag = 1;
-        /* Open the html output file */
-        switch (s) {
-          case -2:
-            let(&g_texFileName, "mmascii.html");
-            break;
-          case -1:
-            let(&g_texFileName, "mmtheoremsall.html");
-            break;
-          case 0:
-            let(&g_texFileName, "mmdefinitions.html");
-            break;
-          default:
-            let(&g_texFileName, cat(g_Statement[g_showStatement].labelName, ".html",
-                NULL));
-        }
-<<<<<<< HEAD
-        /* 29-Sep-17 Thierry Arnoux - Post processing (for pre-rendering) */
-        if(stsFlag && strlen(postProcess) != 0) {
-          vstring pipeCommand = "";
-          print2("Creating and processing HTML file \"%s\"...\n", texFileName);
-          let(&pipeCommand, cat(postProcess, " > ", texFileName, NULL));
-          texFilePtr = popen(pipeCommand, "w");
-          if (!texFilePtr) print2("?Could not execute the command \"%s\".\n",
-	          pipeCommand);
-          let(&pipeCommand, "");
-        }
-        else {
-          print2("Creating HTML file \"%s\"...\n", texFileName);
-          texFilePtr = fSafeOpen(texFileName, "w",    /* 17-Jul-2019 nm */
-              noVersioning /*noVersioningFlag*/);
-          /****** old code before 17-Jul-2019 *******
-          if (switchPos("/ NO_VERSIONING") == 0) {
-            texFilePtr = fSafeOpen(texFileName, "w", 0/@noVersioningFlag@/);
-          } else {
-            /@ 6-Jul-2008 nm Added / NO_VERSIONING @/
-            /@ Don't create the backup versions ~1, ~2,... @/
-            texFilePtr = fopen(texFileName, "w");
-            if (!texFilePtr) print2("?Could not open the file \"%s\".\n",
-                texFileName);
-          }
-          ********* end of old code before 17-Jul-2019 *******/
-        }
-        if (!texFilePtr) goto htmlDone; /* Couldn't open it (err msg was
-=======
-        print2("Creating HTML file \"%s\"...\n", g_texFileName);
-        g_texFilePtr = fSafeOpen(g_texFileName, "w",    /* 17-Jul-2019 nm */
-            noVersioning /*noVersioningFlag*/);
-        /****** old code before 17-Jul-2019 *******
-        if (switchPos("/ NO_VERSIONING") == 0) {
-          g_texFilePtr = fSafeOpen(g_texFileName, "w", 0/@noVersioningFlag@/);
-        } else {
-          /@ 6-Jul-2008 nm Added / NO_VERSIONING @/
-          /@ Don't create the backup versions ~1, ~2,... @/
-          g_texFilePtr = fopen(g_texFileName, "w");
-          if (!g_texFilePtr) print2("?Could not open the file \"%s\".\n",
-              g_texFileName);
-        }
-        ********* end of old code before 17-Jul-2019 *******/
-        if (!g_texFilePtr) goto htmlDone; /* Couldn't open it (err msg was
->>>>>>> 0e6fb2eb
-            provided) */
-        g_texFileOpenFlag = 1;
-        printTexHeader((s > 0) ? 1 : 0 /*texHeaderFlag*/);
-        if (!g_texDefsRead) {
-          /* 9/6/03 If there was an error reading the $t xx.mm statement,
-             g_texDefsRead won't be set, and we should close out file and skip
-             further processing.  Otherwise we will be attempting to process
-             uninitialized htmldef arrays and such. */
-          print2("?HTML generation was aborted due to the error above.\n");
-          s = g_statements + 1; /* To force loop to exit */
-          goto ABORT_S; /* Go to end of loop where file is closed out */
-        }
-
-        if (s <= 0) {
-          g_outputToString = 1;
-          if (s == -2) {
-            printLongLine(cat("<CENTER><FONT COLOR=", GREEN_TITLE_COLOR,
-                "><B>",
-                "Symbol to ASCII Correspondence for Text-Only Browsers",
-                " (in order of appearance in $c and $v statements",
-                     " in the database)",
-                "</B></FONT></CENTER><P>", NULL), "", "\"");
-          }
-          /* 13-Oct-2006 nm todo - </CENTER> still appears - where is it? */
-          if (!g_briefHtmlFlag) print2("<CENTER>\n");
-          print2("<TABLE BORDER CELLSPACING=0 BGCOLOR=%s\n",
-              MINT_BACKGROUND_COLOR);
-          /* For bobby.cast.org approval */
-          switch (s) {
-            case -2:
-              print2("SUMMARY=\"Symbol to ASCII correspondences\">\n");
-              break;
-            case -1:
-              print2("SUMMARY=\"List of theorems\">\n");
-              break;
-            case 0:
-              print2("SUMMARY=\"List of syntax, axioms and definitions\">\n");
-              break;
-          }
-          switch (s) {
-            case -2:
-              print2("<TR ALIGN=LEFT><TD><B>\n");
-              break;
-            case -1:
-              print2(
-         "<CAPTION><B>List of Theorems</B></CAPTION><TR ALIGN=LEFT><TD><B>\n");
-              break;
-            case 0:
-              printLongLine(cat(
-/*"<CAPTION><B>List of Syntax (not <FONT COLOR=\"#00CC00\">|-&nbsp;</FONT>), ",*/
-                  /* 2/9/02 (in case |- suppressed) */
-                  "<CAPTION><B>List of Syntax, ",
-                  "Axioms (<FONT COLOR=", GREEN_TITLE_COLOR, ">ax-</FONT>) and",
-                  " Definitions (<FONT COLOR=", GREEN_TITLE_COLOR,
-                  ">df-</FONT>)", "</B></CAPTION><TR ALIGN=LEFT><TD><B>",
-                  NULL), "", "\"");
-              break;
-          }
-          switch (s) {
-            case -2:
-              print2("Symbol</B></TD><TD><B>ASCII\n");
-              break;
-            case -1:
-              print2(
-                  "Ref</B></TD><TD><B>Description\n");
-              break;
-            case 0:
-              printLongLine(cat(
-                  "Ref</B></TD><TD><B>",
-                "Expression (see link for any distinct variable requirements)",
-                NULL), "", "\"");
-              break;
-          }
-          print2("</B></TD></TR>\n");
-          m = 0; /* Statement number map */
-          let(&str3, ""); /* For storing ASCII token list in s=-2 mode */
-          let(&bgcolor, MINT_BACKGROUND_COLOR); /* 8-Aug-2008 nm Initialize */
-          for (i = 1; i <= g_statements; i++) {
-
-            /* 8-Aug-2008 nm Commented out: */
-            /*
-            if (i == g_extHtmlStmt && s != -2) {
-              / * Print a row that identifies the start of the extended
-                 database (e.g. Hilbert Space Explorer) * /
-              printLongLine(cat(
-                  "<TR><TD COLSPAN=2 ALIGN=CENTER><A NAME=\"startext\"></A>",
-                  "The list of syntax, axioms (ax-) and definitions (df-) for",
-                  " the <B><FONT COLOR=", GREEN_TITLE_COLOR, ">",
-                  g_extHtmlTitle,
-                  "</FONT></B> starts here</TD></TR>", NULL), "", "\"");
-            }
-            */
-
-            /* 8-Aug-2008 nm */
-            if (s != -2 && (i == g_extHtmlStmt || i == g_mathboxStmt)) {
-              /* Print a row that identifies the start of the extended
-                 database (e.g. Hilbert Space Explorer) or the user
-                 sandboxes */
-              if (i == g_extHtmlStmt) {
-                let(&bgcolor, PURPLISH_BIBLIO_COLOR);
-              } else {
-                let(&bgcolor, SANDBOX_COLOR);
-              }
-              printLongLine(cat("<TR BGCOLOR=", bgcolor,
-                  "><TD COLSPAN=2 ALIGN=CENTER><A NAME=\"startext\"></A>",
-                  "The list of syntax, axioms (ax-) and definitions (df-) for",
-                  " the <B><FONT COLOR=", GREEN_TITLE_COLOR, ">",
-                  (i == g_extHtmlStmt) ?
-                    g_extHtmlTitle :
-                    /*"User Sandboxes",*/
-                    /* 24-Jul-2009 nm Changed name of sandbox to "mathbox" */
-                    "User Mathboxes",
-                  "</FONT></B> starts here</TD></TR>", NULL), "", "\"");
-            }
-
-            if (g_Statement[i].type == (char)p_ ||
-                g_Statement[i].type == (char)a_ ) m++;
-            if ((s == -1 && g_Statement[i].type != (char)p_)
-                || (s == 0 && g_Statement[i].type != (char)a_)
-                || (s == -2 && g_Statement[i].type != (char)c_
-                    && g_Statement[i].type != (char)v_)
-                ) continue;
-            switch (s) {
-              case -2:
-                /* Print symbol to ASCII table entry */
-                /* It's a $c or $v statement, so each token generates a
-                   table row */
-                for (j = 0; j < g_Statement[i].mathStringLen; j++) {
-                  let(&str1, g_MathToken[(g_Statement[i].mathString)[j]].tokenName);
-                  /* Output each token only once in case of multiple decl. */
-                  if (!instr(1, str3, cat(" ", str1, " ", NULL))) {
-                    let(&str3, cat(str3, " ", str1, " ", NULL));
-                    let(&str2, "");
-<<<<<<< HEAD
-                    /* 27 Jul 2017 tar For MathML/STS */
-                    if(stsFlag) str2 = stsToken((statement[i].mathString)[j], i);
-                    else
-                      str2 = tokenToTex(mathToken[(statement[i].mathString)[j]
-=======
-                    str2 = tokenToTex(g_MathToken[(g_Statement[i].mathString)[j]
->>>>>>> 0e6fb2eb
-                        ].tokenName, i/*stmt# for error msgs*/);
-                    /* 2/9/02  Skip any tokens (such as |- in QL Explorer) that
-                       may be suppressed */
-                    if (!str2[0]) continue;
-                    /* Convert special characters to HTML entities */
-                    for (k = 0; k < (signed)(strlen(str1)); k++) {
-                      if (str1[k] == '&') {
-                        let(&str1, cat(left(str1, k), "&amp;",
-                            right(str1, k + 2), NULL));
-                        k = k + 4;
-                      }
-                      if (str1[k] == '<') {
-                        let(&str1, cat(left(str1, k), "&lt;",
-                            right(str1, k + 2), NULL));
-                        k = k + 3;
-                      }
-                      if (str1[k] == '>') {
-                        let(&str1, cat(left(str1, k), "&gt;",
-                            right(str1, k + 2), NULL));
-                        k = k + 3;
-                      }
-                    } /* next k */
-                    printLongLine(cat("<TR ALIGN=LEFT><TD>",
-                        (g_altHtmlFlag ? cat("<SPAN ", g_htmlFont, ">", NULL) : ""),
-                                                           /* 14-Jan-2016 nm */
-                        str2,
-                        (g_altHtmlFlag ? "</SPAN>" : ""),    /* 14-Jan-2016 nm */
-                        "&nbsp;", /* 10-Jan-2016 nm This will prevent a
-                                     -4px shifted image from overlapping the
-                                     lower border of the table cell */
-                        "</TD><TD><TT>",
-                        str1,
-                        "</TT></TD></TR>", NULL), "", "\"");
-                  }
-                } /* next j */
-                /* Close out the string now to prevent memory overflow */
-                fprintf(g_texFilePtr, "%s", g_printString);
-                let(&g_printString, "");
-                break;
-              case -1: /* Falls through to next case */
-              case 0:
-                /* Count the number of essential hypotheses k */
-                /* Not needed anymore??? since getTexOrHtmlHypAndAssertion() */
-                /*
-                k = 0;
-                j = nmbrLen(g_Statement[i].reqHypList);
-                for (n = 0; n < j; n++) {
-                  if (g_Statement[g_Statement[i].reqHypList[n]].type
-                      == (char)e_) {
-                    k++;
-                  }
-                }
-                */
-                let(&str1, "");
-                if (s == 0 || g_briefHtmlFlag) {
-                  let(&str1, "");
-                  /* 18-Sep-03 Get HTML hypotheses => assertion */
-                  str1 = getTexOrHtmlHypAndAssertion(i);
-                                                /* In mmwtex.c */
-                  let(&str1, cat(str1, "</TD></TR>", NULL));
-                }
-
-                /* 13-Oct-2006 nm Made some changes to BRIEF_HTML/_ALT_HTML
-                   to use its mmtheoremsall.html output for the Palm PDA */
-                if (g_briefHtmlFlag) {
-                  /* Get page number in mmtheorems*.html of WRITE THEOREMS */
-                  k = ((g_Statement[i].pinkNumber - 1) /
-                      THEOREMS_PER_PAGE) + 1; /* Page # */
-                  let(&str2, cat("<TR ALIGN=LEFT><TD ALIGN=LEFT>",
-                      /*"<FONT COLOR=\"#FA8072\">",*/
-                      "<FONT COLOR=ORANGE>",
-                      str((double)(g_Statement[i].pinkNumber)), "</FONT> ",
-                      "<FONT COLOR=GREEN><A HREF=\"",
-                      "mmtheorems", (k == 1) ? "" : str((double)k), ".html#",
-                      g_Statement[i].labelName,
-                      "\">", g_Statement[i].labelName,
-                      "</A></FONT>", NULL));
-                  let(&str1, cat(str2, " ", str1, NULL));
-                } else {
-                  /* Get little pink (or rainbow-colored) number */
-                  let(&str4, "");
-                  str4 = pinkHTML(i);
-                  let(&str2, cat("<TR BGCOLOR=", bgcolor, /* 8-Aug-2008 nm */
-                      " ALIGN=LEFT><TD><A HREF=\"",
-                      g_Statement[i].labelName,
-                      ".html\">", g_Statement[i].labelName,
-                      "</A>", str4, NULL));
-                  let(&str1, cat(str2, "</TD><TD>", str1, NULL));
-                }
-                /* End of 13-Oct-2006 changed section */
-
-                print2("\n");  /* New line for HTML source readability */
-                printLongLine(str1, "", "\"");
-
-                if (s == 0 || g_briefHtmlFlag) {
-                              /* Set s == 0 here for Web site version,
-                                 s == s for symbol version of theorem list */
-                  /* The below has been replaced by
-                     getTexOrHtmlHypAndAssertion(i) above. */
-                  /*printTexLongMath(g_Statement[i].mathString, "", "", 0, 0);*/
-                  /*g_outputToString = 1;*/ /* Is reset by printTexLongMath */
-                } else {
-                  /* Theorems are listed w/ description; otherwise file is too
-                     big for convenience */
-                  let(&str1, "");
-                  str1 = getDescription(i);
-                  if (strlen(str1) > 29)
-                    let(&str1, cat(left(str1, 26), "...", NULL));
-                  let(&str1, cat(str1, "</TD></TR>", NULL));
-                  printLongLine(str1, "", "\"");
-                }
-                /* Close out the string now to prevent overflow */
-                fprintf(g_texFilePtr, "%s", g_printString);
-                let(&g_printString, "");
-                break;
-            } /* end switch */
-          } /* next i (statement number) */
-          /* print2("</TABLE></CENTER>\n"); */ /* 8/8/03 Removed - already
-              done somewhere else, causing validator.w3.org to fail */
-          g_outputToString = 0;  /* closing will write out the string */
-          let(&bgcolor, ""); /* Deallocate (to improve fragmentation) */
-
-        } else { /* s > 0 */
-
-          /* 16-Aug-2016 nm */
-          if (printTime == 1) {
-            getRunTime(&timeIncr);  /* This call just resets the time */
-          }
-
-          /*** Output the html statement body ***/
-          typeStatement(g_showStatement,
-              0 /*briefFlag*/,
-              0 /*commentOnlyFlag*/,
-              1 /*texFlag*/,   /* means latex or html */
-              1 /*g_htmlFlag*/);
-
-          /* 16-Aug-2016 nm */
-          if (printTime == 1) {
-            getRunTime(&timeIncr);
-            print2("SHOW STATEMENT run time = %6.2f sec for \"%s\"\n",
-                timeIncr,
-                g_texFileName);
-          }
-
-        } /* if s <= 0 */
-
-       ABORT_S:
-        /*** Close the html file ***/
-        printTexTrailer(1 /*texHeaderFlag*/);
-<<<<<<< HEAD
-        if(stsFlag && strlen(postProcess) != 0) pclose(texFilePtr);
-        else fclose(texFilePtr);
-        texFileOpenFlag = 0;
-        let(&texFileName,"");
-=======
-        fclose(g_texFilePtr);
-        g_texFileOpenFlag = 0;
-        let(&g_texFileName,"");
->>>>>>> 0e6fb2eb
-
-      } /* next s */
-
-      if (!q) {
-        /* No matching statement was found */
-        printLongLine(cat("?There is no statement whose label matches \"",
-            g_fullArg[2], "\".  ",
-            "Use SHOW LABELS for a list of valid labels.", NULL), "", " ");
-        continue;
-      }
-
-      /* Complete the command processing to bypass normal SHOW STATEMENT
-         (non-html) below. */
-     htmlDone:
-      continue;
-    } /* if (cmdMatches("SHOW STATEMENT") && switchPos("/ HTML")...) */
-
-
-    /******* Section for / MNEMONICS added 12-May-2009 by Stefan Allan *****/
-    /* Write mnemosyne.txt */
-    if (cmdMatches("SHOW STATEMENT") && switchPos("/ MNEMONICS")) {
-
-      /*** 17-Nov-2015 nm Deleted - removed g_htmlFlag, g_altHtmlFlag
-            change prohibition
-      if (!g_texDefsRead) {
-        g_htmlFlag = 1;     /@ Use HTML, not TeX section @/
-        g_altHtmlFlag = 1;  /@ Use Unicode, not GIF @/
-        print2("Reading definitions from $t statement of %s...\n", g_input_fn);
-        if (2/@error@/ == readTexDefs(0 /@ 1 = check errors only @/,
-            0 /@ 1 = no GIF file existence check @/  )) {
-          print2(
-          "?There was an error in the $t comment's LaTeX/HTML definitions.\n");
-          print2("?HTML generation was aborted due to the error above.\n");
-          continue; /@ An error occurred @/
-        }
-      } else {
-        /@ Current limitation - can only read def's from .mm file once @/
-        if (!g_htmlFlag) {
-          print2("?You cannot use both LaTeX and HTML in the same session.\n");
-          print2(
-              "You must EXIT and restart Metamath to switch to the other.\n");
-          continue;
-        } else {
-          if (!g_altHtmlFlag) {
-            print2(
-              "?You cannot use both HTML and ALT_HTML in the same session.\n");
-            print2(
-              "You must EXIT and restart Metamath to switch to the other.\n");
-            continue;
-          }
-        }
-      }
-      *** end of 17-Nov-2015 deletion */
-
-      g_htmlFlag = 1;     /* Use HTML, not TeX section */
-      g_altHtmlFlag = 1;  /* Use Unicode, not GIF */
-      /* readTexDefs() rereads based on changes to g_htmlFlag, g_altHtmlFlag */
-      if (2/*error*/ == readTexDefs(0 /* 1 = check errors only */,
-          0 /* 1 = no GIF file existence check */  )) {
-        continue; /* An error occurred */
-      }
-
-      let(&g_texFileName, "mnemosyne.txt");
-      g_texFilePtr = fSafeOpen(g_texFileName, "w", 0/*noVersioningFlag*/);
-      if (!g_texFilePtr) {
-        /* Couldn't open file; error message was provided by fSafeOpen */
-        continue;
-      }
-      print2("Creating Mnemosyne file \"%s\"...\n", g_texFileName);
-
-      for (s = 1; s <= g_statements; s++) {
-        g_showStatement = s;
-/*
-        if (strcmp("|-", g_MathToken[
-         (g_Statement[g_showStatement].mathString)[0]].tokenName)) {
-           subType = SYNTAX;
-        }
-*/
-        if (!g_Statement[s].labelName[0]) continue; /* No label */
-        /* 30-Jan-06 nm Added single-character-match wildcard argument */
-        if (!matchesList(g_Statement[s].labelName, g_fullArg[2], '*', '?'))
-          continue;
-        if (g_Statement[s].type != (char)a_
-            && g_Statement[s].type != (char)p_)
-          continue;
-
-        let(&str1, cat("<CENTER><B><FONT SIZE=\"+1\">",
-            " <FONT COLOR=", GREEN_TITLE_COLOR,
-            " SIZE = \"+3\">", g_Statement[g_showStatement].labelName,
-            "</FONT></FONT></B>", "</CENTER>", NULL));
-        fprintf(g_texFilePtr, "%s", str1);
-
-        let(&str1, cat("<TABLE>",NULL));
-        fprintf(g_texFilePtr, "%s", str1);
-
-        j = nmbrLen(g_Statement[g_showStatement].reqHypList);
-        for (i = 0; i < j; i++) {
-          k = g_Statement[g_showStatement].reqHypList[i];
-          if (g_Statement[k].type != (char)e_
-              && !(subType == SYNTAX
-              && g_Statement[k].type == (char)f_))
-            continue;
-
-          let(&str1, cat("<TR ALIGN=LEFT><TD><FONT SIZE=\"+2\">",
-              g_Statement[k].labelName, "</FONT></TD><TD><FONT SIZE=\"+2\">",
-              NULL));
-          fprintf(g_texFilePtr, "%s", str1);
-
-          /* Print hypothesis */
-          let(&str1, ""); /* Free any previous allocation to str1 */
-          /* getTexLongMath does not return a temporary allocation; must
-             assign str1 directly, not with let().  It will be deallocated
-             with the next let(&str1,...). */
-          str1 = getTexLongMath(g_Statement[k].mathString,
-              k/*stmt# for err msgs*/);
-          fprintf(g_texFilePtr, "%s</FONT></TD>", str1);
-        }
-
-
-        let(&str1, "</TABLE>");
-        fprintf(g_texFilePtr, "%s", str1);
-
-        let(&str1, "<BR><FONT SIZE=\"+2\">What is the conclusion?</FONT>");
-        fprintf(g_texFilePtr, "%s\n", str1);
-
-        let(&str1, "<FONT SIZE=\"+3\">");
-        fprintf(g_texFilePtr, "%s", str1);
-
-        let(&str1, ""); /* Free any previous allocation to str1 */
-        /* getTexLongMath does not return a temporary allocation */
-        str1 = getTexLongMath(g_Statement[s].mathString, s);
-        fprintf(g_texFilePtr, "%s", str1);
-
-        let(&str1, "</FONT>");
-        fprintf(g_texFilePtr, "%s\n",str1);
-      } /*  for(s=1;s<g_statements;++s) */
-
-      fclose(g_texFilePtr);
-      g_texFileOpenFlag = 0;
-      let(&g_texFileName,"");
-      let(&str1,"");
-      let(&str2,"");
-
-      continue;
-    } /* if (cmdMatches("SHOW STATEMENT") && switchPos("/ MNEMONICS")) */
-    /** End of section for / MNEMONICS added 12-May-2009 by Stefan Allan *****/
-
-    /* If we get here, the user did not specify one of the qualifiers /HTML,
-       /BRIEF_HTML, /ALT_HTML, or /BRIEF_ALT_HTML */
-    if (cmdMatches("SHOW STATEMENT") && !switchPos("/ HTML")) {
-
-      texFlag = 0;
-      /* 14-Sep-2010 nm Added OLD_TEX */
-      if (switchPos("/ TEX") || switchPos("/ OLD_TEX")
-          || switchPos("/ HTML"))
-        texFlag = 1;
-
-      briefFlag = 1;
-      g_oldTexFlag = 0;
-      if (switchPos("/ TEX")) briefFlag = 0;
-      /* 14-Sep-2010 nm Added OLD_TEX */
-      if (switchPos("/ OLD_TEX")) briefFlag = 0;
-      if (switchPos("/ OLD_TEX")) g_oldTexFlag = 1;
-      if (switchPos("/ FULL")) briefFlag = 0;
-
-      commentOnlyFlag = 0;
-      if (switchPos("/ COMMENT")) {
-        commentOnlyFlag = 1;
-        briefFlag = 1;
-      }
-
-
-      if (switchPos("/ FULL")) {
-        briefFlag = 0;
-        commentOnlyFlag = 0;
-      }
-
-      if (texFlag) {
-        if (!g_texFileOpenFlag) {
-          print2(
-      "?You have not opened a %s file.  Use the OPEN TEX command first.\n",
-              g_htmlFlag ? "HTML" : "LaTeX");
-          continue;
-        }
-      }
-
-      if (texFlag && (commentOnlyFlag || briefFlag)) {
-        print2("?TEX qualifier should be used alone\n");
-        continue;
-      }
-
-      q = 0;
-
-      for (s = 1; s <= g_statements; s++) {
-        if (!g_Statement[s].labelName[0]) continue; /* No label */
-        /* We are not in MM-PA mode, or the statement isn't "=" */
-        /* 30-Jan-06 nm Added single-character-match wildcard argument */
-        if (!matchesList(g_Statement[s].labelName, g_fullArg[2], '*', '?'))
-          continue;
-
-        if (briefFlag || commentOnlyFlag || texFlag) {
-          /* For brief or comment qualifier, if label has wildcards,
-             show only $p and $a's */
-          /* 30-Jan-06 nm Added single-character-match wildcard argument */
-          if (g_Statement[s].type != (char)p_
-              && g_Statement[s].type != (char)a_ && (instr(1, g_fullArg[2], "*")
-                  || instr(1, g_fullArg[2], "?")))
-            continue;
-        }
-
-        if (q && !texFlag) {
-          /* 17-Jul-2019 nm Changed "79" to "g_screenWidth" */
-          if (!print2("%s\n", string(g_screenWidth, '-'))) /* Put line between
-                                                   statements */
-            break; /* Break for speedup if user quit */
-        }
-        if (texFlag) print2("Outputting statement \"%s\"...\n",
-            g_Statement[s].labelName);
-
-        q = 1; /* Flag that at least one matching statement was found */
-
-        g_showStatement = s;
-
-
-        typeStatement(g_showStatement,
-            briefFlag,
-            commentOnlyFlag,
-            texFlag,
-            g_htmlFlag);
-      } /* Next s */
-
-      if (!q) {
-        /* No matching statement was found */
-        printLongLine(cat("?There is no statement whose label matches \"",
-            g_fullArg[2], "\".  ",
-            "Use SHOW LABELS for a list of valid labels.", NULL), "", " ");
-        continue;
-      }
-
-      if (texFlag && !g_htmlFlag) {
-        print2("The LaTeX source was written to \"%s\".\n", g_texFileName);
-        /* 14-Sep-2010 nm Added OLD_TEX */
-        g_oldTexFlag = 0;
-      }
-      continue;
-    } /* (cmdMatches("SHOW STATEMENT") && !switchPos("/ HTML")) */
-
-    if (cmdMatches("SHOW SETTINGS")) {
-      print2("Metamath settings on %s at %s:\n",date(),time_());
-      if (g_commandEcho) {
-        print2("(SET ECHO...) Command ECHO is ON.\n");
-      } else {
-        print2("(SET ECHO...) Command ECHO is OFF.\n");
-      }
-      if (defaultScrollMode == 1) {
-        print2("(SET SCROLL...) SCROLLing mode is PROMPTED.\n");
-      } else {
-        print2("(SET SCROLL...) SCROLLing mode is CONTINUOUS.\n");
-      }
-      print2("(SET WIDTH...) Screen display WIDTH is %ld.\n", g_screenWidth);
-      print2("(SET HEIGHT...) Screen display HEIGHT is %ld.\n",
-          g_screenHeight + 1);
-      if (g_sourceHasBeenRead == 1) {
-        print2("(READ...) %ld statements have been read from \"%s\".\n",
-            g_statements, g_input_fn);
-      } else {
-        print2("(READ...) No source file has been read in yet.\n");
-      }
-      print2("(SET ROOT_DIRECTORY...) Root directory is \"%s\".\n",
-          g_rootDirectory);
-      print2(
-     "(SET DISCOURAGEMENT...) Blocking based on \"discouraged\" tags is %s.\n",
-          (g_globalDiscouragement ? "ON" : "OFF"));
-      print2(
-     "(SET CONTRIBUTOR...) The current contributor is \"%s\".\n",
-          g_contributorName);
-      if (g_PFASmode) {
-        print2("(PROVE...) The statement you are proving is \"%s\".\n",
-            g_Statement[g_proveStatement].labelName);
-      }
-      print2("(SET UNDO...) The maximum number of UNDOs is %ld.\n",
-          processUndoStack(NULL, PUS_GET_SIZE, "", 0));
-      print2(
-    "(SET UNIFICATION_TIMEOUT...) The unification timeout parameter is %ld.\n",
-          g_userMaxUnifTrials);
-      print2(
-    "(SET SEARCH_LIMIT...) The SEARCH_LIMIT for the IMPROVE command is %ld.\n",
-          g_userMaxProveFloat);
-      if (g_minSubstLen) {
-        print2(
-     "(SET EMPTY_SUBSTITUTION...) EMPTY_SUBSTITUTION is not allowed (OFF).\n");
-      } else {
-        print2(
-          "(SET EMPTY_SUBSTITUTION...) EMPTY_SUBSTITUTION is allowed (ON).\n");
-      }
-      if (g_hentyFilter) { /* 18-Nov-05 nm Added to the SHOW listing */
-        print2(
-              "(SET JEREMY_HENTY_FILTER...) The Henty filter is turned ON.\n");
-      } else {
-        print2(
-             "(SET JEREMY_HENTY_FILTER...) The Henty filter is turned OFF.\n");
-      }
-      if (g_showStatement) {
-        print2("(SHOW...) The default statement for SHOW commands is \"%s\".\n",
-            g_Statement[g_showStatement].labelName);
-      }
-      if (g_logFileOpenFlag) {
-        print2("(OPEN LOG...) The log file \"%s\" is open.\n", g_logFileName);
-      } else {
-        print2("(OPEN LOG...) No log file is currently open.\n");
-      }
-      if (g_texFileOpenFlag) {
-        print2("The %s file \"%s\" is open.\n", g_htmlFlag ? "HTML" : "LaTeX",
-            g_texFileName);
-      }
-      /* 17-Nov-2015 nm */
-      print2(
-  "(SHOW STATEMENT.../[TEX,HTML,ALT_HTML]) Current output mode is %s.\n",
-          g_htmlFlag
-             ? (g_altHtmlFlag ? "ALT_HTML" : "HTML")
-             : "TEX (LaTeX)");
-      /* 21-Jun-2014 */
-      print2("The program is compiled for a %ld-bit CPU.\n",
-          (long)(8 * sizeof(long)));
-      print2(
- "sizeof(short)=%ld, sizeof(int)=%ld, sizeof(long)=%ld, sizeof(size_t)=%ld.\n",
-        (long)(sizeof(short)),
-        (long)(sizeof(int)), (long)(sizeof(long)), (long)(sizeof(size_t)));
-      continue;
-    }
-
-    if (cmdMatches("SHOW MEMORY")) {
-      /*print2("%ld bytes of data memory have been used.\n",db+db3);*/
-      j = 32000000; /* The largest we'ed ever look for */
-#ifdef THINK_C
-      i = FreeMem();
-#else
-      i = getFreeSpace(j);
-#endif
-      if (i > j-3) {
-        print2("At least %ld bytes of memory are free.\n",j);
-      } else {
-        print2("%ld bytes of memory are free.\n",i);
-      }
-      continue;
-    }
-
-    /* 21-Jun-2014 */
-    if (cmdMatches("SHOW ELAPSED_TIME")) {
-      timeTotal = getRunTime(&timeIncr);
-      print2(
-      "Time since last SHOW ELAPSED_TIME command = %6.2f s; total = %6.2f s\n",
-          timeIncr, timeTotal);
-      continue;
-    } /* if (cmdMatches("SHOW ELAPSED_TIME")) */
-
-
-    if (cmdMatches("SHOW TRACE_BACK")) {
-
-
-      /* Pre-21-May-2008
-        for (i = 1; i <= g_statements; i++) {
-          if (!strcmp(g_fullArg[2],g_Statement[i].labelName)) break;
-        }
-        if (i > g_statements) {
-          printLongLine(cat("?There is no statement with label \"",
-              g_fullArg[2], "\".  ",
-              "Use SHOW LABELS for a list of valid labels.", NULL), "", " ");
-          g_showStatement = 0;
-          continue;
-        }
-       */
-
-      essentialFlag = 0;
-      axiomFlag = 0;
-      endIndent = 0;
-      i = switchPos("/ ESSENTIAL");
-      if (i) essentialFlag = 1; /* Limit trace to essential steps only */
-      i = switchPos("/ ALL");
-      if (i) essentialFlag = 0;
-      i = switchPos("/ AXIOMS");
-      if (i) axiomFlag = 1; /* Limit trace printout to axioms */
-      i = switchPos("/ DEPTH"); /* Limit depth of printout */
-      if (i) endIndent = (long)val(g_fullArg[i + 1]);
-
-       /* 19-May-2013 nm */
-      i = switchPos("/ COUNT_STEPS");
-      countStepsFlag = (i != 0 ? 1 : 0);
-      i = switchPos("/ TREE");
-      treeFlag = (i != 0 ? 1 : 0);
-      i = switchPos("/ MATCH");
-      matchFlag = (i != 0 ? 1 : 0);
-      if (matchFlag) {
-        let(&matchList, g_fullArg[i + 1]);
-      } else {
-        let(&matchList, "");
-      }
-      i = switchPos("/ TO");
-      if (i != 0) {
-        let(&traceToList, g_fullArg[i + 1]);
-      } else {
-        let(&traceToList, "");
-      }
-      if (treeFlag) {
-        if (axiomFlag) {
-          print2(
-              "(Note:  The AXIOMS switch is ignored in TREE mode.)\n");
-        }
-        if (countStepsFlag) {
-          print2(
-              "(Note:  The COUNT_STEPS switch is ignored in TREE mode.)\n");
-        }
-        if (matchFlag) {
-          print2(
-  "(Note: The MATCH list is ignored in TREE mode.)\n");
-        }
-      } else {
-        if (endIndent != 0) {
-          print2(
-  "(Note:  The DEPTH is ignored if the TREE switch is not used.)\n");
-        }
-        if (countStepsFlag) {
-          if (matchFlag) {
-            print2(
-  "(Note: The MATCH list is ignored in COUNT_STEPS mode.)\n");
-          }
-        }
-      }
-
-      /* 21-May-2008 nm Added wildcard handling */
-      g_showStatement = 0;
-      for (i = 1; i <= g_statements; i++) {
-        if (g_Statement[i].type != (char)p_)
-          continue; /* Not a $p statement; skip it */
-        /* Wildcard matching */
-        if (!matchesList(g_Statement[i].labelName, g_fullArg[2], '*', '?'))
-          continue;
-
-        g_showStatement = i;
-        /*** start of 19-May-2013 deletion
-        j = switchPos("/ TREE");
-        if (j) {
-          if (axiomFlag) {
-            print2(
-                "(Note:  The AXIOMS switch is ignored in TREE mode.)\n");
-          }
-          if (switchPos("/ COUNT_STEPS")) {
-            print2(
-                "(Note:  The COUNT_STEPS switch is ignored in TREE mode.)\n");
-          }
-          traceProofTree(g_showStatement, essentialFlag, endIndent);
-        } else {
-          if (endIndent != 0) {
-           print2(
-"(Note:  The DEPTH is ignored if the TREE switch is not used.)\n");
-          }
-
-          j = switchPos("/ COUNT_STEPS");
-          if (j) {
-            countSteps(g_showStatement, essentialFlag);
-          } else {
-            traceProof(g_showStatement, essentialFlag, axiomFlag);
-          }
-        }
-        *** end of 19-May-2013 deletion */
-
-
-        /* 19-May-2013 nm - move /TREE and /COUNT_STEPS to outside loop,
-           assigning new variables, for cleaner code. */
-        if (treeFlag) {
-          traceProofTree(g_showStatement, essentialFlag, endIndent);
-        } else {
-          if (countStepsFlag) {
-            countSteps(g_showStatement, essentialFlag);
-          } else {
-            traceProof(g_showStatement,
-                essentialFlag,
-                axiomFlag,
-                matchList, /* 19-May-2013 nm */
-                traceToList, /* 18-Jul-2015 nm */
-                0 /* testOnlyFlag */ /* 20-May-2013 nm */);
-          }
-        }
-
-      /* 21-May-2008 nm Added wildcard handling */
-      } /* next i */
-      if (g_showStatement == 0) {
-        printLongLine(cat("?There are no $p labels matching \"",
-            g_fullArg[2], "\".  ",
-            "See HELP SHOW TRACE_BACK for matching rules.", NULL), "", " ");
-      }
-
-      let(&matchList, ""); /* Deallocate memory */
-      let(&traceToList, ""); /* Deallocate memory */
-      continue;
-    } /* if (cmdMatches("SHOW TRACE_BACK")) */
-
-
-    if (cmdMatches("SHOW USAGE")) {
-
-      /* 7-Jan-2008 nm Added / ALL qualifier */
-      if (switchPos("/ ALL")) {
-        m = 1;  /* Always include $e, $f statements */
-      } else {
-        m = 0;  /* If wildcards are used, show $a, $p only */
-      }
-
-      g_showStatement = 0;
-      for (i = 1; i <= g_statements; i++) { /* 7-Jan-2008 */
-
-        /* 7-Jan-2008 nm Added wildcard handling */
-        if (!g_Statement[i].labelName[0]) continue; /* No label */
-        if (!m && g_Statement[i].type != (char)p_ &&
-            g_Statement[i].type != (char)a_
-            /* A wildcard-free user-specified statement is always matched even
-               if it's a $e, i.e. it overrides omission of / ALL */
-            && (instr(1, g_fullArg[2], "*")
-              || instr(1, g_fullArg[2], "?")))
-          continue; /* No /ALL switch and wildcard and not $p, $a */
-        /* Wildcard matching */
-        if (!matchesList(g_Statement[i].labelName, g_fullArg[2], '*', '?'))
-          continue;
-
-        g_showStatement = i;
-        recursiveFlag = 0;
-        j = switchPos("/ RECURSIVE");
-        if (j) recursiveFlag = 1; /* Recursive (indirect) usage */
-        j = switchPos("/ DIRECT");
-        if (j) recursiveFlag = 0; /* Direct references only */
-
-        let(&str1, "");
-        str1 = traceUsage(g_showStatement,
-            recursiveFlag,
-            0 /* cutoffStmt */);
-
-
-
-        /************* 18-Jul-2015 nm Start of deleted code ************/
-        /*
-        /@ Count the number of statements = # of spaces @/
-        k = (long)strlen(str1) - (long)strlen(edit(str1, 2));
-
-        if (!k) {
-          printLongLine(cat("Statement \"",
-              g_Statement[g_showStatement].labelName,
-              "\" is not referenced in the proof of any statement.", NULL),
-              "", " ");
-        } else {
-          if (recursiveFlag) {
-            let(&str2, "\" directly or indirectly affects");
-          } else {
-            let(&str2, "\" is directly referenced in");
-          }
-          if (k == 1) {
-            printLongLine(cat("Statement \"",
-                g_Statement[g_showStatement].labelName,
-                str2, " the proof of ",
-                str((double)k), " statement:", NULL), "", " ");
-          } else {
-            printLongLine(cat("Statement \"",
-                g_Statement[g_showStatement].labelName,
-                str2, " the proofs of ",
-                str((double)k), " statements:", NULL), "", " ");
-          }
-        }
-
-        if (k) {
-          let(&str1, cat(" ", str1, NULL));
-        } else {
-          let(&str1, "  (None)");
-        }
-
-        /@ Print the output @/
-        printLongLine(str1, "  ", " ");
-        */
-        /********* 18-Jul-2015 nm End of deleted code ****************/
-
-
-        /************* 18-Jul-2015 nm Start of new code ************/
-        /* 18-Jul-2015 nm */
-        /* str1[0] will be 'Y' or 'N' depending on whether there are any
-           statements.  str1[i] will be 'Y' or 'N' depending on whether
-           g_Statement[i] uses g_showStatement. */
-        /* Count the number of statements k = # of 'Y' */
-        k = 0;
-        if (str1[0] == 'Y') {
-          /* There is at least one statement using g_showStatement */
-          for (j = g_showStatement + 1; j <= g_statements; j++) {
-            if (str1[j] == 'Y') {
-              k++;
-            } else {
-              if (str1[j] != 'N') bug(1124); /* Must be 'Y' or 'N' */
-            }
-          }
-        } else {
-          if (str1[0] != 'N') bug(1125); /* Must be 'Y' or 'N' */
-        }
-
-        if (k == 0) {
-          printLongLine(cat("Statement \"",
-              g_Statement[g_showStatement].labelName,
-              "\" is not referenced in the proof of any statement.", NULL),
-              "", " ");
-        } else {
-          if (recursiveFlag) {
-            let(&str2, "\" directly or indirectly affects");
-          } else {
-            let(&str2, "\" is directly referenced in");
-          }
-          if (k == 1) {
-            printLongLine(cat("Statement \"",
-                g_Statement[g_showStatement].labelName,
-                str2, " the proof of ",
-                str((double)k), " statement:", NULL), "", " ");
-          } else {
-            printLongLine(cat("Statement \"",
-                g_Statement[g_showStatement].labelName,
-                str2, " the proofs of ",
-                str((double)k), " statements:", NULL), "", " ");
-          }
-        }
-
-        if (k != 0) {
-          let(&str3, " "); /* Line buffer */
-          for (j = g_showStatement + 1; j <= g_statements; j++) {
-            if (str1[j] == 'Y') {
-              /* Since the output list could be huge, don't build giant
-                 string (very slow) but output it line by line */
-              if ((long)strlen(str3) + 1 +
-                  (long)strlen(g_Statement[j].labelName) > g_screenWidth) {
-                /* Output and reset the line buffer */
-                print2("%s\n", str3);
-                let(&str3, " ");
-              }
-              let(&str3, cat(str3, " ", g_Statement[j].labelName, NULL));
-            }
-          }
-          if (strlen(str3) > 1) print2("%s\n", str3);
-          let(&str3, "");
-        } else {
-          print2("  (None)\n");
-        } /* if (k != 0) */
-        /********* 18-Jul-2015 nm End of new code ****************/
-
-
-      } /* next i (statement matching wildcard list) */
-
-      if (g_showStatement == 0) {
-        printLongLine(cat("?There are no labels matching \"",
-            g_fullArg[2], "\".  ",
-            "See HELP SHOW USAGE for matching rules.", NULL), "", " ");
-      }
-      continue;
-    } /* if cmdMatches("SHOW USAGE") */
-
-
-    if (cmdMatches("SHOW PROOF")
-        || cmdMatches("SHOW NEW_PROOF")
-        || cmdMatches("SAVE PROOF")
-        || cmdMatches("SAVE NEW_PROOF")
-        || cmdMatches("MIDI")) {
-      if (switchPos("/ HTML")) {
-        print2("?HTML qualifier is obsolete - use SHOW STATEMENT * / HTML\n");
-        continue;
-      }
-
-      /* 3-May-2016 nm */
-      if (cmdMatches("SAVE NEW_PROOF")
-          && getMarkupFlag(g_proveStatement, PROOF_DISCOURAGED)) {
-        if (switchPos("/ OVERRIDE") == 0 && g_globalDiscouragement == 1) {
-          /* print2("\n"); */ /* Enable for more emphasis */
-          print2(
-">>> ?Error: Attempt to overwrite a proof whose modification is discouraged.\n");
-          print2(
-   ">>> Use SAVE NEW_PROOF ... / OVERRIDE if you really want to do this.\n");
-          /* print2("\n"); */ /* Enable for more emphasis */
-          continue;
-        } else {
-          /* print2("\n"); */ /* Enable for more emphasis */
-          print2(
-">>> ?Warning: You are overwriting a proof whose modification is discouraged.\n");
-          /* print2("\n"); */ /* Enable for more emphasis */
-        }
-      }
-
-      if (cmdMatches("SHOW PROOF") || cmdMatches("SAVE PROOF")) {
-        pipFlag = 0;
-      } else {
-        pipFlag = 1; /* Proof-in-progress (NEW_PROOF) flag */
-      }
-      if (cmdMatches("SHOW")) {
-        saveFlag = 0;
-      } else {
-        saveFlag = 1; /* The command is SAVE PROOF */
-      }
-
-      /* 16-Aug-2016 nm */
-      printTime = 0;
-      if (switchPos("/ TIME") != 0) {  /* / TIME legal in SAVE mode only */
-        printTime = 1;
-      }
-
-      /* 27-Dec-2013 nm */
-      i = switchPos("/ OLD_COMPRESSION");
-      if (i) {
-        if (!switchPos("/ COMPRESSED")) {
-          print2("?/ OLD_COMPRESSION must be accompanied by / COMPRESSED.\n");
-          continue;
-        }
-      }
-
-      /* 2-Mar-2016 nm */
-      i = switchPos("/ FAST");
-      if (i) {
-        if (!switchPos("/ COMPRESSED") && !switchPos("/ PACKED")) {
-          print2("?/ FAST must be accompanied by / COMPRESSED or / PACKED.\n");
-          continue;
-        }
-        fastFlag = 1;
-      } else {
-        fastFlag = 0;
-      }
-
-      /* 2-Mar-2016 nm */
-      if (switchPos("/ EXPLICIT")) {
-        if (switchPos("/ COMPRESSED")) {
-          print2("?/ COMPRESSED and / EXPLICIT may not be used together.\n");
-          continue;
-        } else if (switchPos("/ NORMAL")) {
-          print2("?/ NORMAL and / EXPLICIT may not be used together.\n");
-          continue;
-        }
-      }
-      if (switchPos("/ NORMAL")) {
-        if (switchPos("/ COMPRESSED")) {
-          print2("?/ NORMAL and / COMPRESSED may not be used together.\n");
-          continue;
-        }
-      }
-
-
-      /* Establish defaults for omitted qualifiers */
-      startStep = 0;
-      endStep = 0;
-      /* startIndent = 0; */ /* Not used */
-      endIndent = 0;
-      /*essentialFlag = 0;*/
-      essentialFlag = 1; /* 10/9/99 - friendlier default */
-      renumberFlag = 0;
-      unknownFlag = 0;
-      notUnifiedFlag = 0;
-      reverseFlag = 0;
-      detailStep = 0;
-      noIndentFlag = 0;
-      splitColumn = DEFAULT_COLUMN;
-      skipRepeatedSteps = 0; /* 28-Jun-2013 nm */
-      texFlag = 0;
-
-      i = switchPos("/ FROM_STEP");
-      if (i) startStep = (long)val(g_fullArg[i + 1]);
-      i = switchPos("/ TO_STEP");
-      if (i) endStep = (long)val(g_fullArg[i + 1]);
-      i = switchPos("/ DEPTH");
-      if (i) endIndent = (long)val(g_fullArg[i + 1]);
-      /* 10/9/99 - ESSENTIAL is retained for downwards compatibility, but is
-         now the default, so we ignore it. */
-      /*
-      i = switchPos("/ ESSENTIAL");
-      if (i) essentialFlag = 1;
-      */
-      i = switchPos("/ ALL");
-      if (i) essentialFlag = 0;
-      if (i && switchPos("/ ESSENTIAL")) {
-        print2("?You may not specify both / ESSENTIAL and / ALL.\n");
-        continue;
-      }
-      i = switchPos("/ RENUMBER");
-      if (i) renumberFlag = 1;
-      i = switchPos("/ UNKNOWN");
-      if (i) unknownFlag = 1;
-      i = switchPos("/ NOT_UNIFIED"); /* pip mode only */
-      if (i) notUnifiedFlag = 1;
-      i = switchPos("/ REVERSE");
-      if (i) reverseFlag = 1;
-      i = switchPos("/ LEMMON");
-      if (i) noIndentFlag = 1;
-      i = switchPos("/ START_COLUMN");
-      if (i) splitColumn = (long)val(g_fullArg[i + 1]);
-      i = switchPos("/ NO_REPEATED_STEPS"); /* 28-Jun-2013 nm */
-      if (i) skipRepeatedSteps = 1;         /* 28-Jun-2013 nm */
-
-      /* 8-Dec-2018 nm */
-      /* If NO_REPEATED_STEPS is specified, indentation (tree) mode will be
-         misleading because a hypothesis assignment will be suppressed if the
-         same assignment occurred earlier, i.e. it is no longer a "tree". */
-      if (skipRepeatedSteps == 1 && noIndentFlag == 0) {
-        print2("?You must specify / LEMMON with / NO_REPEATED_STEPS\n");
-        continue;
-      }
-
-      i = switchPos("/ TEX") || switchPos("/ HTML")
-          /* 14-Sep-2010 nm Added OLDE_TEX */
-          || switchPos("/ OLD_TEX");
-      if (i) texFlag = 1;
-
-      /* 14-Sep-2010 nm Added OLD_TEX */
-      g_oldTexFlag = 0;
-      if (switchPos("/ OLD_TEX")) g_oldTexFlag = 1;
-
-      if (cmdMatches("MIDI")) { /* 8/28/00 */
-        g_midiFlag = 1;
-        pipFlag = 0;
-        saveFlag = 0;
-        let(&labelMatch, g_fullArg[1]);
-        i = switchPos("/ PARAMETER"); /* MIDI only */
-        if (i) {
-          let(&g_midiParam, g_fullArg[i + 1]);
-        } else {
-          let(&g_midiParam, "");
-        }
-      } else {
-        g_midiFlag = 0;
-        if (!pipFlag) let(&labelMatch, g_fullArg[2]);
-      }
-
-
-      if (texFlag) {
-        if (!g_texFileOpenFlag) {
-          print2(
-     "?You have not opened a %s file.  Use the OPEN %s command first.\n",
-              g_htmlFlag ? "HTML" : "LaTeX",
-              g_htmlFlag ? "HTML" : "TEX");
-          continue;
-        }
-        /**** this is now done after outputting
-        print2("The %s source was written to \"%s\".\n",
-            g_htmlFlag ? "HTML" : "LaTeX", g_texFileName);
-        */
-      }
-
-      i = switchPos("/ DETAILED_STEP"); /* non-pip mode only */
-      if (i) {
-        detailStep = (long)val(g_fullArg[i + 1]);
-        if (!detailStep) detailStep = -1; /* To use as flag; error message
-                                             will occur in showDetailStep() */
-      }
-
-/*??? Need better warnings for switch combinations that don't make sense */
-
-      /* 2-Jan-2017 nm */
-      /* Print a single message for "/compressed/fast" */
-      if (switchPos("/ COMPRESSED") && fastFlag
-          && !strcmp("*", labelMatch)) {
-        print2(
-            "Reformatting and saving (but not recompressing) all proofs...\n");
-      }
-
-
-      q = 0;  /* Flag that at least one matching statement was found */
-      for (stmt = 1; stmt <= g_statements; stmt++) {
-        /* If pipFlag (NEW_PROOF), we will iterate exactly once.  This
-           loop of course will be entered because there is a least one
-           statement, and at the end of the s loop we break out of it. */
-        /* If !pipFlag, get the next statement: */
-        if (!pipFlag) {
-          if (g_Statement[stmt].type != (char)p_) continue; /* Not $p */
-          /* 30-Jan-06 nm Added single-character-match wildcard argument */
-          if (!matchesList(g_Statement[stmt].labelName, labelMatch, '*', '?'))
-            continue;
-          g_showStatement = stmt;
-        }
-
-        q = 1; /* Flag that at least one matching statement was found */
-
-        if (detailStep) {
-          /* Show the details of just one step */
-          showDetailStep(g_showStatement, detailStep);
-          continue;
-        }
-
-        if (switchPos("/ STATEMENT_SUMMARY")) { /* non-pip mode only */
-          /* Just summarize the statements used in the proof */
-          proofStmtSumm(g_showStatement, essentialFlag, texFlag);
-          continue;
-        }
-
-        /* 21-Jun-2014 */
-        if (switchPos("/ SIZE")) { /* non-pip mode only */
-          /* Just print the size of the stored proof and continue */
-          let(&str1, space(g_Statement[g_showStatement].proofSectionLen));
-          memcpy(str1, g_Statement[g_showStatement].proofSectionPtr,
-              (size_t)(g_Statement[g_showStatement].proofSectionLen));
-          n = instr(1, str1, "$.");
-          if (n == 0) {
-            /* The original source truncates the proof before $. */
-            n = g_Statement[g_showStatement].proofSectionLen;
-          } else {
-            /* If a proof is saved, it includes the $. (Should we
-               revisit or document better how/why this is done?) */
-            n = n - 1;
-          }
-          print2("The proof source for \"%s\" has %ld characters.\n",
-              g_Statement[g_showStatement].labelName, n);
-          continue;
-        }
-
-        if (switchPos("/ PACKED") || switchPos("/ NORMAL") ||
-            switchPos("/ COMPRESSED") || switchPos("/ EXPLICIT") || saveFlag) {
-          /*??? Add error msg if other switches were specified. (Ignore them.)*/
-
-          /* 16-Aug-2016 nm */
-          if (saveFlag) {
-            if (printTime == 1) {
-              getRunTime(&timeIncr);  /* This call just resets the time */
-            }
-          }
-
-          if (!pipFlag) {
-            outStatement = g_showStatement;
-          } else {
-            outStatement = g_proveStatement;
-          }
-
-          explicitTargets = (switchPos("/ EXPLICIT") != 0) ? 1 : 0;
-
-          /* Get the amount to indent the proof by */
-          indentation = 2 + getSourceIndentation(outStatement);
-
-          if (!pipFlag) {
-            parseProof(g_showStatement);  /* Prints message if severe error */
-            if (g_WrkProof.errorSeverity > 1) {  /* 21-Aug-04 nm */
-                              /* Prevent bugtrap in nmbrSquishProof -> */
-                              /* nmbrGetSubProofLen if proof corrupted */
-              print2(
-          "?The proof has a severe error and cannot be displayed or saved.\n");
-              continue;
-            }
-            /* verifyProof(g_showStatement); */ /* Not necessary */
-            if (fastFlag) { /* 2-Mar-2016 nm */
-              /* 2-Mar-2016 nm */
-              /* Use the proof as is */
-              nmbrLet(&nmbrSaveProof, g_WrkProof.proofString);
-            } else {
-              /* Make sure the proof is uncompressed */
-              nmbrLet(&nmbrSaveProof, nmbrUnsquishProof(g_WrkProof.proofString));
-            }
-          } else {
-            nmbrLet(&nmbrSaveProof, g_ProofInProgress.proof);
-          }
-          if (switchPos("/ PACKED")  || switchPos("/ COMPRESSED")) {
-            if (!fastFlag) { /* 2-Mar-2016 nm */
-              nmbrLet(&nmbrSaveProof, nmbrSquishProof(nmbrSaveProof));
-            }
-          }
-
-          if (switchPos("/ COMPRESSED")) {
-            let(&str1, compressProof(nmbrSaveProof,
-                outStatement, /* g_showStatement or g_proveStatement based on pipFlag */
-                (switchPos("/ OLD_COMPRESSION")) ? 1 : 0  /* 27-Dec-2013 nm */
-                ));
-          } else {
-            let(&str1, nmbrCvtRToVString(nmbrSaveProof,
-                /* 25-Jan-2016 nm */
-                explicitTargets, /*explicitTargets*/
-                outStatement /*statemNum, used only if explicitTargets*/));
-          }
-
-
-          if (saveFlag) {
-            /* ??? This is a problem when mixing html and save proof */
-            if (g_printString[0]) bug(1114);
-            let(&g_printString, "");
-
-            /* Set flag for print2() to put output in g_printString instead
-               of displaying it on the screen */
-            g_outputToString = 1;
-
-          } else {
-            if (!print2("Proof of \"%s\":\n", g_Statement[outStatement].labelName))
-              break; /* Break for speedup if user quit */
-            print2(
-"---------Clip out the proof below this line to put it in the source file:\n");
-            /* 19-Apr-2015 so */
-            /* 24-Apr-2015 nm Reverted */
-            /*print2("\n");*/ /* Add a blank line to make clipping easier */
-          }
-          if (switchPos("/ COMPRESSED")) {
-            printLongLine(cat(space(indentation), str1, " $.", NULL),
-              space(indentation), "& "); /* "&" is special flag to break
-                  compressed part of proof anywhere */
-          } else {
-            printLongLine(cat(space(indentation), str1," $.", NULL),
-              space(indentation), " ");
-          }
-
-          /* 24-Apr-2015 nm */
-          l = (long)(strlen(str1)); /* Save length for printout below */
-
-          /* 3-May-2017 nm Rewrote the if block below */
-          /* 12-Jun-2011 nm Removed pipFlag condition so that a date
-             stamp will always be created if it doesn't exist */
-          if /*(pipFlag)*/ (1  /* Add the date proof was created */
-              /* 19-Apr-2015 so */
-              /* SOREAR Only generate date if the proof looks complete.
-                 This is not intended as a grading mechanism, just trying
-                 to avoid premature output */
-              && !nmbrElementIn(1, nmbrSaveProof, -(long)'?')) {
-
-            /* 3-May-2017 nm */
-            /* Add a "(Contributed by...)" date if it isn't there */
-            let(&str2, "");
-            str2 = getContrib(outStatement, CONTRIBUTOR);
-            if (str2[0] == 0) { /* The is no contributor, so add one */
-
-              /* 14-May-2017 nm */
-              /* See if there is a date below the proof (for converting old
-                 .mm files).  Someday this will be obsolete, with str3 and
-                 str4 always returned as "". */
-              getProofDate(outStatement, &str3, &str4);
-              /* If there are two dates below the proof, the first on is
-                 the revision date and the second the "Contributed by" date. */
-              if (str4[0] != 0) { /* There are 2 dates below the proof */
-                let(&str5, str3); /* 1st date is Revised by... */
-                let(&str3, str4); /* 2nd date is Contributed by... */
-              } else {
-                let(&str5, "");
-              }
-              /* If there is no date below proof, use today's date */
-              if (str3[0] == 0) let(&str3, date());
-              let(&str4, cat("\n", space(indentation + 1),
-                  /*"(Contributed by ?who?, ", date(), ".) ", NULL));*/
-                  "(Contributed by ", g_contributorName,
-                      ", ", str3, ".) ", NULL)); /* 14-May-2017 nm */
-              /* If there is a 2nd date below proof, add a "(Revised by..."
-                 tag */
-              if (str5[0] != 0) {
-                /* Use the DEFAULT_CONTRIBUTOR ?who? because we don't
-                   know the reviser name (using the contributor name may
-                   be incorrect).  Also, this will trigger a warning in
-                   VERIFY MARKUP since it may be a proof shortener rather than
-                   a reviser. */
-                let(&str4, cat(str4, "\n", space(indentation + 1),
-                    "(Revised by ", DEFAULT_CONTRIBUTOR,
-                        ", ", str5, ".) ", NULL)); /* 15-May-2017 nm */
-              }
-
-              let(&str3, space(g_Statement[outStatement].labelSectionLen));
-              /* str3 will have the statement's label section w/ comment */
-              memcpy(str3, g_Statement[outStatement].labelSectionPtr,
-                  (size_t)(g_Statement[outStatement].labelSectionLen));
-              i = rinstr(str3, "$)");  /* The last "$)" occurrence */
-              if (i != 0    /* A description comment exists */
-                  && saveFlag) { /* and we are saving the proof */
-                /* This isn't a perfect wrapping but we assume
-                   'write source .../rewrap' will be done eventually. */
-                /* str3 will have the updated comment */
-                let(&str3, cat(left(str3, i - 1), str4, right(str3, i), NULL));
-                if (g_Statement[outStatement].labelSectionChanged == 1) {
-                  /* Deallocate old comment if not original source */
-                  let(&str4, ""); /* Deallocate any previous str4 content */
-                  str4 = g_Statement[outStatement].labelSectionPtr;
-                  let(&str4, ""); /* Deallocate the old content */
-                }
-                /* Set flag that this is not the original source */
-                g_Statement[outStatement].labelSectionChanged = 1;
-                g_Statement[outStatement].labelSectionLen = (long)strlen(str3);
-                /* We do a direct assignment instead of let(&...) because
-                   labelSectionPtr may point to the middle of the giant input
-                   file buffer, which we don't want to deallocate */
-                g_Statement[outStatement].labelSectionPtr = str3;
-                /* Reset str3 without deallocating with let(), since it
-                   was assigned to labelSectionPtr */
-                str3 = "";
-                /* Reset the cache for this statement in getContrib() */
-                str3 = getContrib(outStatement, GC_RESET_STMT);
-              } /* if i != 0 */
-
-#ifdef DATE_BELOW_PROOF /* 12-May-2017 nm */
-
-              /* Add a date below the proof.  It actually goes in the
-                 label section of the next statement; the proof section
-                 is not changed. */
-              /* (This will become obsolete eventually) */
-              let(&str3, space(g_Statement[outStatement + 1].labelSectionLen));
-              /* str3 will have the next statement's label section w/ comment */
-              memcpy(str3, g_Statement[outStatement + 1].labelSectionPtr,
-                  (size_t)(g_Statement[outStatement + 1].labelSectionLen));
-              let(&str5, ""); /* We need to guarantee this
-                                for the screen printout later */
-              if (instr(1, str3, "$( [") == 0) {
-                /* There is no date below proof (if there is, don't do
-                   anything; if it is wrong, 'verify markup' will check it) */
-
-                /* Save str5 for screen printout later! */
-                let(&str5, cat(space(indentation),
-                    "$( [", date(), "] $)", NULL)); /* str4 will be used
-                                          for the screen printout later */
-
-                if (saveFlag) { /* save proof, not show proof */
-
-                  if (g_Statement[outStatement + 1].labelSectionChanged == 1) {
-                    /* Deallocate old comment if not original source */
-                    let(&str4, ""); /* Deallocate any previous str4 content */
-                    str4 = g_Statement[outStatement + 1].labelSectionPtr;
-                    let(&str4, ""); /* Deallocate the old content */
-                  }
-                  /* str3 starts after the "$." ending the proof, and should
-                     start with "\n" */
-                  let(&str3, edit(str3, 8/* Discard leading spaces and tabs */));
-                  if (str3[0] != '\n') let(&str3, cat("\n", str3, NULL));
-                  /* Add the date after the proof */
-                  let(&str3, cat("\n", str5, str3, NULL));
-                  /* Set flag that this is not the original source */
-                  g_Statement[outStatement + 1].labelSectionChanged = 1;
-                  g_Statement[outStatement + 1].labelSectionLen
-                      = (long)strlen(str3);
-                  /* We do a direct assignment instead of let(&...) because
-                     labelSectionPtr may point to the middle of the giant input
-                     file buffer, which we don't want to deallocate */
-                  g_Statement[outStatement + 1].labelSectionPtr = str3;
-                  /* Reset str3 without deallocating with let(), since it
-                     was assigned to labelSectionPtr */
-                  str3 = "";
-                  /* Reset the cache for this statement in getContrib() */
-                  str3 = getContrib(outStatement + 1, GC_RESET_STMT);
-                } /* if saveFlag */
-              } /* if (instr(1, str3, "$( [") == 0) */
-
-#endif /* end #ifdef DATE_BELOW_PROOF */ /* 12-May-2017 nm */
-
-            } /* if str2[0] == 0 */
-
-            /* At this point, str4 contains the "$( [date] $)" comment
-               if it would have been added to the saved proof, for use
-               by "show proof" */
-
-
-            /********* deleted 3-May-2017 - date below proof is obsolete
-            /@ 12-Jun-2011 nm Removed pipFlag condition so that a date
-               stamp will always be created if it doesn't exist @/
-            if ( /@ pipFlag && @/ !instr(1, str2, "$([")
-                /@ 7-Sep-04 Allow both "$([<date>])$" and "$( [<date>] )$" @/
-                /@ 19-Apr-2015 so @/
-                /@ SOREAR Only generate date if the proof looks complete.
-                   This is not intended as a grading mechanism, just trying
-                   to avoid premature output @/
-                && !nmbrElementIn(1, nmbrSaveProof, -(long)'?')
-                && !instr(1, str2, "$( [")) {
-            /@ 6/13/98 end @/
-              /@ No date stamp existed before.  Create one for today's
-                 date.  Note that the characters after "$." at the end of
-                 the proof normally go in the labelSection of the next
-                 statement, but a special mode in outputStatement() (in
-                 mmpars.c) will output the date stamp characters for a saved
-                 proof. @/
-              /@ print2("%s$([%s]$)\n", space(indentation), date()); @/
-              /@ 4/23/04 nm Initialize with a "?" date followed by today's
-                 date.  The "?" date can be edited by the user when the
-                 proof is becomes "official." @/
-              /@print2("%s$([?]$) $([%s]$)\n", space(indentation), date());@/
-              /@ 7-Sep-04 Put space around "[<date>]" @/
-              /@print2("%s$( [?] $) $( [%s] $)\n", space(indentation), date());@/
-              /@ 30-Nov-2013 remove the unknown date placeholder @/
-              print2("%s$( [%s] $)\n", space(indentation), date());
-            } else {
-              if (saveFlag && (instr(1, str2, "$([")
-                  /@ 7-Sep-04 Allow both "$([<date>])$" and "$( [<date>] )$" @/
-                  || instr(1, str2, "$( ["))) {
-                /@ An old date stamp existed, and we're saving the proof to
-                   the output file.  Make sure the indentation of the old
-                   date stamp (which exists in the labelSection of the
-                   next statement) matches the indentation of the saved
-                   proof.  To do this, we "delete" the indentation spaces
-                   on the old date in the labelSection of the next statement,
-                   and we put the actual required indentation spaces at
-                   the end of the saved proof.  This is done because the
-                   labelSectionPtr of the next statement does not point to
-                   an isolated string that can be allocated/deallocated but
-                   rather to a place in the input source buffer. @/
-                /@ Correct the indentation on old date @/
-                while ((g_Statement[outStatement + 1].labelSectionPtr)[0] !=
-                    '$') {
-                  /@ "Delete" spaces before old date (by moving source
-                     buffer pointer forward), and also "delete"
-                     the \n that comes before those spaces @/
-                  /@ If the proof is saved a 2nd time, this loop will
-                     not be entered because the pointer will already be
-                     at the "$". @/
-                  (g_Statement[outStatement + 1].labelSectionPtr)++;
-                  (g_Statement[outStatement + 1].labelSectionLen)--;
-                }
-                if (!g_outputToString) bug(1115);
-                /@ The final \n will not appear in final output (done in
-                   outputStatement() in mmpars.c) because the proofSectionLen
-                   below is adjusted to omit it.  This will allow the
-                   space(indentation) to appear before the old date without an
-                   intervening \n. @/
-                print2("%s\n", space(indentation));
-              }
-            }
-            ******** end of deletion 3-May-2017 ******/
-          } /* if / *(pipFlag)* / (1) */
-
-          if (saveFlag) {
-            g_sourceChanged = 1;
-            g_proofChanged = 0;
-            if (processUndoStack(NULL, PUS_GET_STATUS, "", 0)) {
-              /* The UNDO stack may not be empty */
-              proofSavedFlag = 1; /* UNDO stack empty no longer reliably
-                             indicates that proof hasn't changed */
-            }
-
-            /******** deleted 3-May-2017 nm (before proofSectionChanged added)
-            /@ ASCII 1 is a flag that string was allocated and not part of
-               original source file text buffer @/
-            let(&g_printString, cat(chr(1), "\n", g_printString, NULL));
-            if (g_Statement[outStatement].proofSectionPtr[-1] == 1) {
-              /@ Deallocate old proof if not original source @/
-              let(&str1, ""); /@ Deallocate any previous str1 content @/
-              str1 = g_Statement[outStatement].proofSectionPtr - 1;
-              let(&str1, ""); /@ Deallocate the proof section @/
-            }
-            g_Statement[outStatement].proofSectionPtr = g_printString + 1;
-            /@ Subtr 1 char for ASCII 1 at beg, 1 char for "\n" at the end
-               (which is the first char of next statement's labelSection) @/
-            g_Statement[outStatement].proofSectionLen
-                = (long)strlen(g_printString) - 2;
-            /@ Reset g_printString without deallocating @/
-            g_printString = "";
-            g_outputToString = 0;
-            **********/
-
-            /* 3-May-2017 nm */
-            /* Add an initial \n which will go after the "$=" and the
-               beginning of the proof */
-            let(&g_printString, cat("\n", g_printString, NULL));
-            if (g_Statement[outStatement].proofSectionChanged == 1) {
-              /* Deallocate old proof if not original source */
-              let(&str1, ""); /* Deallocate any previous str1 content */
-              str1 = g_Statement[outStatement].proofSectionPtr;
-              let(&str1, ""); /* Deallocate the proof section */
-            }
-            /* Set flag that this is not the original source */
-            g_Statement[outStatement].proofSectionChanged = 1;
-            if (strcmp(" $.\n",
-                right(g_printString, (long)strlen(g_printString) - 3))) {
-              bug(1128);
-            }
-            /* Note that g_printString ends with "$.\n", but those 3 characters
-               should not be in the proofSection.  (The "$." keyword is
-               added between proofSection and next labelSection when the
-               output is written by writeOutput.)  Thus we subtract 3
-               from the length.  But there is no need to truncate the
-               string; later deallocation will take care of the whole
-               string. */
-            g_Statement[outStatement].proofSectionLen
-                = (long)strlen(g_printString) - 3;
-            /* We do a direct assignment instead of let(&...) because
-               proofSectionPtr may point to the middle of the giant input
-               file string, which we don't want to deallocate */
-            g_Statement[outStatement].proofSectionPtr = g_printString;
-            /* Reset g_printString without deallocating with let(), since it
-               was assigned to proofSectionPtr */
-            g_printString = "";
-            g_outputToString = 0;
-
-
-            if (!pipFlag) {
-              if (!(fastFlag && !strcmp("*", labelMatch))) {
-                printLongLine(
-                    cat("The proof of \"", g_Statement[outStatement].labelName,
-                    "\" has been reformatted and saved internally.",
-                    NULL), "", " ");
-              }
-            } else {
-              printLongLine(cat("The new proof of \"", g_Statement[outStatement].labelName,
-                  "\" has been saved internally.",
-                  NULL), "", " ");
-            }
-
-            /* 16-Aug-2016 nm */
-            if (printTime == 1) {
-              getRunTime(&timeIncr);
-              print2("SAVE PROOF run time = %6.2f sec for \"%s\"\n", timeIncr,
-                  g_Statement[outStatement].labelName);
-            }
-
-          } else {
-
-#ifdef DATE_BELOW_PROOF /* 12-May-2017 nm */
-
-            /* Print the date on the screen if it would be added to the file */
-            if (str5[0] != 0) print2("%s\n", str5);
-
-#endif /*#ifdef DATE_BELOW_PROOF*/ /* 12-May-2017 nm */
-
-            /* 19-Apr-2015 so */
-            /* 24-Apr-2015 nm Reverted */
-            /*print2("\n");*/ /* Add a blank line to make clipping easier */
-            print2(cat(
-                "---------The proof of \"", g_Statement[outStatement].labelName,
-                /* "\" to clip out ends above this line.\n",NULL)); */
-                /* 24-Apr-2015 nm */
-                "\" (", str((double)l), " bytes) ends above this line.\n", NULL));
-          } /* End if saveFlag */
-          nmbrLet(&nmbrSaveProof, NULL_NMBRSTRING);
-          if (pipFlag) break; /* Only one iteration for NEW_PROOF stuff */
-          continue;  /* to next s iteration */
-        } /* end if (switchPos("/ PACKED") || switchPos("/ NORMAL") ||
-            switchPos("/ COMPRESSED") || switchPos("/ EXPLICIT") || saveFlag) */
-
-        if (saveFlag) bug(1112); /* Shouldn't get here */
-
-        if (!pipFlag) {
-          outStatement = g_showStatement;
-        } else {
-          outStatement = g_proveStatement;
-        }
-        if (texFlag) {
-          g_outputToString = 1; /* Flag for print2 to add to g_printString */
-          if (!g_htmlFlag) {
-            if (!g_oldTexFlag) {
-              /* 14-Sep-2010 nm */
-              print2("\\begin{proof}\n");
-              print2("\\begin{align}\n");
-            } else {
-              print2("\n");
-              print2("\\vspace{1ex} %%1\n");
-              printLongLine(cat("Proof of ",
-                  "{\\tt ",
-                  asciiToTt(g_Statement[outStatement].labelName),
-                  "}:", NULL), "", " ");
-              print2("\n");
-              print2("\n");
-            }
-          } else { /* g_htmlFlag */
-            bug(1118);
-            /*???? The code below is obsolete - now down in show statement*/
-            /*
-            print2("<CENTER><TABLE BORDER CELLSPACING=0 BGCOLOR=%s>\n",
-                MINT_BACKGROUND_COLOR);
-            print2("<CAPTION><B>Proof of Theorem <FONT\n");
-            printLongLine(cat("   COLOR=", GREEN_TITLE_COLOR, ">",
-                asciiToTt(g_Statement[outStatement].labelName),
-                "</FONT></B></CAPTION>", NULL), "", "\"");
-            print2(
-                "<TR><TD><B>Step</B></TD><TD><B>Hyp</B></TD><TD><B>Ref</B>\n");
-            print2("</TD><TD><B>Expression</B></TD></TR>\n");
-            */
-          }
-          g_outputToString = 0;
-          /* 8/26/99: Obsolete: */
-          /* printTexLongMath in typeProof will do this
-          fprintf(g_texFilePtr, "%s", g_printString);
-          let(&g_printString, "");
-          */
-          /* 8/26/99: printTeXLongMath now clears g_printString in LaTeX
-             mode before starting its output, so we must put out the
-             g_printString ourselves here */
-          fprintf(g_texFilePtr, "%s", g_printString);
-          let(&g_printString, ""); /* We'll clr it anyway */
-        } else { /* !texFlag */
-          /* Terminal output - display the statement if wildcard is used */
-          if (!pipFlag) {
-            /* 30-Jan-06 nm Added single-character-match wildcard argument */
-            if (instr(1, labelMatch, "*") || instr(1, labelMatch, "?")) {
-              if (!print2("Proof of \"%s\":\n", g_Statement[outStatement].labelName))
-                break; /* Break for speedup if user quit */
-            }
-          }
-        }
-
-
-        if (texFlag) print2("Outputting proof of \"%s\"...\n",
-            g_Statement[outStatement].labelName);
-
-        typeProof(outStatement,
-            pipFlag,
-            startStep,
-            endStep,
-            endIndent,
-            essentialFlag,
-
-            /* 1-May-2017 nm */
-            /* In SHOW PROOF xxx /TEX, we use renumber steps mode so that
-               the first step is step 1.  The step number is checked for
-               step 1 in mmwtex.c to prevent a spurious \\ (newline) at the
-               start of the proof.  Note that
-               SHOW PROOF is not available in HTML mode, so texFlag will
-               always mean LaTeX mode here. */
-            (texFlag ? 1 : renumberFlag),
-            /*was: renumberFlag,*/
-
-            unknownFlag,
-            notUnifiedFlag,
-            reverseFlag,
-
-            /* 1-May-2017 nm */
-            /* In SHOW PROOF xxx /TEX, we use Lemmon mode so that the
-               hypothesis reference list will be available.  Note that
-               SHOW PROOF is not available in HTML mode, so texFlag will
-               always mean LaTeX mode here. */
-            (texFlag ? 1 : noIndentFlag),
-            /*was: noIndentFlag,*/
-
-            splitColumn,
-            skipRepeatedSteps, /* 28-Jun-2013 nm */
-            texFlag,
-            g_htmlFlag);
-        if (texFlag) {
-          if (!g_htmlFlag) {
-            /* 14-Sep-2010 nm */
-            if (!g_oldTexFlag) {
-              g_outputToString = 1;
-              print2("\\end{align}\n");
-              print2("\\end{proof}\n");
-              print2("\n");
-              g_outputToString = 0;
-              fprintf(g_texFilePtr, "%s", g_printString);
-              let(&g_printString, "");
-            } else {
-            }
-          } else { /* g_htmlFlag */
-            g_outputToString = 1;
-            print2("</TABLE>\n");
-            print2("</CENTER>\n");
-            /* print trailer will close out string later */
-            g_outputToString = 0;
-          }
-        }
-
-        /*???CLEAN UP */
-        /*nmbrLet(&g_WrkProof.proofString, nmbrSaveProof);*/
-
-        /*E*/ if (0) { /* for debugging: */
-          printLongLine(nmbrCvtRToVString(g_WrkProof.proofString,
-                /* 25-Jan-2016 nm */
-                0, /*explicitTargets*/
-                0 /*statemNum, used only if explicitTargets*/)," "," ");
-          print2("\n");
-
-          nmbrLet(&nmbrSaveProof, nmbrSquishProof(g_WrkProof.proofString));
-          printLongLine(nmbrCvtRToVString(nmbrSaveProof,
-                /* 25-Jan-2016 nm */
-                0, /*explicitTargets*/
-                0 /*statemNum, used only if explicitTargets*/)," "," ");
-          print2("\n");
-
-          nmbrLet(&nmbrTmp, nmbrUnsquishProof(nmbrSaveProof));
-          printLongLine(nmbrCvtRToVString(nmbrTmp,
-                /* 25-Jan-2016 nm */
-                0, /*explicitTargets*/
-                0 /*statemNum, used only if explicitTargets*/)," "," ");
-
-          nmbrLet(&nmbrTmp, nmbrGetTargetHyp(nmbrSaveProof,g_showStatement));
-          printLongLine(nmbrCvtAnyToVString(nmbrTmp)," "," "); print2("\n");
-
-          nmbrLet(&nmbrTmp, nmbrGetEssential(nmbrSaveProof));
-          printLongLine(nmbrCvtAnyToVString(nmbrTmp)," "," "); print2("\n");
-
-          cleanWrkProof(); /* Deallocate verifyProof storage */
-        } /* end debugging */
-
-        if (pipFlag) break; /* Only one iteration for NEW_PROOF stuff */
-      } /* Next stmt */
-      if (!q) {
-        /* No matching statement was found */
-        printLongLine(cat("?There is no $p statement whose label matches \"",
-            (cmdMatches("MIDI")) ? g_fullArg[1] : g_fullArg[2],
-            "\".  ",
-            "Use SHOW LABELS to see list of valid labels.", NULL), "", " ");
-      } else {
-        if (saveFlag) {
-          print2("Remember to use WRITE SOURCE to save changes permanently.\n");
-        }
-        if (texFlag) {
-          print2("The LaTeX source was written to \"%s\".\n", g_texFileName);
-         /* 14-Sep-2010 nm Added OLD_TEX */
-         g_oldTexFlag = 0;
-        }
-      }
-
-      continue;
-    } /* if (cmdMatches("SHOW/SAVE [NEW_]PROOF" or" MIDI") */
-
-
-/*E*/ /*???????? DEBUG command for debugging only */
-    if (cmdMatches("DBG")) {
-      print2("DEBUGGING MODE IS FOR DEVELOPER'S USE ONLY!\n");
-      print2("Argument:  %s\n", g_fullArg[1]);
-      nmbrLet(&nmbrTmp, parseMathTokens(g_fullArg[1], g_proveStatement));
-      for (j = 0; j < 3; j++) {
-        print2("Trying depth %ld\n", j);
-        nmbrTmpPtr = proveFloating(nmbrTmp, g_proveStatement, j, 0, 0,
-            1/*overrideFlag*/, 1/*mathboxFlag*/);
-        if (nmbrLen(nmbrTmpPtr)) break;
-      }
-
-      print2("Result:  %s\n", nmbrCvtRToVString(nmbrTmpPtr,
-                /* 25-Jan-2016 nm */
-                0, /*explicitTargets*/
-                0 /*statemNum, used only if explicitTargets*/));
-      nmbrLet(&nmbrTmpPtr, NULL_NMBRSTRING);
-
-      continue;
-    }
-/*E*/ /*???????? DEBUG command for debugging only */
-
-    if (cmdMatches("PROVE")) {
-
-      /* 14-Sep-2012 nm */
-      /* Get the unique statement matching the g_fullArg[1] pattern */
-      i = getStatementNum(g_fullArg[1],
-          1/*startStmt*/,
-          g_statements + 1  /*maxStmt*/,
-          0/*aAllowed*/,
-          1/*pAllowed*/,
-          0/*eAllowed*/,
-          0/*fAllowed*/,
-          0/*efOnlyForMaxStmt*/,
-          1/*uniqueFlag*/);
-      if (i == -1) {
-        continue; /* Error msg was provided if not unique */
-      }
-      g_proveStatement = i;
-
-
-      /* 10-May-2016 nm */
-      /* 1 means to override usage locks */
-      overrideFlag = ( (switchPos("/ OVERRIDE")) ? 1 : 0)
-         || g_globalDiscouragement == 0;
-      if (getMarkupFlag(g_proveStatement, PROOF_DISCOURAGED)) {
-        if (overrideFlag == 0) {
-          /* print2("\n"); */ /* Enable for more emphasis */
-          print2(
- ">>> ?Error: Modification of this statement's proof is discouraged.\n"
-              );
-          print2(
- ">>> You must use PROVE ... / OVERRIDE to work on it.\n");
-          /* print2("\n"); */ /* Enable for more emphasis */
-          continue;
-        }
-      }
-
-
-      /*********** 14-Sep-2012 replaced by getStatementNum()
-      /@??? Make sure only $p statements are allowed. @/
-      for (i = 1; i <= g_statements; i++) {
-        if (!strcmp(g_fullArg[1],g_Statement[i].labelName)) break;
-      }
-      if (i > g_statements) {
-        printLongLine(cat("?There is no statement with label \"",
-            g_fullArg[1], "\".  ",
-            "Use SHOW LABELS for a list of valid labels.", NULL), "", " ");
-        g_proveStatement = 0;
-        continue;
-      }
-      g_proveStatement = i;
-      if (g_Statement[g_proveStatement].type != (char)p_) {
-        printLongLine(cat("?Statement \"", g_fullArg[1],
-            "\" is not a $p statement.", NULL), "", " ");
-        g_proveStatement = 0;
-        continue;
-      }
-      ************** end of 14-Sep-2012 deletion ************/
-
-      print2(
-"Entering the Proof Assistant.  HELP PROOF_ASSISTANT for help, EXIT to exit.\n");
-
-      /* Obsolete:
-      print2("You will be working on the proof of statement %s:\n",
-          g_Statement[g_proveStatement].labelName);
-      printLongLine(cat("  $p ", nmbrCvtMToVString(
-          g_Statement[g_proveStatement].mathString), NULL), "    ", " ");
-      */
-
-      g_PFASmode = 1; /* Set mode for commands here and in mmcmdl.c */
-      /* Note:  Proof Assistant mode can equivalently be determined by:
-            nmbrLen(g_ProofInProgress.proof) != 0  */
-
-      parseProof(g_proveStatement);
-      verifyProof(g_proveStatement); /* Necessary to set RPN stack ptrs
-                                      before calling cleanWrkProof() */
-      if (g_WrkProof.errorSeverity > 1) {
-        print2(
-             "The starting proof has a severe error.  It will not be used.\n");
-        nmbrLet(&nmbrSaveProof, nmbrAddElement(NULL_NMBRSTRING, -(long)'?'));
-      } else {
-        nmbrLet(&nmbrSaveProof, g_WrkProof.proofString);
-      }
-      cleanWrkProof(); /* Deallocate verifyProof storage */
-
-      /* 11-Sep-2016 nm */
-      /* Initialize the structure needed for the Proof Assistant */
-      initProofStruct(&g_ProofInProgress, nmbrSaveProof, g_proveStatement);
-
-      /****** 11-Sep-2016 nm Replaced by initProofStruct()
-      /@ Right now, only non-packed proofs are handled. @/
-      nmbrLet(&nmbrSaveProof, nmbrUnsquishProof(nmbrSaveProof));
-
-      /@ Assign initial proof structure @/
-      if (nmbrLen(g_ProofInProgress.proof)) bug(1113); /@ Should've been deall.@/
-      nmbrLet(&g_ProofInProgress.proof, nmbrSaveProof);
-      i = nmbrLen(g_ProofInProgress.proof);
-      pntrLet(&g_ProofInProgress.target, pntrNSpace(i));
-      pntrLet(&g_ProofInProgress.source, pntrNSpace(i));
-      pntrLet(&g_ProofInProgress.user, pntrNSpace(i));
-      nmbrLet((nmbrString @@)(&((g_ProofInProgress.target)[i - 1])),
-          g_Statement[g_proveStatement].mathString);
-      g_pipDummyVars = 0;
-
-      /@ Assign known subproofs @/
-      assignKnownSubProofs();
-
-      /@ Initialize remaining steps @/
-      for (j = 0; j < i/@proof length@/; j++) {
-        if (!nmbrLen((g_ProofInProgress.source)[j])) {
-          initStep(j);
-        }
-      }
-
-      /@ Unify whatever can be unified @/
-      autoUnify(0); /@ 0 means no "congrats" message @/
-      **** end of 11-Sep-2016 deletion ************/
-
-/*
-      print2(
-"Periodically save your work with SAVE NEW_PROOF and WRITE SOURCE.\n");
-      print2(
-"There is no UNDO command yet.  You can OPEN LOG to track what you've done.\n");
-*/
-      /* Show the user the statement to be proved */
-      print2("You will be working on statement (from \"SHOW STATEMENT %s\"):\n",
-          g_Statement[g_proveStatement].labelName);
-      typeStatement(g_proveStatement /*g_showStatement*/,
-          1 /*briefFlag*/,
-          0 /*commentOnlyFlag*/,
-          0 /*texFlag*/,
-          0 /*g_htmlFlag*/);
-
-      if (!nmbrElementIn(1, g_ProofInProgress.proof, -(long)'?')) {
-        print2(
-        "Note:  The proof you are starting with is already complete.\n");
-      } else {
-
-        print2(
-     "Unknown step summary (from \"SHOW NEW_PROOF / UNKNOWN\"):\n");
-        /* 6/14/98 - Automatically display new unknown steps
-         ???Future - add switch to enable/defeat this */
-        typeProof(g_proveStatement,
-            1 /*pipFlag*/,
-            0 /*startStep*/,
-            0 /*endStep*/,
-            0 /*endIndent*/,
-            1 /*essentialFlag*/,
-            0 /*renumberFlag*/,
-            1 /*unknownFlag*/,
-            0 /*notUnifiedFlag*/,
-            0 /*reverseFlag*/,
-            0 /*noIndentFlag*/,
-            0 /*splitColumn*/,
-            0 /*skipRepeatedSteps*/, /* 28-Jun-2013 nm */
-            0 /*texFlag*/,
-            0 /*g_htmlFlag*/);
-        /* 6/14/98 end */
-      }
-
-      /* 3-May-2016 nm */
-      if (getMarkupFlag(g_proveStatement, PROOF_DISCOURAGED)) {
-        /* print2("\n"); */ /* Enable for more emphasis */
-        print2(
-">>> ?Warning: Modification of this statement's proof is discouraged.\n"
-            );
-        /*
-        print2(
-">>> You must use SAVE NEW_PROOF ... / OVERRIDE to save it.\n");
-        */
-        /* print2("\n"); */ /* Enable for more emphasis */
-      }
-
-      processUndoStack(NULL, PUS_INIT, "", 0); /* Optional? */
-      /* Put the initial proof into the UNDO stack; we don't need
-         the info string since it won't be undone */
-      processUndoStack(&g_ProofInProgress, PUS_PUSH, "", 0);
-      continue;
-    }
-
-
-    /* 1-Nov-2013 nm Added UNDO */
-    if (cmdMatches("UNDO")) {
-      processUndoStack(&g_ProofInProgress, PUS_UNDO, "", 0);
-      g_proofChanged = 1; /* Maybe make this more intelligent some day */
-      /* 6/14/98 - Automatically display new unknown steps
-         ???Future - add switch to enable/defeat this */
-      typeProof(g_proveStatement,
-          1 /*pipFlag*/,
-          0 /*startStep*/,
-          0 /*endStep*/,
-          0 /*endIndent*/,
-          1 /*essentialFlag*/,
-          0 /*renumberFlag*/,
-          1 /*unknownFlag*/,
-          0 /*notUnifiedFlag*/,
-          0 /*reverseFlag*/,
-          0 /*noIndentFlag*/,
-          0 /*splitColumn*/,
-          0 /*skipRepeatedSteps*/, /* 28-Jun-2013 nm */
-          0 /*texFlag*/,
-          0 /*g_htmlFlag*/);
-      /* 6/14/98 end */
-      continue;
-    }
-
-    /* 1-Nov-2013 nm Added REDO */
-    if (cmdMatches("REDO")) {
-      processUndoStack(&g_ProofInProgress, PUS_REDO, "", 0);
-      g_proofChanged = 1; /* Maybe make this more intelligent some day */
-      /* 6/14/98 - Automatically display new unknown steps
-         ???Future - add switch to enable/defeat this */
-      typeProof(g_proveStatement,
-          1 /*pipFlag*/,
-          0 /*startStep*/,
-          0 /*endStep*/,
-          0 /*endIndent*/,
-          1 /*essentialFlag*/,
-          0 /*renumberFlag*/,
-          1 /*unknownFlag*/,
-          0 /*notUnifiedFlag*/,
-          0 /*reverseFlag*/,
-          0 /*noIndentFlag*/,
-          0 /*splitColumn*/,
-          0 /*skipRepeatedSteps*/, /* 28-Jun-2013 nm */
-          0 /*texFlag*/,
-          0 /*g_htmlFlag*/);
-      /* 6/14/98 end */
-      continue;
-    }
-
-    if (cmdMatches("UNIFY")) {
-      m = nmbrLen(g_ProofInProgress.proof); /* Original proof length */
-      g_proofChangedFlag = 0;
-      if (cmdMatches("UNIFY STEP")) {
-
-        s = (long)val(g_fullArg[2]); /* Step number */
-        if (s > m || s < 1) {
-          print2("?The step must be in the range from 1 to %ld.\n", m);
-          continue;
-        }
-
-        interactiveUnifyStep(s - 1, 1); /* 2nd arg. means print msg if
-                                           already unified */
-
-        /* (The interactiveUnifyStep handles all messages.) */
-        /* print2("... */
-
-        autoUnify(1);
-        if (g_proofChangedFlag) {
-          g_proofChanged = 1; /* Cumulative flag */
-          processUndoStack(&g_ProofInProgress, PUS_PUSH, g_fullArgString, 0);
-        }
-        continue;
-      }
-
-      /* "UNIFY ALL" */
-      if (!switchPos("/ INTERACTIVE")) {
-        autoUnify(1);
-        if (!g_proofChangedFlag) {
-          print2("No new unifications were made.\n");
-        } else {
-          print2(
-  "Steps were unified.  SHOW NEW_PROOF / NOT_UNIFIED to see any remaining.\n");
-          g_proofChanged = 1; /* Cumulative flag */
-          processUndoStack(&g_ProofInProgress, PUS_PUSH, g_fullArgString, 0);
-        }
-      } else {
-        q = 0;
-        while (1) {
-          /* Repeat the unifications over and over until done, since
-             a later unification may improve the ability of an aborted earlier
-             one to be done without timeout */
-          g_proofChangedFlag = 0; /* This flag is set by autoUnify() and
-                                   interactiveUnifyStep() */
-          autoUnify(0);
-          for (s = m - 1; s >= 0; s--) {
-            interactiveUnifyStep(s, 0); /* 2nd arg. means no msg if already
-                                           unified */
-          }
-          autoUnify(1); /* 1 means print congratulations if complete */
-          if (!g_proofChangedFlag) {
-            if (!q) {
-              print2("No new unifications were made.\n");
-            } else {
-              /* If q=1, then we are in the 2nd or later pass, which means
-                 there was a change in the 1st pass. */
-              print2(
-  "Steps were unified.  SHOW NEW_PROOF / NOT_UNIFIED to see any remaining.\n");
-              g_proofChanged = 1; /* Cumulative flag */
-              processUndoStack(&g_ProofInProgress, PUS_PUSH, g_fullArgString, 0);
-            }
-            break; /* while (1) */
-          } else {
-            q = 1; /* Flag that we're starting a 2nd or later pass */
-          }
-        } /* End while (1) */
-      }
-      /* 6/14/98 - Automatically display new unknown steps
-         ???Future - add switch to enable/defeat this */
-      typeProof(g_proveStatement,
-          1 /*pipFlag*/,
-          0 /*startStep*/,
-          0 /*endStep*/,
-          0 /*endIndent*/,
-          1 /*essentialFlag*/,
-          0 /*renumberFlag*/,
-          1 /*unknownFlag*/,
-          0 /*notUnifiedFlag*/,
-          0 /*reverseFlag*/,
-          0 /*noIndentFlag*/,
-          0 /*splitColumn*/,
-          0 /*skipRepeatedSteps*/, /* 28-Jun-2013 nm */
-          0 /*texFlag*/,
-          0 /*g_htmlFlag*/);
-      /* 6/14/98 end */
-      continue;
-    }
-
-    if (cmdMatches("MATCH")) {
-
-      maxEssential = -1; /* Default:  no maximum */
-      i = switchPos("/ MAX_ESSENTIAL_HYP");
-      if (i) maxEssential = (long)val(g_fullArg[i + 1]);
-
-      if (cmdMatches("MATCH STEP")) {
-
-        s = (long)val(g_fullArg[2]); /* Step number */
-        m = nmbrLen(g_ProofInProgress.proof); /* Original proof length */
-        if (s > m || s < 1) {
-          print2("?The step must be in the range from 1 to %ld.\n", m);
-          continue;
-        }
-        if ((g_ProofInProgress.proof)[s - 1] != -(long)'?') {
-          print2(
-    "?Step %ld is already assigned.  Only unknown steps can be matched.\n", s);
-          continue;
-        }
-
-        interactiveMatch(s - 1, maxEssential);
-        n = nmbrLen(g_ProofInProgress.proof); /* New proof length */
-        if (n != m) {
-          if (s != m) {
-            printLongLine(cat("Steps ", str((double)s), ":",
-                str((double)m), " are now ", str((double)(s - m + n)), ":",
-                str((double)n), ".",
-                NULL),
-                "", " ");
-          } else {
-            printLongLine(cat("Step ", str((double)m), " is now step ", str((double)n), ".",
-                NULL),
-                "", " ");
-          }
-        }
-
-        autoUnify(1);
-        g_proofChanged = 1; /* Cumulative flag */
-        /* 1-Nov-2013 nm Why is g_proofChanged set unconditionally above?
-           Do we need the processUndoStack() call? */
-        processUndoStack(&g_ProofInProgress, PUS_PUSH, g_fullArgString, 0);
-
-        continue;
-      } /* End if MATCH STEP */
-
-      if (cmdMatches("MATCH ALL")) {
-
-        m = nmbrLen(g_ProofInProgress.proof); /* Original proof length */
-
-        k = 0;
-        g_proofChangedFlag = 0;
-
-        if (switchPos("/ ESSENTIAL")) {
-          nmbrLet(&nmbrTmp, nmbrGetEssential(g_ProofInProgress.proof));
-        }
-
-        for (s = m; s > 0; s--) {
-          /* Match only unknown steps */
-          if ((g_ProofInProgress.proof)[s - 1] != -(long)'?') continue;
-          /* Match only essential steps if specified */
-          if (switchPos("/ ESSENTIAL")) {
-            if (!nmbrTmp[s - 1]) continue;
-          }
-
-          interactiveMatch(s - 1, maxEssential);
-          if (g_proofChangedFlag) {
-            k = s; /* Save earliest step changed */
-            g_proofChangedFlag = 0;
-          }
-          print2("\n");
-        }
-        if (k) {
-          g_proofChangedFlag = 1; /* Restore it */
-          g_proofChanged = 1; /* Cumulative flag */
-          processUndoStack(&g_ProofInProgress, PUS_PUSH, g_fullArgString, 0);
-          print2("Steps %ld and above have been renumbered.\n", k);
-        }
-        autoUnify(1);
-
-        continue;
-      } /* End if MATCH ALL */
-    }
-
-    if (cmdMatches("LET")) {
-
-      g_errorCount = 0;
-      nmbrLet(&nmbrTmp, parseMathTokens(g_fullArg[4], g_proveStatement));
-      if (g_errorCount) {
-        /* Parsing issued error message(s) */
-        g_errorCount = 0;
-        continue;
-      }
-
-      if (cmdMatches("LET VARIABLE")) {
-        if (((vstring)(g_fullArg[2]))[0] != '$') {
-          print2(
-   "?The target variable must be of the form \"$<integer>\", e.g. \"$23\".\n");
-          continue;
-        }
-        n = (long)val(right(g_fullArg[2], 2));
-        if (n < 1 || n > g_pipDummyVars) {
-          print2("?The target variable must be between $1 and $%ld.\n",
-              g_pipDummyVars);
-          continue;
-        }
-
-        replaceDummyVar(n, nmbrTmp);
-
-        autoUnify(1);
-
-
-        g_proofChangedFlag = 1; /* Flag to push 'undo' stack */
-        g_proofChanged = 1; /* Cumulative flag */
-        processUndoStack(&g_ProofInProgress, PUS_PUSH, g_fullArgString, 0);
-
-      }
-
-      if (cmdMatches("LET STEP")) {
-
-        /* 14-Sep-2012 nm */
-        s = getStepNum(g_fullArg[2], g_ProofInProgress.proof,
-            0 /* ALL not allowed */);
-        if (s == -1) continue;  /* Error; message was provided already */
-
-        /************** 14-Sep-2012 replaced by getStepNum()
-        s = (long)val(g_fullArg[2]); /@ Step number @/
-
-        /@ 16-Apr-06 nm Added LET STEP n where n <= 0: 0 = last,
-           -1 = penultimate, etc. _unknown_ step @/
-        /@ Unlike ASSIGN LAST/FIRST and IMPROVE LAST/FIRST, it probably
-           doesn't make sense to add LAST/FIRST to LET STEP since known
-           steps can also be LET.  The main purpose of LET STEP n, n<=0, is
-           to use with scripting for mmj2 imports. @/
-        offset = 0;
-        if (s <= 0) {
-          offset = - s + 1;
-          s = 1; /@ Temp. until we figure out which step @/
-        }
-        /@ End of 16-Apr-06 @/
-
-        m = nmbrLen(g_ProofInProgress.proof); /@ Original proof length @/
-        if (s > m || s < 1) {
-          print2("?The step must be in the range from 1 to %ld.\n", m);
-          continue;
-        }
-
-        /@ 16-Apr-06 nm Added LET STEP n where n <= 0: 0 = last,
-           1 = penultimate, etc. _unknown_ step @/
-        if (offset > 0) {  /@ step <= 0 @/
-          /@ Get the essential step flags @/
-          s = 0; /@ Use as flag that step was found @/
-          nmbrLet(&essentialFlags, nmbrGetEssential(g_ProofInProgress.proof));
-          /@ Scan proof backwards until last essential unknown step found @/
-          /@ 16-Apr-06 - count back 'offset' unknown steps @/
-          j = offset;
-          for (i = m; i >= 1; i--) {
-            if (essentialFlags[i - 1]
-                && (g_ProofInProgress.proof)[i - 1] == -(long)'?') {
-              j--;
-              if (j == 0) {
-                /@ Found it @/
-                s = i;
-                break;
-              }
-            }
-          } /@ Next i @/
-          if (s == 0) {
-            if (offset == 1) {
-              print2("?There are no unknown essential steps.\n");
-            } else {
-              print2("?There are not at least %ld unknown essential steps.\n",
-                offset);
-            }
-            continue;
-          }
-        } /@ if offset > 0 @/
-        /@ End of 16-Apr-06 @/
-        ******************** end 14-Sep-2012 deletion ********/
-
-        /* Check to see if the statement selected is allowed */
-        if (!checkMStringMatch(nmbrTmp, s - 1)) {
-          printLongLine(cat("?Step ", str((double)s), " cannot be unified with \"",
-              nmbrCvtMToVString(nmbrTmp),"\".", NULL), " ", " ");
-          continue;
-        }
-
-        /* Assign the user string */
-        nmbrLet((nmbrString **)(&((g_ProofInProgress.user)[s - 1])), nmbrTmp);
-
-        autoUnify(1);
-        g_proofChangedFlag = 1; /* Flag to push 'undo' stack */
-        g_proofChanged = 1; /* Cumulative flag */
-        processUndoStack(&g_ProofInProgress, PUS_PUSH, g_fullArgString, 0);
-      }
-      /* 6/14/98 - Automatically display new unknown steps
-         ???Future - add switch to enable/defeat this */
-      typeProof(g_proveStatement,
-          1 /*pipFlag*/,
-          0 /*startStep*/,
-          0 /*endStep*/,
-          0 /*endIndent*/,
-          1 /*essentialFlag*/,
-          0 /*renumberFlag*/,
-          1 /*unknownFlag*/,
-          0 /*notUnifiedFlag*/,
-          0 /*reverseFlag*/,
-          0 /*noIndentFlag*/,
-          0 /*splitColumn*/,
-          0 /*skipRepeatedSteps*/, /* 28-Jun-2013 nm */
-          0 /*texFlag*/,
-          0 /*g_htmlFlag*/);
-      /* 6/14/98 end */
-      continue;
-    }
-
-
-    if (cmdMatches("ASSIGN")) {
-
-      /* 10/4/99 - Added LAST - this means the last unknown step shown
-         with SHOW NEW_PROOF/ESSENTIAL/UNKNOWN */
-      /* 11-Dec-05 nm - Added FIRST - this means the first unknown step shown
-         with SHOW NEW_PROOF/ESSENTIAL/UNKNOWN */
-      /* 16-Apr-06 nm - Handle nonpositive step number: 0 = last,
-         -1 = penultimate, etc.*/
-      /* 14-Sep-2012 nm All the above now done by getStepNum() */
-      s = getStepNum(g_fullArg[1], g_ProofInProgress.proof,
-          0 /* ALL not allowed */);
-      if (s == -1) continue;  /* Error; message was provided already */
-
-      /* 3-May-2016 nm */
-      /* 1 means to override usage locks */
-      overrideFlag = ( (switchPos("/ OVERRIDE")) ? 1 : 0)
-         || g_globalDiscouragement == 0;
-
-      /****** replaced by getStepNum()  nm 14-Sep-2012
-      offset = 0; /@ 16-Apr-06 @/
-      let(&str1, g_fullArg[1]); /@ To avoid void pointer problems with g_fullArg @/
-      if (toupper((unsigned char)(str1[0])) == 'L'
-          || toupper((unsigned char)(str1[0])) == 'F') {
-                                          /@ "ASSIGN LAST" or "ASSIGN FIRST" @/
-                                          /@ 11-Dec-05 nm @/
-        s = 1; /@ Temporary until we figure out which step @/
-        offset = 1;          /@ 16-Apr-06 @/
-      } else {
-        s = (long)val(g_fullArg[1]); /@ Step number @/
-        if (strcmp(g_fullArg[1], str((double)s))) {
-          print2("?Expected either a number or FIRST or LAST after ASSIGN.\n");
-                                                             /@ 11-Dec-05 nm @/
-          continue;
-        }
-        if (s <= 0) {         /@ 16-Apr-06 @/
-          offset = - s + 1;   /@ 16-Apr-06 @/
-          s = 1; /@ Temporary until we figure out which step @/ /@ 16-Apr-06 @/
-        }                     /@ 16-Apr-06 @/
-      }
-      ******************** end 14-Sep-2012 deletion ********/
-
-      /* 14-Sep-2012 nm */
-      /* Get the unique statement matching the g_fullArg[2] pattern */
-      k = getStatementNum(g_fullArg[2],
-          1/*startStmt*/,
-          g_proveStatement  /*maxStmt*/,
-          1/*aAllowed*/,
-          1/*pAllowed*/,
-          1/*eAllowed*/,
-          1/*fAllowed*/,
-          1/*efOnlyForMaxStmt*/,
-          1/*uniqueFlag*/);
-      if (k == -1) {
-        continue; /* Error msg was provided if not unique */
-      }
-
-      /*********** 14-Sep-2012 replaced by getStatementNum()
-      for (i = 1; i <= g_statements; i++) {
-        if (!strcmp(g_fullArg[2], g_Statement[i].labelName)) {
-          /@ If a $e or $f, it must be a hypothesis of the statement
-             being proved @/
-          if (g_Statement[i].type == (char)e_ || g_Statement[i].type == (char)f_){
-            if (!nmbrElementIn(1, g_Statement[g_proveStatement].reqHypList, i) &&
-                !nmbrElementIn(1, g_Statement[g_proveStatement].optHypList, i))
-                continue;
-          }
-          break;
-        }
-      }
-      if (i > g_statements) {
-        printLongLine(cat("?The statement with label \"",
-            g_fullArg[2],
-            "\" was not found or is not a hypothesis of the statement ",
-            "being proved.  ",
-            "Use SHOW LABELS for a list of valid labels.", NULL), "", " ");
-        continue;
-      }
-      k = i;
-
-      if (k >= g_proveStatement) {
-        print2(
-   "?You must specify a statement that occurs earlier the one being proved.\n");
-        continue;
-      }
-      ***************** end of 14-Sep-2012 deletion ************/
-
-      /* 3-May-2016 nm */
-      if (getMarkupFlag(k, USAGE_DISCOURAGED)) {
-        if (overrideFlag == 0) {
-          /* print2("\n"); */ /* Enable for more emphasis */
-          print2(
-">>> ?Error: Attempt to assign a statement whose usage is discouraged.\n");
-          print2(
-       ">>> Use ASSIGN ... / OVERRIDE if you really want to do this.\n");
-          /* print2("\n"); */ /* Enable for more emphasis */
-          continue;
-        } else {
-          /* print2("\n"); */ /* Enable for more emphasis */
-          print2(
-">>> ?Warning: You are assigning a statement whose usage is discouraged.\n");
-          /* print2("\n"); */ /* Enable for more emphasis */
-        }
-      }
-
-      m = nmbrLen(g_ProofInProgress.proof); /* Original proof length */
-
-
-      /****** replaced by getStepNum()  nm 14-Sep-2012
-      if (s > m || s < 1) {
-        print2("?The step must be in the range from 1 to %ld.\n", m);
-        continue;
-      }
-
-      /@ 10/4/99 - For ASSIGN FIRST/LAST command, figure out the last unknown
-         essential step @/                      /@ 11-Dec-05 nm - Added LAST @/
-      /@if (toupper(str1[0]) == 'L' || toupper(str1[0]) == 'F') {@/
-                                /@ "ASSIGN LAST or FIRST" @/ /@ 11-Dec-05 nm @/
-      if (offset > 0) {  /@ LAST, FIRST, or step <= 0 @/ /@ 16-Apr-06 @/
-        /@ Get the essential step flags @/
-        s = 0; /@ Use as flag that step was found @/
-        nmbrLet(&essentialFlags, nmbrGetEssential(g_ProofInProgress.proof));
-        /@ if (toupper((unsigned char)(str1[0])) == 'L') { @/
-        if (toupper((unsigned char)(str1[0])) != 'F') {   /@ 16-Apr-06 @/
-          /@ Scan proof backwards until last essential unknown step is found @/
-          /@ 16-Apr-06 - count back 'offset' unknown steps @/
-          j = offset;      /@ 16-Apr-06 @/
-          for (i = m; i >= 1; i--) {
-            if (essentialFlags[i - 1]
-                && (g_ProofInProgress.proof)[i - 1] == -(long)'?') {
-              j--;          /@ 16-Apr-06 @/
-              if (j == 0) {  /@ 16-Apr-06 @/
-                /@ Found it @/
-                s = i;
-                break;
-              }             /@ 16-Apr-06 @/
-            }
-          } /@ Next i @/
-        } else {
-          /@ 11-Dec-05 nm Added ASSIGN FIRST @/
-          /@ Scan proof forwards until first essential unknown step is found @/
-          for (i = 1; i <= m; i++) {
-            if (essentialFlags[i - 1]
-                && (g_ProofInProgress.proof)[i - 1] == -(long)'?') {
-              /@ Found it @/
-              s = i;
-              break;
-            }
-          } /@ Next i @/
-        }
-        if (s == 0) {
-          if (offset == 1) {                                /@ 16-Apr-06 @/
-            print2("?There are no unknown essential steps.\n");
-          } else {                                          /@ 16-Apr-06 @/
-            print2("?There are not at least %ld unknown essential steps.\n",
-              offset);                                      /@ 16-Apr-06 @/
-          }                                                 /@ 16-Apr-06 @/
-          continue;
-        }
-      }
-      ******************** end 14-Sep-2012 deletion ********/
-
-      /* Check to see that the step is an unknown step */
-      if ((g_ProofInProgress.proof)[s - 1] != -(long)'?') {
-        print2(
-        "?Step %ld is already assigned.  You can only assign unknown steps.\n"
-            , s);
-        continue;
-      }
-
-      /* Check to see if the statement selected is allowed */
-      if (!checkStmtMatch(k, s - 1)) {
-        print2("?Statement \"%s\" cannot be unified with step %ld.\n",
-          g_Statement[k].labelName, s);
-        continue;
-      }
-
-      assignStatement(k /*statement#*/, s - 1 /*step*/);
-
-      n = nmbrLen(g_ProofInProgress.proof); /* New proof length */
-      autoUnify(1);
-
-      /* Automatically interact with user if step not unified */
-      /* ???We might want to add a setting to defeat this if user doesn't
-         like it */
-      /* 8-Apr-05 nm Since ASSIGN LAST is often run from a commmand file, don't
-         interact if / NO_UNIFY is specified, so response is predictable */
-      if (switchPos("/ NO_UNIFY") == 0) {
-        interactiveUnifyStep(s - m + n - 1, 2); /* 2nd arg. means print msg if
-                                                 already unified */
-      } /* if NO_UNIFY flag not set */
-
-      /******* 8-Apr-05 nm Commented out:
-      if (m == n) {
-        print2("Step %ld was assigned statement %s.\n",
-          s, g_Statement[k].labelName);
-      } else {
-        if (s != m) {
-          printLongLine(cat("Step ", str((double)s),
-              " was assigned statement ", g_Statement[k].labelName,
-              ".  Steps ", str((double)s), ":",
-              str((double)m), " are now ", str((double)(s - m + n)), ":", str((double)n), ".",
-              NULL),
-              "", " ");
-        } else {
-          printLongLine(cat("Step ", str((double)s),
-              " was assigned statement ", g_Statement[k].labelName,
-              ".  Step ", str((double)m), " is now step ", str((double)n), ".",
-              NULL),
-              "", " ");
-        }
-      }
-      *********/
-      /* 8-Apr-05 nm Added: */
-      /* 1-Nov-2013 nm No longer needed because of UNDO
-      printLongLine(cat("To undo the assignment, DELETE STEP ",
-              str((double)(s - m + n)), " and if needed INITIALIZE, UNIFY.",
-              NULL),
-              "", " ");
-      */
-
-      /* 5-Aug-2020 nm */
-      /* See if it's in another mathbox; if so, let user know */
-      assignMathboxInfo();
-      if (k > g_mathboxStmt && g_proveStatement > g_mathboxStmt) {
-        if (k < g_mathboxStart[getMathboxNum(g_proveStatement) - 1]) {
-          printLongLine(cat("\"", g_Statement[k].labelName,
-                "\" is in the mathbox for ",
-                g_mathboxUser[getMathboxNum(k) - 1], ".",
-                NULL),
-              "", " ");
-        }
-      }
-
-      /* 6/14/98 - Automatically display new unknown steps
-         ???Future - add switch to enable/defeat this */
-      typeProof(g_proveStatement,
-          1 /*pipFlag*/,
-          0 /*startStep*/,
-          0 /*endStep*/,
-          0 /*endIndent*/,
-          1 /*essentialFlag*/,
-          0 /*renumberFlag*/,
-          1 /*unknownFlag*/,
-          0 /*notUnifiedFlag*/,
-          0 /*reverseFlag*/,
-          0 /*noIndentFlag*/,
-          0 /*splitColumn*/,
-          0 /*skipRepeatedSteps*/, /* 28-Jun-2013 nm */
-          0 /*texFlag*/,
-          0 /*g_htmlFlag*/);
-      /* 6/14/98 end */
-
-
-      g_proofChangedFlag = 1; /* Flag to push 'undo' stack (future) */
-      g_proofChanged = 1; /* Cumulative flag */
-      processUndoStack(&g_ProofInProgress, PUS_PUSH, g_fullArgString, 0);
-      continue;
-
-    } /* cmdMatches("ASSIGN") */
-
-
-    if (cmdMatches("REPLACE")) {
-
-      /* s = (long)val(g_fullArg[1]);  obsolete */ /* Step number */
-
-      /* 3-May-2016 nm */
-      /* 1 means to override usage locks */
-      overrideFlag = ( (switchPos("/ OVERRIDE")) ? 1 : 0)
-         || g_globalDiscouragement == 0;
-
-      /* 14-Sep-2012 nm */
-      step = getStepNum(g_fullArg[1], g_ProofInProgress.proof,
-          0 /* ALL not allowed */);
-      if (step == -1) continue;  /* Error; message was provided already */
-
-      /* This limitation is due to the assignKnownSteps call below which
-         does not tolerate unknown steps. */
-      /******* 10/20/02  Limitation removed
-      if (nmbrElementIn(1, g_ProofInProgress.proof, -(long)'?')) {
-        print2("?The proof must be complete before you can use REPLACE.\n");
-        continue;
-      }
-      *******/
-
-      /* 14-Sep-2012 nm */
-      /* Get the unique statement matching the g_fullArg[2] pattern */
-      stmt = getStatementNum(g_fullArg[2],
-          1/*startStmt*/,
-          g_proveStatement  /*maxStmt*/,
-          1/*aAllowed*/,
-          1/*pAllowed*/,
-          0/*eAllowed*/, /* Not implemented (yet?) */
-          0/*fAllowed*/, /* Not implemented (yet?) */
-          1/*efOnlyForMaxStmt*/,
-          1/*uniqueFlag*/);
-      if (stmt == -1) {
-        continue; /* Error msg was provided if not unique */
-      }
-
-      /*********** 14-Sep-2012 replaced by getStatementNum()
-      for (i = 1; i <= g_statements; i++) {
-        if (!strcmp(g_fullArg[2], g_Statement[i].labelName)) {
-          /@ If a $e or $f, it must be a hypothesis of the statement
-             being proved @/
-          if (g_Statement[i].type == (char)e_ || g_Statement[i].type == (char)f_){
-            if (!nmbrElementIn(1, g_Statement[g_proveStatement].reqHypList, i) &&
-                !nmbrElementIn(1, g_Statement[g_proveStatement].optHypList, i))
-                continue;
-          }
-          break;
-        }
-      }
-      if (i > g_statements) {
-        printLongLine(cat("?The statement with label \"",
-            g_fullArg[2],
-            "\" was not found or is not a hypothesis of the statement ",
-            "being proved.  ",
-            "Use SHOW LABELS for a list of valid labels.", NULL), "", " ");
-        continue;
-      }
-      k = i;
-
-      if (k >= g_proveStatement) {
-        print2(
-   "?You must specify a statement that occurs earlier the one being proved.\n");
-        continue;
-      }
-      ****************************** end of 14-Sep-2012 deletion *********/
-
-      /* 3-May-2016 nm */
-      if (getMarkupFlag(stmt, USAGE_DISCOURAGED)) {
-        if (overrideFlag == 0) {
-          /* print2("\n"); */ /* Enable for more emphasis */
-          print2(
-">>> ?Error: Attempt to assign a statement whose usage is discouraged.\n");
-          print2(
-       ">>> Use REPLACE ... / OVERRIDE if you really want to do this.\n");
-          /* print2("\n"); */ /* Enable for more emphasis */
-          continue;
-        } else {
-          /* print2("\n"); */ /* Enable for more emphasis */
-          print2(
-">>> ?Warning: You are assigning a statement whose usage is discouraged.\n");
-          /* print2("\n"); */ /* Enable for more emphasis */
-        }
-      }
-
-      m = nmbrLen(g_ProofInProgress.proof); /* Original proof length */
-
-      /************** 14-Sep-2012 replaced by getStepNum()
-      if (s > m || s < 1) {
-        print2("?The step must be in the range from 1 to %ld.\n", m);
-        continue;
-      }
-      ************* end of 14-Sep-2012 deletion **************/
-
-      /* Check to see that the step is a known step */
-      /* 22-Aug-2012 nm This check was deleted because it is unnecessary  */
-      /*
-      if ((g_ProofInProgress.proof)[s - 1] == -(long)'?') {
-        print2(
-        "?Step %ld is unknown.  You can only replace known steps.\n"
-            , s);
-        continue;
-      }
-      */
-
-      /* 10/20/02  Set a flag that proof has unknown steps (for autoUnify()
-         call below) */
-      if (nmbrElementIn(1, g_ProofInProgress.proof, -(long)'?')) {
-        p = 1;
-      } else {
-        p = 0;
-      }
-
-      /* Check to see if the statement selected is allowed */
-      if (!checkStmtMatch(stmt, step - 1)) {
-        print2("?Statement \"%s\" cannot be unified with step %ld.\n",
-          g_Statement[stmt].labelName, step);
-        continue;
-      }
-
-      /* 16-Sep-2012 nm */
-      /* Check dummy variable status of step */
-      /* For use in message later */
-      dummyVarIsoFlag = checkDummyVarIsolation(step - 1);
-            /* 0=no dummy vars, 1=isolated dummy vars, 2=not isolated*/
-
-      /* Do the replacement */
-      nmbrTmpPtr = replaceStatement(stmt /*statement#*/,
-          step - 1 /*step*/,
-          g_proveStatement,
-          0,/*scan whole proof to maximize chance of a match*/
-          0/*noDistinct*/,
-          1/* try to prove $e's */,
-          1/*improveDepth*/,
-          overrideFlag,   /* 3-May-2016 nm */
-          /* Currently REPLACE (not often used) allows other mathboxes
-             silently; TODO: we may want to notify user like for ASSIGN */
-          1/*mathboxFlag*/ /* 5-Aug-2020 nm */
-          );
-      if (!nmbrLen(nmbrTmpPtr)) {
-        print2(
-           "?Hypotheses of statement \"%s\" do not match known proof steps.\n",
-            g_Statement[stmt].labelName);
-        continue;
-      }
-
-      /* Get the subproof at step s */
-      q = subproofLen(g_ProofInProgress.proof, step - 1);
-      deleteSubProof(step - 1);
-      addSubProof(nmbrTmpPtr, step - q);
-
-      /* 10/20/02 Replaced "assignKnownSteps" with code from entry of PROVE
-         command so REPLACE can be done in partial proofs */
-      /*assignKnownSteps(s - q, nmbrLen(nmbrTmpPtr));*/  /* old code */
-      /* Assign known subproofs */
-      assignKnownSubProofs();
-      /* Initialize remaining steps */
-      i = nmbrLen(g_ProofInProgress.proof);
-      for (j = 0; j < i; j++) {
-        if (!nmbrLen((g_ProofInProgress.source)[j])) {
-          initStep(j);
-        }
-      }
-      /* Unify whatever can be unified */
-      /* If proof wasn't complete before (p = 1), but is now, print congrats
-         for user */
-      autoUnify((char)p); /* 0 means no "congrats" message */
-      /* end 10/20/02 */
-
-      nmbrLet(&nmbrTmpPtr, NULL_NMBRSTRING); /* Deallocate memory */
-
-      n = nmbrLen(g_ProofInProgress.proof); /* New proof length */
-      if (nmbrElementIn(1, g_ProofInProgress.proof, -(long)'?')) {
-        /* The proof is not complete, so print step numbers that changed */
-        if (m == n) {
-          print2("Step %ld was replaced with statement %s.\n",
-            step, g_Statement[stmt].labelName);
-        } else {
-          if (step != m) {
-            printLongLine(cat("Step ", str((double)step),
-                " was replaced with statement ", g_Statement[stmt].labelName,
-                ".  Steps ", str((double)step), ":",
-                str((double)m), " are now ", str((double)(step - m + n)), ":",
-                str((double)n), ".",
-                NULL),
-                "", " ");
-          } else {
-            printLongLine(cat("Step ", str((double)step),
-                " was replaced with statement ", g_Statement[stmt].labelName,
-                ".  Step ", str((double)m), " is now step ", str((double)n), ".",
-                NULL),
-                "", " ");
-          }
-        }
-      }
-      /*autoUnify(1);*/
-
-      /************ delete 19-Sep-2012 nm - not needed for REPLACE *******
-      /@ Automatically interact with user if step not unified @/
-      /@ ???We might want to add a setting to defeat this if user doesn't
-         like it @/
-      if (1 /@ ???Future setting flag @/) {
-        interactiveUnifyStep(step - m + n - 1, 2); /@ 2nd arg. means print
-                                         msg if already unified @/
-      }
-      *************** end 19-Sep-2012 deletion ********************/
-
-      g_proofChangedFlag = 1; /* Flag to push 'undo' stack */
-      g_proofChanged = 1; /* Cumulative flag */
-      processUndoStack(&g_ProofInProgress, PUS_PUSH, g_fullArgString, 0);
-
-      /* 16-Sep-2012 nm */
-      /*
-      if (dummyVarIsoFlag == 2 && g_proofChangedFlag) {
-        printLongLine(cat(
-     "Assignments to shared working variables ($nn) are guesses.  If "
-     "incorrect, to undo DELETE STEP ",
-              str((double)(step - m + n)),
-      ", INITIALIZE, UNIFY, then assign them manually with LET ",
-      "and try REPLACE again.",
-              NULL),
-              "", " ");
-      }
-      */
-      /* 25-Feb-2014 nm */
-      if (dummyVarIsoFlag == 2 && g_proofChangedFlag) {
-        printLongLine(cat(
-     "Assignments to shared working variables ($nn) are guesses.  If "
-     "incorrect, UNDO then assign them manually with LET ",
-      "and try REPLACE again.",
-              NULL),
-              "", " ");
-      }
-
-
-      /* 14-Sep-2012 nm - Automatically display new unknown steps
-         ???Future - add switch to enable/defeat this */
-      if (g_proofChangedFlag)
-        typeProof(g_proveStatement,
-            1 /*pipFlag*/,
-            0 /*startStep*/,
-            0 /*endStep*/,
-            0 /*endIndent*/,
-            1 /*essentialFlag*/,
-            0 /*renumberFlag*/,
-            1 /*unknownFlag*/,
-            0 /*notUnifiedFlag*/,
-            0 /*reverseFlag*/,
-            0 /*noIndentFlag*/,
-            0 /*splitColumn*/,
-            0 /*skipRepeatedSteps*/, /* 28-Jun-2013 nm */
-            0 /*texFlag*/,
-            0 /*g_htmlFlag*/);
-      /* 14-Sep-2012 end */
-
-
-      continue;
-
-    } /* REPLACE */
-
-
-    if (cmdMatches("IMPROVE")) {
-
-      improveDepth = 0; /* Depth */
-      i = switchPos("/ DEPTH");
-      if (i) improveDepth = (long)val(g_fullArg[i + 1]);
-      if (switchPos("/ NO_DISTINCT")) p = 1; else p = 0;
-                        /* p = 1 means don't try to use statements with $d's */
-      /* 22-Aug-2012 nm Added */
-      searchAlg = 1; /* Default */
-      if (switchPos("/ 1")) searchAlg = 1;
-      if (switchPos("/ 2")) searchAlg = 2;
-      if (switchPos("/ 3")) searchAlg = 3;
-      /* 4-Sep-2012 nm Added */
-      searchUnkSubproofs = 0;
-      if (switchPos("/ SUBPROOFS")) searchUnkSubproofs = 1;
-
-      mathboxFlag = (switchPos("/ INCLUDE_MATHBOXES") != 0); /* 5-Aug-2020 */
-      /* 5-Aug-2020 nm */
-      assignMathboxInfo(); /* In case it hasn't been assigned yet */
-      if (g_proveStatement > g_mathboxStmt) {
-        /* We're in a mathbox */
-        i = getMathboxNum(g_proveStatement);
-        if (i <= 0) bug(1130);
-        thisMathboxStartStmt = g_mathboxStart[i - 1];
-      } else {
-        thisMathboxStartStmt = g_mathboxStmt;
-      }
-
-      /* 3-May-2016 nm */
-      /* 1 means to override usage locks */
-      overrideFlag = ( (switchPos("/ OVERRIDE")) ? 1 : 0)
-         || g_globalDiscouragement == 0;
-
-      /* 14-Sep-2012 nm */
-      s = getStepNum(g_fullArg[1], g_ProofInProgress.proof,
-          1 /* 1 = "ALL" is permissible; returns 0 */);
-      if (s == -1) continue;  /* Error; message was provided already */
-
-      if (s != 0) {  /* s=0 means ALL */
-
-      /**************** 14-Sep-2012 nm replaced with getStepNum()
-      /@ 26-Aug-2006 nm Changed 'IMPROVE STEP <step>' to 'IMPROVE <step>' @/
-      let(&str1, g_fullArg[1]); /@ To avoid void pointer problems with g_fullArg @/
-      if (toupper((unsigned char)(str1[0])) != 'A') {
-        /@ 16-Apr-06 nm - Handle nonpositive step number: 0 = last,
-           -1 = penultimate, etc.@/
-        offset = 0; /@ 16-Apr-06 @/
-        /@ 10/4/99 - Added LAST - this means the last unknown step shown
-           with SHOW NEW_PROOF/ESSENTIAL/UNKNOWN @/
-        if (toupper((unsigned char)(str1[0])) == 'L'
-            || toupper((unsigned char)(str1[0])) == 'F') {
-                                        /@ 'IMPROVE LAST' or 'IMPROVE FIRST' @/
-          s = 1; /@ Temporary until we figure out which step @/
-          offset = 1;          /@ 16-Apr-06 @/
-        } else {
-          if (toupper((unsigned char)(str1[0])) == 'S') {
-            print2(
-           "?\"IMPROVE STEP <step>\" is obsolete.  Use \"IMPROVE <step>\".\n");
-            continue;
-          }
-          s = (long)val(g_fullArg[1]); /@ Step number @/
-          if (strcmp(g_fullArg[1], str((double)s))) {
-            print2(
-                "?Expected a number or FIRST or LAST or ALL after IMPROVE.\n");
-            continue;
-          }
-          if (s <= 0) {         /@ 16-Apr-06 @/
-            offset = - s + 1;   /@ 16-Apr-06 @/
-            s = 1; /@ Temporary until we figure out step @/ /@ 16-Apr-06 @/
-          }                     /@ 16-Apr-06 @/
-        }
-        /@ End of 26-Aug-2006 change @/
-
-      /@ ------- Old code before 26-Aug-2006 -------
-      if (cmdMatches("IMPROVE STEP") || cmdMatches("IMPROVE LAST") ||
-          cmdMatches("IMPROVE FIRST")) {                     /# 11-Dec-05 nm #/
-
-        /# 16-Apr-06 nm - Handle nonpositive step number: 0 = last,
-           -1 = penultimate, etc.#/
-        offset = 0; /# 16-Apr-06 #/
-        /# 10/4/99 - Added LAST - this means the last unknown step shown
-           with SHOW NEW_PROOF/ESSENTIAL/UNKNOWN #/
-        if (cmdMatches("IMPROVE LAST") || cmdMatches("IMPROVE FIRST")) {
-                               /# "IMPROVE LAST or FIRST" #/ /# 11-Dec-05 nm #/
-          s = 1; /# Temporary until we figure out which step #/
-          offset = 1;          /# 16-Apr-06 #/
-        } else {
-          s = val(g_fullArg[2]); /# Step number #/
-          if (s <= 0) {         /# 16-Apr-06 #/
-            offset = - s + 1;   /# 16-Apr-06 #/
-            s = 1; /# Temp. until we figure out which step #/ /# 16-Apr-06 #/
-          }                     /# 16-Apr-06 #/
-        }
-        ------- End of old code ------- @/
-        **************** end of 14-Sep-2012 nm ************/
-
-        m = nmbrLen(g_ProofInProgress.proof); /* Original proof length */
-
-
-        /**************** 14-Sep-2012 nm replaced with getStepNum()
-        if (s > m || s < 1) {
-          print2("?The step must be in the range from 1 to %ld.\n", m);
-          continue;
-        }
-
-
-        /@ 10/4/99 - For IMPROVE FIRST/LAST command, figure out the last
-           unknown essential step @/           /@ 11-Dec-05 nm - Added FIRST @/
-        /@if (cmdMatches("IMPROVE LAST") || cmdMatches("IMPROVE FIRST")) {@/
-                               /@ IMPROVE LAST or FIRST @/ /@ 11-Dec-05 nm @/
-        if (offset > 0) {  /@ LAST, FIRST, or step <= 0 @/ /@ 16-Apr-06 @/
-          /@ Get the essential step flags @/
-          s = 0; /@ Use as flag that step was found @/
-          nmbrLet(&essentialFlags, nmbrGetEssential(g_ProofInProgress.proof));
-          /@if (cmdMatches("IMPROVE LAST")) {@/
-          /@if (!cmdMatches("IMPROVE FIRST")) {@/   /@ 16-Apr-06 @/
-          if (toupper((unsigned char)(str1[0])) != 'F') { /@ 26-Aug-2006 @/
-            /@ Scan proof backwards until last essential unknown step found @/
-            /@ 16-Apr-06 - count back 'offset' unknown steps @/
-            j = offset;      /@ 16-Apr-06 @/
-            for (i = m; i >= 1; i--) {
-              if (essentialFlags[i - 1]
-                  && (g_ProofInProgress.proof)[i - 1] == -(long)'?') {
-                j--;           /@ 16-Apr-06 @/
-                if (j == 0) {  /@ 16-Apr-06 @/
-                  /@ Found it @/
-                  s = i;
-                  break;
-                }              /@ 16-Apr-06 @/
-              }
-            } /@ Next i @/
-          } else {
-            /@ 11-Dec-05 nm Added IMPROVE FIRST @/
-            /@ Scan proof forwards until first essential unknown step found @/
-            for (i = 1; i <= m; i++) {
-              if (essentialFlags[i - 1]
-                  && (g_ProofInProgress.proof)[i - 1] == -(long)'?') {
-                /@ Found it @/
-                s = i;
-                break;
-              }
-            } /@ Next i @/
-          }
-          if (s == 0) {
-            if (offset == 1) {                                /@ 16-Apr-06 @/
-              print2("?There are no unknown essential steps.\n");
-            } else {                                          /@ 16-Apr-06 @/
-              print2("?There are not at least %ld unknown essential steps.\n",
-                offset);                                      /@ 16-Apr-06 @/
-            }                                                 /@ 16-Apr-06 @/
-            continue;
-          }
-        } /@ if offset > 0 @/
-        **************** end of 14-Sep-2012 nm ************/
-
-        /* Get the subproof at step s */
-        q = subproofLen(g_ProofInProgress.proof, s - 1);
-        nmbrLet(&nmbrTmp, nmbrSeg(g_ProofInProgress.proof, s - q + 1, s));
-
-        /*???Shouldn't this be just known?*/
-        /* Check to see that the subproof has an unknown step. */
-        if (!nmbrElementIn(1, nmbrTmp, -(long)'?')) {
-          print2(
-              "?Step %ld already has a proof and cannot be improved.\n",
-              s);
-          continue;
-        }
-
-        /* 25-Aug-2012 nm */
-        /* Check dummy variable status of step */
-        dummyVarIsoFlag = checkDummyVarIsolation(s - 1);
-              /* 0=no dummy vars, 1=isolated dummy vars, 2=not isolated*/
-        if (dummyVarIsoFlag == 2) {
-          print2(
-  "?Step %ld target has shared dummy variables and cannot be improved.\n", s);
-          continue; /* Don't try to improve
-                                 dummy variables that aren't isolated */
-        }
-
-        /********* Deleted old code 25-Aug-2012 nm
-        /@ Check to see that the step has no dummy variables. @/
-        j = 0; /@ Break flag @/
-        for (i = 0; i < nmbrLen((g_ProofInProgress.target)[s - 1]); i++) {
-          if (((nmbrString @)((g_ProofInProgress.target)[s - 1]))[i] > mathTokens) {
-            j = 1;
-            break;
-          }
-        }
-        if (j) {
-          print2(
-   "?Step %ld target has dummy variables and cannot be improved.\n", s);
-          continue;
-        }
-        ********/
-
-
-        if (dummyVarIsoFlag == 0) { /* No dummy vars */ /* 25-Aug-2012 nm */
-          /* Only use proveFloating if no dummy vars */
-          nmbrTmpPtr = proveFloating((g_ProofInProgress.target)[s - 1],
-              g_proveStatement, improveDepth, s - 1, (char)p/*NO_DISTINCT*/,
-              overrideFlag,  /* 3-May-2016 nm */
-              mathboxFlag /* 5-Aug-2020 nm */
-              );
-        } else {
-          nmbrTmpPtr = NULL_NMBRSTRING; /* Initialize */ /* 25-Aug-2012 nm */
-        }
-        if (!nmbrLen(nmbrTmpPtr)) {
-          /* A proof for the step was not found with proveFloating(). */
-
-          /* 22-Aug-2012 nm Next, try REPLACE algorithm */
-          if (searchAlg == 2 || searchAlg == 3) {
-            nmbrTmpPtr = proveByReplacement(g_proveStatement,
-              s - 1/*prfStep*/, /* 0 means step 1 */
-              (char)p/*NO_DISTINCT*/, /* 1 means don't try stmts with $d's */
-              dummyVarIsoFlag,
-              (char)(searchAlg - 2), /*0=proveFloat for $fs, 1=$e's also */
-              improveDepth, /* 4-Sep-2012 */
-              overrideFlag,  /* 3-May-2016 nm */
-              mathboxFlag /* 5-Aug-2020 nm */
-              );
-          }
-          if (!nmbrLen(nmbrTmpPtr)) {
-            print2("A proof for step %ld was not found.\n", s);
-            /* REPLACE algorithm also failed */
-            continue;
-          }
-        }
-
-        /* If q=1, subproof must be an unknown step, so don't bother to
-           delete it */
-        /*???Won't q always be 1 here?*/
-        if (q > 1) deleteSubProof(s - 1);
-        addSubProof(nmbrTmpPtr, s - q);
-        assignKnownSteps(s - q, nmbrLen(nmbrTmpPtr));
-        nmbrLet(&nmbrTmpPtr, NULL_NMBRSTRING);
-
-        n = nmbrLen(g_ProofInProgress.proof); /* New proof length */
-        if (m == n) {
-          print2("A 1-step proof was found for step %ld.\n", s);
-        } else {
-          if (s != m || q != 1) {
-            printLongLine(cat("A ", str((double)(n - m + 1)),
-                "-step proof was found for step ", str((double)s),
-                ".  Steps ", str((double)s), ":",
-                str((double)m), " are now ", str((double)(s - q + 1 - m + n)),
-                ":", str((double)n), ".",
-                NULL),
-                "", " ");
-          } else {
-            printLongLine(cat("A ", str((double)(n - m + 1)),
-                "-step proof was found for step ", str((double)s),
-                ".  Step ", str((double)m), " is now step ", str((double)n), ".",
-                NULL),
-                "", " ");
-          }
-        }
-
-        autoUnify(1); /* To get 'congrats' message if proof complete */
-        g_proofChanged = 1; /* Cumulative flag */
-        processUndoStack(&g_ProofInProgress, PUS_PUSH, g_fullArgString, 0);
-
-        /* End if s != 0 i.e. not IMPROVE ALL */   /* 14-Sep-2012 nm */
-      } else {
-        /* Here, getStepNum() returned 0, meaning ALL */  /* 14-Sep-2012 nm */
-
-        /*if (cmdMatches("IMPROVE ALL")) {*/  /* obsolete */
-
-        if (!nmbrElementIn(1, g_ProofInProgress.proof, -(long)'?')) {
-          print2("The proof is already complete.\n");
-          continue;
-        }
-
-        n = 0; /* Earliest step that changed */
-
-        g_proofChangedFlag = 0;
-
-        for (improveAllIter = 1; improveAllIter <= 4; improveAllIter++) {
-                                                           /* 25-Aug-2012 nm */
-          if (improveAllIter == 1 && (searchAlg == 2 || searchAlg == 3))
-            print2("Pass 1:  Trying to match cut-free statements...\n");
-          if (improveAllIter == 2) {
-            if (searchAlg == 2) {
-              print2("Pass 2:  Trying to match all statements...\n");
-            } else {
-              print2(
-"Pass 2:  Trying to match all statements, with cut-free hypothesis matches...\n"
-                  );
-            }
-          }
-          if (improveAllIter == 3 && searchUnkSubproofs)
-            print2("Pass 3:  Trying to replace incomplete subproofs...\n");
-          if (improveAllIter == 4) {
-            if (searchUnkSubproofs) {
-              print2("Pass 4:  Repeating pass 1...\n");
-            } else {
-              print2("Pass 3:  Repeating pass 1...\n");
-            }
-          }
-          /* improveAllIter = 1: run proveFloating only */
-          /* improveAllIter = 2: run proveByReplacement on unknown steps */
-          /* improveAllIter = 3: run proveByReplacement on steps with
-                                   incomplete subproofs */
-          /* improveAllIter = 4: if something changed, run everything again */
-
-          if (improveAllIter == 3 && !searchUnkSubproofs) continue;
-
-          m = nmbrLen(g_ProofInProgress.proof); /* Original proof length */
-
-          for (s = m; s > 0; s--) {
-
-            proofStepUnk = ((g_ProofInProgress.proof)[s - 1] == -(long)'?')
-                ? 1 : 0;   /* 25-Aug-2012 nm Added for clearer code */
-
-            /* 22-Aug-2012 nm I think this is really too conservative, even
-               with the old algorithm, but keep it to imitate the old one */
-            if (improveAllIter == 1 || searchAlg == 1) { /* 22-Aug-2012 nm */
-              /* If the step is known and unified, don't do it, since nothing
-                 would be accomplished. */
-              if (!proofStepUnk) {
-                if (nmbrEq((g_ProofInProgress.target)[s - 1],
-                    (g_ProofInProgress.source)[s - 1])) continue;
-              }
-            }
-
-            /* Get the subproof at step s */
-            q = subproofLen(g_ProofInProgress.proof, s - 1);
-            if (proofStepUnk && q != 1) {
-              bug(1120); /* 25-Aug-2012 nm Consistency check */
-            }
-            nmbrLet(&nmbrTmp, nmbrSeg(g_ProofInProgress.proof, s - q + 1, s));
-
-            /* Improve only subproofs with unknown steps */
-            if (!nmbrElementIn(1, nmbrTmp, -(long)'?')) continue;
-
-            nmbrLet(&nmbrTmp, NULL_NMBRSTRING); /* No longer needed - dealloc */
-
-            /* 25-Aug-2012 nm */
-            /* Check dummy variable status of step */
-            dummyVarIsoFlag = checkDummyVarIsolation(s - 1);
-                  /* 0=no dummy vars, 1=isolated dummy vars, 2=not isolated*/
-            if (dummyVarIsoFlag == 2) continue; /* Don't try to improve
-                                     dummy variables that aren't isolated */
-
-            /********* Deleted old code now done by checkDummyVarIsolation()
-                       25-Aug-2012 nm
-            /@ Check to see that the step has no dummy variables. @/
-            j = 0; /@ Break flag @/
-            for (i = 0; i < nmbrLen((g_ProofInProgress.target)[s - 1]); i++) {
-              if (((nmbrString @)((g_ProofInProgress.target)[s - 1]))[i] >
-                  mathTokens) {
-                j = 1;
-                break;
-              }
-            }
-            if (j) {
-              /@ Step has dummy variables and cannot be improved. @/
-              continue;
-            }
-            ********/
-
-            if (dummyVarIsoFlag == 0
-                && (improveAllIter == 1
-                  || improveAllIter == 4)) {
-                /* No dummy vars */ /* 25-Aug-2012 nm */
-              /* Only use proveFloating if no dummy vars */
-              nmbrTmpPtr = proveFloating((g_ProofInProgress.target)[s - 1],
-                  g_proveStatement, improveDepth, s - 1,
-                  (char)p/*NO_DISTINCT*/,
-                  overrideFlag,  /* 3-May-2016 nm */
-                  mathboxFlag /* 5-Aug-2020 nm */
-                  );
-            } else {
-              nmbrTmpPtr = NULL_NMBRSTRING; /* Init */ /* 25-Aug-2012 nm */
-            }
-            if (!nmbrLen(nmbrTmpPtr)) {
-              /* A proof for the step was not found with proveFloating(). */
-
-              /* 22-Aug-2012 nm Next, try REPLACE algorithm */
-              if ((searchAlg == 2 || searchAlg == 3)
-                  && ((improveAllIter == 2 && proofStepUnk)
-                    || (improveAllIter == 3 && !proofStepUnk)
-                    /*|| improveAllIter == 4*/)) {
-                nmbrTmpPtr = proveByReplacement(g_proveStatement,
-                  s - 1/*prfStep*/, /* 0 means step 1 */
-                  (char)p/*NO_DISTINCT*/, /* 1 means don't try stmts w/ $d's */
-                  dummyVarIsoFlag,
-                  (char)(searchAlg - 2),/*searchMethod: 0 or 1*/
-                  improveDepth,                        /* 4-Sep-2012 */
-                  overrideFlag,   /* 3-May-2016 nm */
-                  mathboxFlag /* 5-Aug-2020 nm */
-                  );
-
-              }
-              if (!nmbrLen(nmbrTmpPtr)) {
-                /* REPLACE algorithm also failed */
-                continue;
-              }
-            }
-
-            /* If q=1, subproof must be an unknown step, so don't bother to
-               delete it */
-            if (q > 1) deleteSubProof(s - 1);
-            addSubProof(nmbrTmpPtr, s - q);
-            assignKnownSteps(s - q, nmbrLen(nmbrTmpPtr));
-            print2("A proof of length %ld was found for step %ld.\n",
-                nmbrLen(nmbrTmpPtr), s);
-            if (nmbrLen(nmbrTmpPtr) || q != 1) n = s - q + 1;
-                                               /* Save earliest step changed */
-            nmbrLet(&nmbrTmpPtr, NULL_NMBRSTRING);
-            g_proofChangedFlag = 1;
-            s = s - q + 1; /* Adjust step position to account for deleted subpr */
-          } /* Next step s */
-
-          if (g_proofChangedFlag) {
-            autoUnify(0); /* 0 = No 'Congrats' if done */
-          }
-
-          if (!g_proofChangedFlag
-              && ( (improveAllIter == 2 && !searchUnkSubproofs)
-                 || improveAllIter == 3
-                 || searchAlg == 1)) {
-            print2("No new subproofs were found.\n");
-            break; /* out of improveAllIter loop */
-          }
-          if (g_proofChangedFlag) {
-            g_proofChanged = 1; /* Cumulative flag */
-          }
-
-          if (!nmbrElementIn(1, g_ProofInProgress.proof, -(long)'?')) {
-            break; /* Proof is complete */
-          }
-
-          if (searchAlg == 1) break; /* Old algorithm does just 1st pass */
-
-        } /* Next improveAllIter */
-
-        if (g_proofChangedFlag) {
-          if (n > 0) {
-            /* n is the first step number changed.  It will be 0 if
-               the numbering didn't change e.g. a $e was assigned to
-               an unknown step. */
-            print2("Steps %ld and above have been renumbered.\n", n);
-          }
-          processUndoStack(&g_ProofInProgress, PUS_PUSH, g_fullArgString, 0);
-        }
-        if (!nmbrElementIn(1, g_ProofInProgress.proof, -(long)'?')) {
-          /* This is a redundant call; its purpose is just to give
-             the message if the proof is complete */
-          autoUnify(1); /* 1 = 'Congrats' if done */
-        }
-
-      } /* End if IMPROVE ALL */
-
-      /* 6/14/98 - Automatically display new unknown steps
-         ???Future - add switch to enable/defeat this */
-      if (g_proofChangedFlag)
-        typeProof(g_proveStatement,
-            1 /*pipFlag*/,
-            0 /*startStep*/,
-            0 /*endStep*/,
-            0 /*endIndent*/,
-            1 /*essentialFlag*/,
-            0 /*renumberFlag*/,
-            1 /*unknownFlag*/,
-            0 /*notUnifiedFlag*/,
-            0 /*reverseFlag*/,
-            0 /*noIndentFlag*/,
-            0 /*splitColumn*/,
-            0 /*skipRepeatedSteps*/, /* 28-Jun-2013 nm */
-            0 /*texFlag*/,
-            0 /*g_htmlFlag*/);
-      /* 6/14/98 end */
-
-      continue;
-
-    } /* cmdMatches("IMPROVE") */
-
-
-    if (cmdMatches("MINIMIZE_WITH")) {
-
-      /* 16-Aug-2016 nm */
-      printTime = 0;
-      if (switchPos("/ TIME") != 0) {
-        printTime = 1;
-      }
-      if (printTime == 1) {
-        getRunTime(&timeIncr);  /* This call just resets the time */
-      }
-
-      /* q = 0; */ /* Line length */  /* 25-Jun-2014 deleted */
-      prntStatus = 0; /* Status flag to help determine messages
-                         0 = no statement was matched during scan (mainly for
-                             error message if user typo in label field)
-                         1 = a statement was matched but no shorter proof
-                         2 = shorter proof found */
-      /* verboseMode = (switchPos("/ BRIEF") == 0); */ /* Non-verbose mode */
-      /* 4-Feb-2013 nm VERBOSE is now default */
-      verboseMode = (switchPos("/ VERBOSE") != 0); /* Verbose mode */
-      /* 30-Jan-06 nm Added single-character-match wildcard argument */
-      if (!(instr(1, g_fullArg[1], "*") || instr(1, g_fullArg[1], "?"))) i = 1;
-          /* 16-Feb-05 If no wildcard was used, switch to non-verbose mode
-             since there is no point to it and an annoying extra blank line
-             results */
-      mayGrowFlag = (switchPos("/ MAY_GROW") != 0);
-                  /* Mode to replace even if it doesn't reduce proof length */
-      /* 25-Jun-2014 nm /NO_DISTINCT is obsolete
-      noDistinctFlag = (switchPos("/ NO_DISTINCT") != 0);
-      */
-                                          /* Skip trying statements with $d */
-      exceptPos = switchPos("/ EXCEPT"); /* Statement match to skip */
-                                                               /* 7-Jan-06 */
-
-      /* 4-Aug-2019 nm */
-      allowNewAxiomsMatchPos = switchPos("/ ALLOW_NEW_AXIOMS");
-      if (allowNewAxiomsMatchPos != 0) {
-        let(&allowNewAxiomsMatchList, g_fullArg[allowNewAxiomsMatchPos + 1]);
-      } else {
-        let(&allowNewAxiomsMatchList, "");
-      }
-
-      /* 20-May-2013 nm */
-      noNewAxiomsMatchPos = switchPos("/ NO_NEW_AXIOMS_FROM");
-      if (noNewAxiomsMatchPos != 0) {
-        let(&noNewAxiomsMatchList, g_fullArg[noNewAxiomsMatchPos + 1]);
-      } else {
-        let(&noNewAxiomsMatchList, "");
-      }
-
-      /* 20-May-2013 nm */
-      forbidMatchPos = switchPos("/ FORBID");
-      if (forbidMatchPos != 0) {
-        let(&forbidMatchList, g_fullArg[forbidMatchPos + 1]);
-      } else {
-        let(&forbidMatchList, "");
-      }
-
-      mathboxFlag = (switchPos("/ INCLUDE_MATHBOXES") != 0); /* 28-Jun-2011 */
-      /* 25-Jun-2014 nm /REVERSE is obsolete
-      forwFlag = (switchPos("/ REVERSE") != 0); /@ 10-Nov-2011 nm @/
-      */
-      /****** 5-Aug-2020 nm Replaced w/ assignMathboxInfo() below
-      if (g_mathboxStmt == 0) { /@ Look up "mathbox" label if it hasn't been @/
-        g_mathboxStmt = lookupLabel("mathbox");
-        if (g_mathboxStmt == -1)
-          g_mathboxStmt = g_statements + 1;  /@ Default beyond db end if none @/
-      }
-      *******/
-
-      /* 3-May-2016 nm */
-      /* Flag to override any "usage locks" placed in the comment markup */
-      overrideFlag = (switchPos("/ OVERRIDE") != 0)
-           || g_globalDiscouragement == 0;
-
-      /* 25-Jun-2014 nm */
-      /* If a single statement is specified, don't bother to do certain
-         actions or print some of the messages */
-      /* 18-Jul-2020 nm New code*/
-      hasWildCard = 0;
-      /* (Note strpbrk warning in mmpars.c) */
-      /*if (strpbrk(g_fullArg[1], "*?=~%#@,") != NULL) {*/
-      /* Set hasWildCard only when there are potentially > 1 matches */
-      if (strpbrk(g_fullArg[1], "*?~%,") != NULL) {
-        /* (See matches() function for processing of these)
-           "*" 0 or more char match
-           "?" 1 char match
-           "=" Most recent PROVE command statement  = one statement match
-           "~" Statement range
-           "%" List of modified statements
-           "#" Internal statement number            = one statement match
-           "@" Web page statement number            = one statement match
-           "," Comma-separated fields */
-        hasWildCard = 1;
-      }
-      /****** 18-Jul-2020 nm Deleted old code:
-      hasWildCard = (instr(1, g_fullArg[1], "*")
-          || instr(1, g_fullArg[1], "?")
-          || instr(1, g_fullArg[1], ",")
-          || instr(1, g_fullArg[1], "~") /@ 3-May-2014 nm label~label range @/
-          );
-      ********/
-
-      g_proofChangedFlag = 0;
-
-      /* Added 14-Aug-2012 nm */
-      /* Always scan statements in current mathbox, even if
-         "/ INCLUDE_MATHBOXES" is omitted */
-
-      /* 5-Aug-2020 nm */
-      assignMathboxInfo(); /* In case it hasn't been assigned yet */
-      if (g_proveStatement > g_mathboxStmt) {
-        /* We're in a mathbox */
-        i = getMathboxNum(g_proveStatement);
-        if (i <= 0) bug(1130);
-        thisMathboxStartStmt = g_mathboxStart[i - 1];
-      } else {
-        thisMathboxStartStmt = g_mathboxStmt;
-      }
-      /****** 5-Aug-2020 deleted old code
-      thisMathboxStartStmt = g_mathboxStmt;
-                /@ Will become start of current (g_proveStatement's) mathbox @/
-      if (g_proveStatement > g_mathboxStmt) {
-        /@ We're in a mathbox @/
-        for (k = g_proveStatement; k >= g_mathboxStmt; k--) {
-          let(&str1, left(g_Statement[k].labelSectionPtr,
-              g_Statement[k].labelSectionLen));
-          /@ Heuristic to match beginning of mathbox @/
-          if (instr(1, str1, "Mathbox for") != 0) {
-             /@ Found beginning of current mathbox @/
-             thisMathboxStartStmt = k;
-             break;
-          }
-        }
-      }
-      **************/
-
-      /* 25-Jun-2014 nm */
-      copyProofStruct(&saveOrigProof, g_ProofInProgress);
-
-      /* 12-Sep-2016 nm TODO replace this w/ compressedProofSize */
-      /* 25-Jun-2014 nm Get the current (original) compressed proof length
-         to compare it when a shorter non-compressed proof is found, to see
-         if the compressed proof also decreased in size */
-      nmbrLet(&nmbrSaveProof, g_ProofInProgress.proof);   /* Redundant? */
-      nmbrLet(&nmbrSaveProof, nmbrSquishProof(g_ProofInProgress.proof));
-      /* We only care about length; str1 will be discarded */
-      let(&str1, compressProof(nmbrSaveProof,
-          g_proveStatement, /* statement being proved */
-          0 /* Normal (not "fast") compression */
-          ));
-      origCompressedLength = (long)strlen(str1);
-      print2(
-"Bytes refer to compressed proof size, steps to uncompressed length.\n");
-
-      /* 25-Jun-2014 nm forwRevPass outer loop added */
-      /* Scan forward, then reverse, then pick best result */
-      for (forwRevPass = 1; forwRevPass <= 2; forwRevPass++) {
-
-        /* 25-Jun-2014 nm */
-        if (forwRevPass == 1) {
-          if (hasWildCard) print2("Scanning forward through statements...\n");
-          forwFlag = 1;
-        } else {
-          /* If growth allowed, don't bother with reverse pass */
-          if (mayGrowFlag) break;
-          /* If nothing was found on forward pass, don't bother with rev pass */
-          if (!g_proofChangedFlag) break;
-          /* If only one statement was specified, don't bother with rev pass */
-          if (!hasWildCard) break;
-          print2("Scanning backward through statements...\n");
-          forwFlag = 0;
-          /* Save proof and length from 1st pass; re-initialize */
-          copyProofStruct(&save1stPassProof, g_ProofInProgress);
-          forwardLength = nmbrLen(g_ProofInProgress.proof);
-          forwardCompressedLength = oldCompressedLength;
-          /* Start over from original proof */
-          copyProofStruct(&g_ProofInProgress, saveOrigProof);
-        }
-
-        /* 20-May-2013 nm */
-        /*
-        if (forbidMatchList[0]) { /@ User provided a /FORBID list @/
-          /@ Save the proof structure in case we have to revert a
-             forbidden match. @/
-          copyProofStruct(&saveProofForReverting, g_ProofInProgress);
-        }
-        */
-        /* 25-Jun-2014 nm */
-        copyProofStruct(&saveProofForReverting, g_ProofInProgress);
-
-        oldCompressedLength = origCompressedLength;
-
-        /* for (k = 1; k < g_proveStatement; k++) { */
-        /* 10-Nov-2011 nm */
-        /* If forwFlag is 0, scan from g_proveStatement-1 to 1
-           If forwFlag is 1, scan from 1 to g_proveStatement-1 */
-        for (k = forwFlag ? 1 : (g_proveStatement - 1);
-             k * (forwFlag ? 1 : -1) < (forwFlag ? g_proveStatement : 0);
-             k = k + (forwFlag ? 1 : -1)) {
-          /* 28-Jun-2011 */
-          /* Scan mathbox statements only if INCLUDE_MATHBOXES specified */
-          /*if (!mathboxFlag && k >= g_mathboxStmt) continue;*/
-          /* 14-Aug-2012 nm */
-          if (!mathboxFlag && k >= g_mathboxStmt && k < thisMathboxStartStmt) {
-            continue;
-          }
-
-          if (g_Statement[k].type != (char)p_ && g_Statement[k].type != (char)a_)
-            continue;
-          /* 30-Jan-06 nm Added single-character-match wildcard argument */
-          if (!matchesList(g_Statement[k].labelName, g_fullArg[1], '*', '?'))
-            continue;
-          /* 25-Jun-2014 nm /NO_DISTINCT is obsolete
-          if (noDistinctFlag) {
-            /@ Skip the statement if it has a $d requirement.  This option
-               prevents illegal minimizations that would violate $d requirements
-               since MINIMIZE_WITH does not check for $d violations. @/
-            if (nmbrLen(g_Statement[k].reqDisjVarsA)) {
-              /@ 30-Jan-06 nm Added single-character-match wildcard argument @/
-              if (!(instr(1, g_fullArg[1], "@") || instr(1, g_fullArg[1], "?")))
-                print2("?\"%s\" has a $d requirement\n", g_fullArg[1]);
-              continue;
-            }
-          }
-          */
-
-          /* 7-Jan-06 nm - Added EXCEPT switch */
-          if (exceptPos != 0) {
-            /* Skip any match to the EXCEPT argument */
-            /* 30-Jan-06 nm Added single-character-match wildcard argument */
-            if (matchesList(g_Statement[k].labelName, g_fullArg[exceptPos + 1],
-                '*', '?'))
-              continue;
-          }
-
-          /* 20-May-2013 nm */
-          if (forbidMatchList[0]) { /* User provided a /FORBID list */
-            /* First, we check to make sure we're not trying a statement
-               in the forbidMatchList directly (traceProof() won't find
-               this) */
-            if (matchesList(g_Statement[k].labelName, forbidMatchList, '*', '?'))
-              continue;
-          }
-
-          /* 3-May-2016 nm */
-          /* Check to see if statement comment specified a usage
-             restriction */
-          if (!overrideFlag) {
-            if (getMarkupFlag(k, USAGE_DISCOURAGED)) {
-              continue;
-            }
-          }
-
-          /* Print individual labels */
-          if (prntStatus == 0) prntStatus = 1; /* Matched at least one */
-          /* 25-Jun-2014 nm Don't list matched statements anymore
-          if (verboseMode) {
-            q = q + (long)strlen(g_Statement[k].labelName) + 1;
-            if (q > 72) {
-              q = (long)strlen(g_Statement[k].labelName) + 1;
-              print2("\n");
-            }
-            print2("%s ",g_Statement[k].labelName);
-          }
-          */
-
-          m = nmbrLen(g_ProofInProgress.proof); /* Original proof length */
-          nmbrLet(&nmbrTmp, g_ProofInProgress.proof);
-          minimizeProof(k /* trial statement */,
-              g_proveStatement /* statement being proved in MM-PA */,
-              (char)mayGrowFlag /* mayGrowFlag */);
-
-          n = nmbrLen(g_ProofInProgress.proof); /* New proof length */
-          if (!nmbrEq(nmbrTmp, g_ProofInProgress.proof)) {
-            /* The proof got shorter (or it changed if MAY_GROW) */
-
-            /* 20-May-2013 nm Because of the slow speed of traceBack(),
-               we only want to check the /FORBID list in the relatively
-               rare case where a minimization occurred.  If the FORBID
-               list is matched, we then need to revert back to the
-               original proof. */
-            if (forbidMatchList[0]) { /* User provided a /FORBID list */
-              if (g_Statement[k].type == (char)p_) {
-                /* We only care about tracing $p statements */
-                /* See if the TRACE_BACK list includes a match to the
-                   /FORBID argument */
-                if (traceProof(k,
-                    0, /*essentialFlag*/
-                    0, /*axiomFlag*/
-                    forbidMatchList,
-                    "", /*traceToList*/ /* 18-Jul-2015 nm */
-                    1 /* testOnlyFlag */)) {
-                  /* Yes, a forbidden statement occurred in traceProof() */
-                  /* Revert the proof to before minimization */
-                  copyProofStruct(&g_ProofInProgress, saveProofForReverting);
-                  /* Skip further printout and flag setting */
-                  continue; /* Continue at 'Next k' loop end below */
-                }
-              }
-            }
-
-
-            /* 22-Nov-2014 nm Because of the slow speed of traceBack(),
-               we only want to check the /NO_NEW_AXIOMS_FROM list in the
-               relatively rare case where a minimization occurred.  If the
-               NO_NEW_AXIOMS_FROM condition applies, we then need to revert
-               back to the original proof. */
-            /* 4-Aug-2019 nm */
-            if (n == n + 0) {  /* By default, no new axioms are permitted */
-            /*if (noNewAxiomsMatchList[0]) {*/ /* User provided /NO_NEW_AXIOMS_FROM */
-              /* If we haven't called trace yet for the theorem being proved,
-                 do it now. */
-              if (traceProofFlags[0] == 0) {
-
-                /******** start of 29-Nov-2019 nm ************/
-                /* traceProofWork() was written to use the SAVEd proof and
-                   not the proof in progress.  In order to use the proof in
-                   progress, we temporarily put the proof in progress into the
-                   (SAVEd) statement structure to trick traceProofWork() into using
-                   the proof in progress instead of the SAVEd proof */
-                /* Bad code line between 4-Aug-2019 and 12-Feb-2020: */
-                /*nmbrLet(&nmbrSaveProof, nmbrSquishProof(g_ProofInProgress.proof));*/ /* Bad! */
-                /* 12-Feb-2020 nm */
-                /* Use the version of the proof in progress that existed *before* the
-                   MINIMIZE_WITH command was invoked */
-                nmbrLet(&nmbrSaveProof, nmbrSquishProof(saveProofForReverting.proof));
-                let(&str1, compressProof(nmbrSaveProof,
-                    g_proveStatement, /* statement being proved in MM-PA */
-                    0 /* Normal (not "fast") compression */
-                    ));
-                saveZappedProofSectionPtr
-                    = g_Statement[g_proveStatement].proofSectionPtr;
-                saveZappedProofSectionLen
-                    = g_Statement[g_proveStatement].proofSectionLen;
-                saveZappedProofSectionChanged
-                    = g_Statement[g_proveStatement].proofSectionChanged;
-                /* Set flag that this is not the original source */
-                g_Statement[g_proveStatement].proofSectionChanged = 1;
-                /* str1 has the new compressed trial proof after minimization */
-                /* Put space before and after to satisfy "space around token"
-                   requirement, to prevent possible error messages, and also
-                   add "$." since parseCompressedProof() expects it */
-                let(&str1, cat(" ", str1, " $.", NULL));
-                /* Don't include the "$." in the length */
-                g_Statement[g_proveStatement].proofSectionLen
-                    = (long)strlen(str1) - 2;
-                /* We don't deallocate previous proofSectionPtr content because
-                   we will recover it after the verifyProof() */
-                g_Statement[g_proveStatement].proofSectionPtr = str1;
-                /******** end of 29-Nov-2019 nm ************/
-
-                traceProofWork(g_proveStatement,
-                    1 /*essentialFlag*/,
-                    "", /*traceToList*/ /* 18-Jul-2015 nm */
-                    &traceProofFlags, /* y/n list of flags */
-                    &nmbrTmp /* unproved list - ignored */);
-                nmbrLet(&nmbrTmp, NULL_NMBRSTRING); /* Discard */
-
-                /******** start of 29-Nov-2019 nm ************/
-                /* Restore the SAVEd proof */
-                g_Statement[g_proveStatement].proofSectionPtr
-                    = saveZappedProofSectionPtr;
-                g_Statement[g_proveStatement].proofSectionLen
-                    = saveZappedProofSectionLen;
-                g_Statement[g_proveStatement].proofSectionChanged
-                    = saveZappedProofSectionChanged; /* 16-Jun-2017 nm */
-                /******** end of 29-Nov-2019 nm ************/
-
-              }
-              let(&traceTrialFlags, "");
-              traceProofWork(k, /* The trial statement */
-                  1 /*essentialFlag*/,
-                  "", /*traceToList*/ /* 18-Jul-2015 nm */
-                  &traceTrialFlags, /* Y/N list of flags */
-                  &nmbrTmp /* unproved list - ignored */);
-              nmbrLet(&nmbrTmp, NULL_NMBRSTRING); /* Discard */
-              j = 1; /* 1 = ok to use trial statement */
-              for (i = 1; i < g_proveStatement; i++) {
-                if (g_Statement[i].type != (char)a_) continue; /* Not $a */
-                if (traceProofFlags[i] == 'Y') continue;
-                         /* If the axiom is already used by the proof, we
-                            don't care if the trial statement depends on it */
-                if (matchesList(g_Statement[i].labelName, allowNewAxiomsMatchList,
-                    '*', '?') == 1
-                      &&
-                    matchesList(g_Statement[i].labelName, noNewAxiomsMatchList,
-                    '*', '?') != 1) { /* 4-Aug-2019 nm */
-                  /* If the axiom is in the list to allow and not in the list
-                     to disallow, we don't care if the trial statement depends
-                     on it */
-                  continue;
-                }
-                /*
-                if (matchesList(g_Statement[i].labelName, noNewAxiomsMatchList,
-                    '@', '?') != 1) {
-                  /@ If the axiom isn't in the list to avoid, we don't
-                     care if the trial statement depends on it @/
-                  continue;
-                }
-                */
-                if (traceTrialFlags[i] == 'Y') {
-                  /* The trial statement uses an axiom that the current
-                     proof should avoid, so we abort it */
-                  j = 0; /* 0 = don't use trial statement */
-                  break;
-                }
-              } /* next i */
-              if (j == 0) {
-                /* A forbidden axiom is used by the trial proof */
-                /* Revert the proof to before minimization */
-                copyProofStruct(&g_ProofInProgress, saveProofForReverting);
-                /* Skip further printout and flag setting */
-                continue; /* Continue at 'Next k' loop end below */
-              }
-            } /* end if (true) */
-
-
-            /* 25-Jun-2014 nm Make sure the compressed proof length
-               decreased, otherwise revert.  Also, we will use the
-               compressed proof for the $d check next */
-            if (nmbrLen(g_Statement[k].reqDisjVarsA) || !mayGrowFlag) {
-              nmbrLet(&nmbrSaveProof, g_ProofInProgress.proof);
-              nmbrLet(&nmbrSaveProof, nmbrSquishProof(g_ProofInProgress.proof));
-              let(&str1, compressProof(nmbrSaveProof,
-                  g_proveStatement, /* statement being proved in MM-PA */
-                  0 /* Normal (not "fast") compression */
-                  ));
-              newCompressedLength = (long)strlen(str1);
-              if (!mayGrowFlag && newCompressedLength > oldCompressedLength) {
-                /* The compressed proof length increased, so don't use it.
-                   (If it stayed the same, we will use it because the uncompressed
-                   length did decrease.) */
-                /* Revert the proof to before minimization */
-                if (verboseMode) {
-                  print2(
- "Reverting \"%s\": Uncompressed steps:  old = %ld, new = %ld\n",
-                      g_Statement[k].labelName,
-                      m, n );
-                  print2(
- "    but compressed size:  old = %ld bytes, new = %ld bytes\n",
-                      oldCompressedLength, newCompressedLength);
-                }
-                copyProofStruct(&g_ProofInProgress, saveProofForReverting);
-                /* Skip further printout and flag setting */
-                continue; /* Continue at 'Next k' loop end below */
-              }
-            } /* if (nmbrLen(g_Statement[k].reqDisjVarsA) || !mayGrowFlag) */
-
-            /* 25-Jun-2014 nm */
-            /* Make sure there are no $d violations, otherwise revert */
-            /* This requires the str1 from above */
-            if (nmbrLen(g_Statement[k].reqDisjVarsA)) {
-              /* There is currently no way to verify a proof that doesn't
-                 read and parse the source directly.  This should be
-                 changed in the future to make the program more modular.  But
-                 for now, we temporarily zap the source with new compressed
-                 proof and see if there are any $d violations by looking at
-                 the error message output */
-              saveZappedProofSectionPtr
-                  = g_Statement[g_proveStatement].proofSectionPtr;
-              saveZappedProofSectionLen
-                  = g_Statement[g_proveStatement].proofSectionLen;
-
-              /****** Obsolete due to 3-May-2017 update
-              /@ (search for "chr(1)" above for explanation) @/
-              let(&str1, cat(chr(1), "\n", str1, " $.\n", NULL));
-              g_Statement[g_proveStatement].proofSectionPtr = str1 + 1; /@ Compressed
-                                                     proof generated above @/
-              g_Statement[g_proveStatement].proofSectionLen =
-                  newCompressedLength + 4;
-              *******/
-
-              /******** start of 16-Jun-2017 nm ************/
-              saveZappedProofSectionChanged
-                  = g_Statement[g_proveStatement].proofSectionChanged;
-              /* Set flag that this is not the original source */
-              g_Statement[g_proveStatement].proofSectionChanged = 1;
-              /* str1 has the new compressed trial proof after minimization */
-              /* Put space before and after to satisfy "space around token"
-                 requirement, to prevent possible error messages, and also
-                 add "$." since parseCompressedProof() expects it */
-              let(&str1, cat(" ", str1, " $.", NULL));
-              /* Don't include the "$." in the length */
-              g_Statement[g_proveStatement].proofSectionLen = (long)strlen(str1) - 2;
-              /* We don't deallocate previous proofSectionPtr content because
-                 we will recover it after the verifyProof() */
-              g_Statement[g_proveStatement].proofSectionPtr = str1;
-              /******** end of 16-Jun-2017 nm ************/
-
-              g_outputToString = 1; /* Suppress error messages */
-              /* i = parseProof(g_proveStatement); */
-              /* if (i != 0) bug(1121); */
-              /* i = verifyProof(g_proveStatement); */
-              /* if (i != 0) bug(1122); */
-              /* 15-Apr-2015 nm parseProof, verifyProof, cleanWkrProof must be
-                 called in sequence to assign the g_WrkProof structure, verify
-                 the proof, and deallocate the g_WrkProof structure.  Either none
-                 of them or all of them must be called. */
-              parseProof(g_proveStatement);
-              verifyProof(g_proveStatement); /* Must be called even if error
-                                  occurred in parseProof, to init RPN stack
-                                  for cleanWrkProof() */
-              /* 15-Apr-2015 nm - don't change proof if there is an error
-                 (which could be pre-existing). */
-              i = (g_WrkProof.errorSeverity > 1);
-              /**** Here we look at the screen output sent to a string.
-                    This is rather crude, and someday the ability to
-                    check proofs and $d violations should be modularized *****/
-              j = instr(1, g_printString,
-                  "There is a disjoint variable ($d) violation");
-              g_outputToString = 0; /* Restore to normal output */
-              let(&g_printString, ""); /* Clear out the stored error messages */
-              cleanWrkProof(); /* Deallocate verifyProof storage */
-              g_Statement[g_proveStatement].proofSectionPtr
-                  = saveZappedProofSectionPtr;
-              g_Statement[g_proveStatement].proofSectionLen
-                  = saveZappedProofSectionLen;
-              g_Statement[g_proveStatement].proofSectionChanged
-                  = saveZappedProofSectionChanged; /* 16-Jun-2017 nm */
-              if (i != 0 || j != 0) {
-                /* There was a verify proof error (j!=0) or $d violation (i!=0)
-                   so don't used minimized proof */
-                /* Revert the proof to before minimization */
-                copyProofStruct(&g_ProofInProgress, saveProofForReverting);
-                /* Skip further printout and flag setting */
-                continue; /* Continue at 'Next k' loop end below */
-              }
-            } /* if (nmbrLen(g_Statement[k].reqDisjVarsA)) */
-
-            /* 25-Jun-2014 nm - not needed since trials now suppressed */
-            /*
-            if (verboseMode) {
-              print2("\n");
-            }
-            */
-
-            /*if (nmbrLen(g_Statement[k].reqDisjVarsA) || !mayGrowFlag) {*/
-
-            /* 3-May-2016 nm */
-            /* Warn user if a discouraged statement is overridden */
-            if (getMarkupFlag(k, USAGE_DISCOURAGED)) {
-              if (!overrideFlag) bug(1126);
-              /* print2("\n"); */ /* Enable for more emphasis */
-              print2(
-                  ">>> ?Warning: Overriding discouraged usage of \"%s\".\n",
-                  g_Statement[k].labelName);
-              /* print2("\n"); */ /* Enable for more emphasis */
-            }
-
-            if (!mayGrowFlag) {
-              /* Note:  this is the length BEFORE indentation and wrapping,
-                 so it is less than SHOW PROOF ... /SIZE */
-              if (newCompressedLength < oldCompressedLength) {
-                print2(
-     "Proof of \"%s\" decreased from %ld to %ld bytes using \"%s\".\n",
-                    g_Statement[g_proveStatement].labelName,
-                    oldCompressedLength, newCompressedLength,
-                    g_Statement[k].labelName);
-              } else {
-                if (newCompressedLength > oldCompressedLength) bug(1123);
-                print2(
-     "Proof of \"%s\" stayed at %ld bytes using \"%s\".\n",
-                    g_Statement[g_proveStatement].labelName,
-                    oldCompressedLength,
-                    g_Statement[k].labelName);
-                print2(
-    "    (Uncompressed steps decreased from %ld to %ld).\n",
-                    m, n );
-              }
-              /* (We don't care about compressed length if MAY_GROW) */
-              oldCompressedLength = newCompressedLength;
-            }
-
-            if (n < m && (mayGrowFlag || verboseMode)) {
-              print2(
-      "%sProof of \"%s\" decreased from %ld to %ld steps using \"%s\".\n",
-                (mayGrowFlag ? "" : "    "),
-                g_Statement[g_proveStatement].labelName,
-                m, n, g_Statement[k].labelName);
-            }
-            /* MAY_GROW possibility */
-            if (m < n) print2(
-      "Proof of \"%s\" increased from %ld to %ld steps using \"%s\".\n",
-                g_Statement[g_proveStatement].labelName,
-                m, n, g_Statement[k].labelName);
-            /* MAY_GROW possibility */
-            if (m == n) print2(
-                "Proof of \"%s\" remained at %ld steps using \"%s\".\n",
-                g_Statement[g_proveStatement].labelName,
-                m, g_Statement[k].labelName);
-            /* Distinct variable warning (obsolete) */
-            /*
-            if (nmbrLen(g_Statement[k].reqDisjVarsA)) {
-              printLongLine(cat("Note: \"", g_Statement[k].labelName,
-                  "\" has $d constraints.",
-                  "  SAVE NEW_PROOF then VERIFY PROOF to check them.",
-                  NULL), "", " ");
-            }
-            */
-            /* q = 0; */ /* Line length for label list */ /* 25-Jun-2014 del */
-
-            /* 8-Aug-2020 nm */
-            /* See if it's in another mathbox; if so, let user know */
-            assignMathboxInfo();
-            if (k > g_mathboxStmt && g_proveStatement > g_mathboxStmt) {
-              if (k < g_mathboxStart[getMathboxNum(g_proveStatement) - 1]) {
-                printLongLine(cat("\"", g_Statement[k].labelName,
-                      "\" is in the mathbox for ",
-                      g_mathboxUser[getMathboxNum(k) - 1], ".",
-                      NULL),
-                    "  ", " ");
-              }
-            }
-
-            prntStatus = 2; /* Found one */
-            g_proofChangedFlag = 1;
-
-            /* deleted 25-Jun-2014:
-            /@ 20-May-2012 nm @/
-            if (forbidMatchList[0]) { /@ User provided a /FORBID list @/
-              /@ Save the changed proof in case we have to restore
-                 it later @/
-              copyProofStruct(&saveProofForReverting, g_ProofInProgress);
-            }
-            */
-            /* 25-Jun-2014 nm */
-            /* Save the changed proof in case we have to restore
-               it later */
-            copyProofStruct(&saveProofForReverting, g_ProofInProgress);
-
-          }
-
-        } /* Next k (statement) */
-        /* 25-Jun-2014 nm - not needed since trials now suppressed */
-        /*
-        if (verboseMode) {
-          if (prntStatus) print2("\n");
-        }
-        */
-
-        if (g_proofChangedFlag && forwRevPass == 2) {
-          /* 25-Jun-2014 nm */
-          /* Check whether the reverse pass found a better proof than the
-             forward pass */
-          if (verboseMode) {
-            print2(
-"Forward vs. backward: %ld vs. %ld bytes; %ld vs. %ld steps\n",
-                      forwardCompressedLength,
-                      oldCompressedLength,
-                      forwardLength,
-                      nmbrLen(g_ProofInProgress.proof));
-          }
-          if (oldCompressedLength < forwardCompressedLength
-               || (oldCompressedLength == forwardCompressedLength &&
-                   nmbrLen(g_ProofInProgress.proof) < forwardLength)) {
-            /* The reverse pass was better */
-            print2("The backward scan results were used.\n");
-          } else {
-            copyProofStruct(&g_ProofInProgress, save1stPassProof);
-            print2("The forward scan results were used.\n");
-          }
-        }
-
-      } /* next forwRevPass */
-
-      if (prntStatus == 1 && !mayGrowFlag)
-        print2("No shorter proof was found.\n");
-      if (prntStatus == 1 && mayGrowFlag)
-        print2("The proof was not changed.\n");
-      if (!prntStatus /* && !noDistinctFlag */)
-        print2("?No earlier %s$p or $a label matches \"%s\".\n",
-            (overrideFlag ? "" : "(allowed) "),  /* 3-May-2016 nm */
-            g_fullArg[1]);
-      /* 25-Jun-2014 nm /NO_DISTINCT is obsolete
-      if (!prntStatus && noDistinctFlag) {
-        /@ 30-Jan-06 nm Added single-character-match wildcard argument @/
-        if (instr(1, g_fullArg[1], "@") || instr(1, g_fullArg[1], "?"))
-          print2("?No earlier $p or $a label (without $d) matches \"%s\".\n",
-              g_fullArg[1]);
-      }
-      */
-      /* 28-Jun-2011 nm */
-      if (!mathboxFlag && g_proveStatement >= g_mathboxStmt) {
-        print2(
-  "(Other mathboxes were not checked.  Use / INCLUDE_MATHBOXES to include them.)\n");
-      }
-
-      /* 16-Aug-2016 nm */
-      if (printTime == 1) {
-        getRunTime(&timeIncr);
-        print2("MINIMIZE_WITH run time = %7.2f sec for \"%s\"\n", timeIncr,
-            g_Statement[g_proveStatement].labelName);
-      }
-
-      /* 23-Nov-2019 nm */
-      let(&str1, ""); /* Deallocate memory */
-      nmbrLet(&nmbrSaveProof, NULL_NMBRSTRING); /* Deallocate memory */
-
-      /* 23-Nov-2019 nm */
-      /* Clear these Y/N trace strings unconditionally since new axioms are no
-        longer  allowed by default, so they may become set regardless of
-        qualifiers */
-      let(&traceProofFlags, ""); /* Deallocate memory */
-      let(&traceTrialFlags, ""); /* Deallocate memory */
-
-      /* 4-Aug-2019 nm */
-      if (allowNewAxiomsMatchList[0]) { /* User provided /NO_NEW_AXIOMS_FROM list */
-        let(&allowNewAxiomsMatchList, ""); /* Deallocate memory */
-      }
-
-      /* 22-Nov-2014 nm */
-      if (noNewAxiomsMatchList[0]) { /* User provided /ALLOW_NEW_AXIOMS list */
-        let(&noNewAxiomsMatchList, ""); /* Deallocate memory */
-      }
-
-      /* 20-May-2013 nm */
-      if (forbidMatchList[0]) { /* User provided a /FORBID list */
-        /*deallocProofStruct(&saveProofForReverting);*/ /* Deallocate memory */
-        let(&forbidMatchList, ""); /* Deallocate memory */
-      }
-
-      /* 25-Jun-2014 nm */
-      deallocProofStruct(&saveProofForReverting); /* Deallocate memory */
-      deallocProofStruct(&saveOrigProof); /* Deallocate memory */
-      deallocProofStruct(&save1stPassProof); /* Deallocate memory */
-
-      if (g_proofChangedFlag) {
-        g_proofChanged = 1; /* Cumulative flag */
-        processUndoStack(&g_ProofInProgress, PUS_PUSH, g_fullArgString, 0);
-      }
-      continue;
-
-    } /* End if MINIMIZE_WITH */
-
-
-    /* 11-Sep-2016 nm Added EXPAND command */
-    if (cmdMatches("EXPAND")) {
-
-      g_proofChangedFlag = 0;
-      nmbrLet(&nmbrSaveProof, g_ProofInProgress.proof);
-      s = compressedProofSize(nmbrSaveProof, g_proveStatement);
-
-      for (i = g_proveStatement - 1; i >= 1; i--) {
-        if (g_Statement[i].type != (char)p_) continue; /* Not a $p */
-        /* 30-Jan-06 nm Added single-character-match wildcard argument */
-        if (!matchesList(g_Statement[i].labelName, g_fullArg[1], '*', '?')) {
-          continue;
-        }
-        sourceStatement = i;
-
-        nmbrTmp = expandProof(nmbrSaveProof,
-            sourceStatement /*, g_proveStatement*/);
-
-        if (!nmbrEq(nmbrTmp, nmbrSaveProof)) {
-          g_proofChangedFlag = 1;
-          n = compressedProofSize(nmbrTmp, g_proveStatement);
-          printLongLine(cat("Proof of \"",
-            g_Statement[g_proveStatement].labelName, "\" ",
-            (s == n ? cat("stayed at ", str((double)s), NULL)
-                : cat((s < n ? "increased from " : " decreased from "),
-                    str((double)s), " to ", str((double)n), NULL)),
-            " bytes after expanding \"",
-            g_Statement[sourceStatement].labelName, "\".", NULL), " ", " ");
-          s = n;
-          nmbrLet(&nmbrSaveProof, nmbrTmp);
-        }
-      }
-
-      if (g_proofChangedFlag) {
-        g_proofChanged = 1; /* Cumulative flag */
-        /* Clear the existing proof structure */
-        deallocProofStruct(&g_ProofInProgress);
-        /* Then rebuild proof structure from new proof nmbrTmp */
-        initProofStruct(&g_ProofInProgress, nmbrTmp, g_proveStatement);
-        /* Save the new proof structure on the undo stack */
-        processUndoStack(&g_ProofInProgress, PUS_PUSH, g_fullArgString, 0);
-      } else {
-        print2("No expansion occurred.  The proof was not changed.\n");
-      }
-      nmbrLet(&nmbrSaveProof, NULL_NMBRSTRING);
-      nmbrLet(&nmbrTmp, NULL_NMBRSTRING);
-      continue;
-    } /* EXPAND */
-
-
-    if (cmdMatches("DELETE STEP") || (cmdMatches("DELETE ALL"))) {
-
-      if (cmdMatches("DELETE STEP")) {
-        s = (long)val(g_fullArg[2]); /* Step number */
-      } else {
-        s = nmbrLen(g_ProofInProgress.proof);
-      }
-      if ((g_ProofInProgress.proof)[s - 1] == -(long)'?') {
-        print2("?Step %ld is unknown and cannot be deleted.\n", s);
-        continue;
-      }
-      m = nmbrLen(g_ProofInProgress.proof); /* Original proof length */
-      if (s > m || s < 1) {
-        print2("?The step must be in the range from 1 to %ld.\n", m);
-        continue;
-      }
-
-      deleteSubProof(s - 1);
-      n = nmbrLen(g_ProofInProgress.proof); /* New proof length */
-      if (m == n) {
-        print2("Step %ld was deleted.\n", s);
-      } else {
-        if (n > 1) {
-          printLongLine(cat("A ", str((double)(m - n + 1)),
-              "-step subproof at step ", str((double)s),
-              " was deleted.  Steps ", str((double)s), ":",
-              str((double)m), " are now ", str((double)(s - m + n)), ":",
-              str((double)n), ".",
-              NULL),
-              "", " ");
-        } else {
-          print2("The entire proof was deleted.\n");
-        }
-      }
-
-      /* 6/14/98 - Automatically display new unknown steps
-         ???Future - add switch to enable/defeat this */
-      typeProof(g_proveStatement,
-          1 /*pipFlag*/,
-          0 /*startStep*/,
-          0 /*endStep*/,
-          0 /*endIndent*/,
-          1 /*essentialFlag*/,
-          0 /*renumberFlag*/,
-          1 /*unknownFlag*/,
-          0 /*notUnifiedFlag*/,
-          0 /*reverseFlag*/,
-          0 /*noIndentFlag*/,
-          0 /*splitColumn*/,
-          0 /*skipRepeatedSteps*/, /* 28-Jun-2013 nm */
-          0 /*texFlag*/,
-          0 /*g_htmlFlag*/);
-      /* 6/14/98 end */
-
-      g_proofChanged = 1; /* Cumulative flag */
-      processUndoStack(&g_ProofInProgress, PUS_PUSH, g_fullArgString, 0);
-
-      continue;
-
-    }
-
-    if (cmdMatches("DELETE FLOATING_HYPOTHESES")) {
-
-      /* Get the essential step flags */
-      nmbrLet(&nmbrTmp, nmbrGetEssential(g_ProofInProgress.proof));
-
-      m = nmbrLen(g_ProofInProgress.proof); /* Original proof length */
-
-      n = 0; /* Earliest step that changed */
-      g_proofChangedFlag = 0;
-
-      for (s = m; s > 0; s--) {
-
-        /* Skip essential steps and unknown steps */
-        if (nmbrTmp[s - 1] == 1) continue; /* Not floating */
-        if ((g_ProofInProgress.proof)[s - 1] == -(long)'?') continue; /* Unknown */
-
-        /* Get the subproof length at step s */
-        q = subproofLen(g_ProofInProgress.proof, s - 1);
-
-        deleteSubProof(s - 1);
-
-        n = s - q + 1; /* Save earliest step changed */
-        g_proofChangedFlag = 1;
-        s = s - q + 1; /* Adjust step position to account for deleted subpr */
-      } /* Next step s */
-
-      if (g_proofChangedFlag) {
-        print2("All floating-hypothesis steps were deleted.\n");
-
-        if (n) {
-          print2("Steps %ld and above have been renumbered.\n", n);
-        }
-
-        /* 6/14/98 - Automatically display new unknown steps
-           ???Future - add switch to enable/defeat this */
-        typeProof(g_proveStatement,
-            1 /*pipFlag*/,
-            0 /*startStep*/,
-            0 /*endStep*/,
-            0 /*endIndent*/,
-            1 /*essentialFlag*/,
-            0 /*renumberFlag*/,
-            1 /*unknownFlag*/,
-            0 /*notUnifiedFlag*/,
-            0 /*reverseFlag*/,
-            0 /*noIndentFlag*/,
-            0 /*splitColumn*/,
-            0 /*skipRepeatedSteps*/, /* 28-Jun-2013 nm */
-            0 /*texFlag*/,
-            0 /*g_htmlFlag*/);
-        /* 6/14/98 end */
-
-        g_proofChanged = 1; /* Cumulative flag */
-        processUndoStack(&g_ProofInProgress, PUS_PUSH, g_fullArgString, 0);
-      } else {
-        print2("?There are no floating-hypothesis steps to delete.\n");
-      }
-
-      continue;
-
-    } /* End if DELETE FLOATING_HYPOTHESES */
-
-    if (cmdMatches("INITIALIZE")) {
-
-      if (cmdMatches("INITIALIZE ALL")) {
-        i = nmbrLen(g_ProofInProgress.proof);
-
-        /* Reset the dummy variable counter (all will be refreshed) */
-        g_pipDummyVars = 0;
-
-        /* Initialize all steps */
-        for (j = 0; j < i; j++) {
-          initStep(j);
-        }
-
-        /* Assign known subproofs */
-        assignKnownSubProofs();
-
-        print2("All steps have been initialized.\n");
-        g_proofChanged = 1; /* Cumulative flag */
-        processUndoStack(&g_ProofInProgress, PUS_PUSH, g_fullArgString, 0);
-        continue;
-      }
-
-        /* Added 16-Apr-06 nm */
-      if (cmdMatches("INITIALIZE USER")) {
-        i = nmbrLen(g_ProofInProgress.proof);
-        /* Delete all LET STEP assignments */
-        for (j = 0; j < i; j++) {
-          nmbrLet((nmbrString **)(&((g_ProofInProgress.user)[j])),
-              NULL_NMBRSTRING);
-        }
-        print2(
-      "All LET STEP user assignments have been initialized (i.e. deleted).\n");
-        g_proofChanged = 1; /* Cumulative flag */
-        processUndoStack(&g_ProofInProgress, PUS_PUSH, g_fullArgString, 0);
-        continue;
-      }
-      /* End 16-Apr-06 */
-
-      /* cmdMatches("INITIALIZE STEP") */
-      s = (long)val(g_fullArg[2]); /* Step number */
-      if (s > nmbrLen(g_ProofInProgress.proof) || s < 1) {
-        print2("?The step must be in the range from 1 to %ld.\n",
-            nmbrLen(g_ProofInProgress.proof));
-        continue;
-      }
-
-      initStep(s - 1);
-
-      /* Also delete LET STEPs, per HELP INITIALIZE */          /* 16-Apr-06 */
-      nmbrLet((nmbrString **)(&((g_ProofInProgress.user)[s - 1])),  /* 16-Apr-06 */
-              NULL_NMBRSTRING);                                 /* 16-Apr-06 */
-
-      print2(
-          "Step %ld and its hypotheses have been initialized.\n",
-          s);
-
-      g_proofChanged = 1; /* Cumulative flag */
-      processUndoStack(&g_ProofInProgress, PUS_PUSH, g_fullArgString, 0);
-      continue;
-
-    }
-
-
-    if (cmdMatches("SEARCH")) {
-      if (switchPos("/ ALL")) {
-        m = 1;  /* Include $e, $f statements */
-      } else {
-        m = 0;  /* Show $a, $p only */
-      }
-
-      /* 14-Apr-2008 nm added */
-      if (switchPos("/ JOIN")) {
-        joinFlag = 1;  /* Join $e's to $a,$p for matching */
-      } else {
-        joinFlag = 0;  /* Search $a,$p by themselves */
-      }
-
-      if (switchPos("/ COMMENTS")) {
-        n = 1;  /* Search comments */
-      } else {
-        n = 0;  /* Search statement math symbols */
-      }
-
-      let(&str1, g_fullArg[2]); /* String to match */
-
-      if (n) { /* COMMENTS switch */
-        /* Trim leading, trailing spaces; reduce white space to space;
-           convert to upper case */
-        let(&str1, edit(str1, 8 + 16 + 128 + 32));
-      } else { /* No COMMENTS switch */
-        /* Trim leading, trailing spaces; reduce white space to space */
-        let(&str1, edit(str1, 8 + 16 + 128));
-
-        /* Change all spaces to double spaces */
-        q = (long)strlen(str1);
-        let(&str3, space(q + q));
-        s = 0;
-        for (p = 0; p < q; p++) {
-          str3[p + s] = str1[p];
-          if (str1[p] == ' ') {
-            s++;
-            str3[p + s] = str1[p];
-          }
-        }
-        let(&str1, left(str3, q + s));
-
-        /* 30-Jan-06 nm Added single-character-match wildcard argument "$?"
-           (or "?" for convenience).  Use ASCII 3 for the exactly-1-char
-           wildcard character.  This is a single-character
-           match, not a single-token match:  we need "??" to match "ph". */
-        while (1) {
-          p = instr(1, str1, "$?");
-          if (!p) break;
-          let(&str1, cat(left(str1, p - 1), chr(3), right(str1, p + 2), NULL));
-        }
-        /* Allow just "?" for convenience. */
-        while (1) {
-          p = instr(1, str1, "?");
-          if (!p) break;
-          let(&str1, cat(left(str1, p - 1), chr(3), right(str1, p + 1), NULL));
-        }
-        /* End of 30-Jan-06 addition */
-
-        /* Change wildcard to ASCII 2 (to be different from printable chars) */
-        /* 1/3/02 (Why are we matching with and without space? I'm not sure.)*/
-        /* 30-Jan-06 nm Answer:  We need the double-spacing, and the removal
-           of space in the "with spaces" case, so that "ph $ ph" will match
-           "ph  ph" (0-token case) - "ph  $  ph" won't match this in the
-           (character-based, not token-based) matches().  The "with spaces"
-           case is for matching whole tokens, whereas the "without spaces"
-           case is for matching part of a token. */
-        while (1) {
-          p = instr(1, str1, " $* ");
-          if (!p) break;
-          /* This removes the space before and after the $* */
-          let(&str1, cat(left(str1, p - 1), chr(2), right(str1, p + 4), NULL));
-        }
-        while (1) {
-          p = instr(1, str1, "$*");
-          if (!p) break;
-          /* This simply replaces $* with chr(2) */
-          let(&str1, cat(left(str1, p - 1), chr(2), right(str1, p + 2), NULL));
-        }
-        /* 1/3/02  Also allow a plain $ as a wildcard, for convenience. */
-        while (1) {
-          p = instr(1, str1, " $ ");
-          if (!p) break;
-          /* 30-Jan-06 nm Bug fix - changed "2" to "3" below in order to
-             properly match 0 tokens */
-          let(&str1, cat(left(str1, p - 1), chr(2), right(str1, p + 3), NULL));
-        }
-        while (1) {
-          /* Note: the "$" shortcut must be done last to avoid picking up
-             "$*" and "$?". */
-          p = instr(1, str1, "$");
-          if (!p) break;
-          let(&str1, cat(left(str1, p - 1), chr(2), right(str1, p + 1), NULL));
-        }
-
-        /* Add wildcards to beginning and end to match middle of any string */
-        let(&str1, cat(chr(2), " ", str1, " ", chr(2), NULL));
-      } /* End no COMMENTS switch */
-
-      for (i = 1; i <= g_statements; i++) {
-        if (!g_Statement[i].labelName[0]) continue; /* No label */
-        if (!m && g_Statement[i].type != (char)p_ &&
-            g_Statement[i].type != (char)a_) {
-          continue; /* No /ALL switch */
-        }
-        /* 30-Jan-06 nm Added single-character-match wildcard argument */
-        if (!matchesList(g_Statement[i].labelName, g_fullArg[1], '*', '?'))
-          continue;
-        if (n) { /* COMMENTS switch */
-          let(&str2, "");
-          str2 = getDescription(i); /* str2 must be deallocated here */
-          /* Strip linefeeds and reduce spaces; cvt to uppercase */
-          j = instr(1, edit(str2, 4 + 8 + 16 + 128 + 32), str1);
-          if (!j) { /* No match */
-            let(&str2, "");
-            continue;
-          }
-          /* Strip linefeeds and reduce spaces */
-          let(&str2, edit(str2, 4 + 8 + 16 + 128));
-          j = j + ((long)strlen(str1) / 2); /* Center of match location */
-          p = g_screenWidth - 7 - (long)strlen(str((double)i)) - (long)strlen(g_Statement[i].labelName);
-                        /* Longest comment portion that will fit in one line */
-          q = (long)strlen(str2); /* Length of comment */
-          if (q <= p) { /* Use entire comment */
-            let(&str3, str2);
-          } else {
-            if (q - j <= p / 2) { /* Use right part of comment */
-              let(&str3, cat("...", right(str2, q - p + 4), NULL));
-            } else {
-              if (j <= p / 2) { /* Use left part of comment */
-                let(&str3, cat(left(str2, p - 3), "...", NULL));
-              } else { /* Use middle part of comment */
-                let(&str3, cat("...", mid(str2, j - p / 2, p - 6), "...",
-                    NULL));
-              }
-            }
-          }
-          print2("%s\n", cat(str((double)i), " ", g_Statement[i].labelName, " $",
-              chr(g_Statement[i].type), " \"", str3, "\"", NULL));
-          let(&str2, "");
-        } else { /* No COMMENTS switch */
-          let(&str2,nmbrCvtMToVString(g_Statement[i].mathString));
-
-          /* 14-Apr-2008 nm JOIN flag */
-          tmpFlag = 0; /* Flag that $p or $a is already in string */
-          if (joinFlag && (g_Statement[i].type == (char)p_ ||
-              g_Statement[i].type == (char)a_)) {
-            /* If $a or $p, prepend $e's to string to match */
-            k = nmbrLen(g_Statement[i].reqHypList);
-            for (j = k - 1; j >= 0; j--) {
-              p = g_Statement[i].reqHypList[j];
-              if (g_Statement[p].type == (char)e_) {
-                let(&str2, cat("$e ",
-                    nmbrCvtMToVString(g_Statement[p].mathString),
-                    tmpFlag ? "" : cat(" $", chr(g_Statement[i].type), NULL),
-                    " ", str2, NULL));
-                tmpFlag = 1; /* Flag that a $p or $a was added */
-              }
-            }
-          }
-
-          /* Change all spaces to double spaces */
-          q = (long)strlen(str2);
-          let(&str3, space(q + q));
-          s = 0;
-          for (p = 0; p < q; p++) {
-            str3[p + s] = str2[p];
-            if (str2[p] == ' ') {
-              s++;
-              str3[p + s] = str2[p];
-            }
-          }
-          let(&str2, left(str3, q + s));
-
-          let(&str2, cat(" ", str2, " ", NULL));
-          /* 30-Jan-06 nm Added single-character-match wildcard argument */
-          /* We should use matches() and not matchesList() here, because
-             commas can be legal token characters in math symbols */
-          if (!matches(str2, str1, 2/* ascii 2 0-or-more-token match char*/,
-              3/* ascii 3 single-token-match char*/))
-            continue;
-          let(&str2, edit(str2, 8 + 16 + 128)); /* Trim leading, trailing
-              spaces; reduce white space to space */
-          printLongLine(cat(str((double)i)," ",
-              g_Statement[i].labelName,
-              tmpFlag ? "" : cat(" $", chr(g_Statement[i].type), NULL),
-              " ", str2,
-              NULL), "    ", " ");
-        } /* End no COMMENTS switch */
-      } /* Next i */
-      continue;
-    }
-
-
-    if (cmdMatches("SET ECHO")) {
-      if (cmdMatches("SET ECHO ON")) {
-        g_commandEcho = 1;
-        /* 15-Jun-2009 nm Added "!" (see 15-Jun-2009 note above) */
-        print2("!SET ECHO ON\n");
-        print2("Command line echoing is now turned on.\n");
-      } else {
-        g_commandEcho = 0;
-        print2("Command line echoing is now turned off.\n");
-      }
-      continue;
-    }
-
-    if (cmdMatches("SET MEMORY_STATUS")) {
-      if (cmdMatches("SET MEMORY_STATUS ON")) {
-        print2("Memory status display has been turned on.\n");
-        print2("This command is intended for debugging purposes only.\n");
-        g_memoryStatus = 1;
-      } else {
-        g_memoryStatus = 0;
-        print2("Memory status display has been turned off.\n");
-      }
-      continue;
-    }
-
-
-    if (cmdMatches("SET JEREMY_HENTY_FILTER")) {
-      if (cmdMatches("SET JEREMY_HENTY_FILTER ON")) {
-        print2("The unification equivalence filter has been turned on.\n");
-        print2("This command is intended for debugging purposes only.\n");
-        g_hentyFilter = 1;
-      } else {
-        print2("This command is intended for debugging purposes only.\n");
-        print2("The unification equivalence filter has been turned off.\n");
-        g_hentyFilter = 0;
-      }
-      continue;
-    }
-
-
-    if (cmdMatches("SET EMPTY_SUBSTITUTION")) {
-      if (cmdMatches("SET EMPTY_SUBSTITUTION ON")) {
-        g_minSubstLen = 0;
-        print2("Substitutions with empty symbol sequences is now allowed.\n");
-        continue;
-      }
-      if (cmdMatches("SET EMPTY_SUBSTITUTION OFF")) {
-        g_minSubstLen = 1;
-        printLongLine(cat("The ability to substitute empty expressions",
-            " for variables  has been turned off.  Note that this may",
-            " make the Proof Assistant too restrictive in some cases.",
-            NULL),
-            "", " ");
-        continue;
-      }
-    }
-
-
-    if (cmdMatches("SET SEARCH_LIMIT")) {
-      s = (long)val(g_fullArg[2]); /* Timeout value */
-      print2("IMPROVE search limit has been changed from %ld to %ld\n",
-          g_userMaxProveFloat, s);
-      g_userMaxProveFloat = s;
-      continue;
-    }
-
-    if (cmdMatches("SET WIDTH")) { /* 18-Nov-85 nm Was SCREEN_WIDTH */
-      s = (long)val(g_fullArg[2]); /* Screen width value */
-
-      /************ 19-Jun-2020 nm printBuffer is now dynamically allocated
-      if (s >= PRINTBUFFERSIZE - 1) {
-        print2(
-"?Maximum screen width is %ld.  Recompile with larger PRINTBUFFERSIZE in\n",
-            (long)(PRINTBUFFERSIZE - 2));
-        print2("mminou.h if you need more.\n");
-        continue;
-      }
-      *************/
-
-      /* 26-Sep-2017 nm */
-      /* TODO: figure out why s=2 crashes program! */
-      if (s < 3) s = 3; /* Less than 3 may cause a segmentation fault */
-      i = g_screenWidth;
-      g_screenWidth = s; /* 26-Sep-2017 nm - print with new screen width */
-      print2("Screen width has been changed from %ld to %ld.\n",
-          i, s);
-      continue;
-    }
-
-
-    if (cmdMatches("SET HEIGHT")) {  /* 18-Nov-05 nm Added */
-      s = (long)val(g_fullArg[2]); /* Screen height value */
-      if (s < 2) s = 2;  /* Less than 2 makes no sense */
-      i = g_screenHeight;
-      g_screenHeight = s - 1;
-      print2("Screen height has been changed from %ld to %ld.\n",
-          i + 1, s);
-      /* g_screenHeight is one less than the physical screen to account for the
-         prompt line after pausing. */
-      continue;
-    }
-
-
-    /* 10-Jul-2016 nm */
-    if (cmdMatches("SET DISCOURAGEMENT")) {
-      if (!strcmp(g_fullArg[2], "ON")) {
-        g_globalDiscouragement = 1;
-        print2("\"(...is discouraged.)\" markup tags are now honored.\n");
-      } else if (!strcmp(g_fullArg[2], "OFF")) {
-        print2(
-    "\"(...is discouraged.)\" markup tags are no longer honored.\n");
-        /* print2("\n"); */ /* Enable for more emphasis */
-        print2(
-">>> ?Warning: This setting is intended for advanced users only.  Please turn\n");
-        print2(
-">>> it back ON if you are not intimately familiar with this database.\n");
-        /* print2("\n"); */ /* Enable for more emphasis */
-        g_globalDiscouragement = 0;
-      } else {
-        bug(1129);
-      }
-      continue;
-    }
-
-
-    /* 14-May-2017 nm */
-    if (cmdMatches("SET CONTRIBUTOR")) {
-      print2("\"Contributed by...\" name was changed from \"%s\" to \"%s\"\n",
-          g_contributorName, g_fullArg[2]);
-      let(&g_contributorName, g_fullArg[2]);
-      continue;
-    }
-
-
-    /* 31-Dec-2017 nm */
-    if (cmdMatches("SET ROOT_DIRECTORY")) {
-      let(&str1, g_rootDirectory); /* Save previous one */
-      let(&g_rootDirectory, edit(g_fullArg[2], 2/*discard spaces,tabs*/));
-      if (g_rootDirectory[0] != 0) {  /* Not an empty directory path */
-        /* Add trailing "/" to g_rootDirectory if missing */
-        if (instr(1, g_rootDirectory, "\\") != 0
-            || instr(1, g_input_fn, "\\") != 0
-            || instr(1, g_output_fn, "\\") != 0 ) {
-          /* Using Windows-style path (not really supported, but at least
-             make full path consistent) */
-          if (g_rootDirectory[strlen(g_rootDirectory) - 1] != '\\') {
-            let(&g_rootDirectory, cat(g_rootDirectory, "\\", NULL));
-          }
-        } else {
-          if (g_rootDirectory[strlen(g_rootDirectory) - 1] != '/') {
-            let(&g_rootDirectory, cat(g_rootDirectory, "/", NULL));
-          }
-        }
-      }
-      if (strcmp(str1, g_rootDirectory)){
-        print2("Root directory was changed from \"%s\" to \"%s\"\n",
-            str1, g_rootDirectory);
-      }
-      let(&str1, "");
-      continue;
-    }
-
-
-    /* 1-Nov-2013 nm Added UNDO */
-    if (cmdMatches("SET UNDO")) {
-      s = (long)val(g_fullArg[2]); /* Maximum UNDOs */
-      if (s < 0) s = 0;  /* Less than 0 UNDOs makes no sense */
-      /* Reset the stack size if it changed */
-      if (processUndoStack(NULL, PUS_GET_SIZE, "", 0) != s) {
-        print2(
-            "The maximum number of UNDOs was changed from %ld to %ld\n",
-            processUndoStack(NULL, PUS_GET_SIZE, "", 0), s);
-        processUndoStack(NULL, PUS_NEW_SIZE, "", s);
-        if (g_PFASmode == 1) {
-          /* If we're in the Proof Assistant, assign the first stack
-             entry with the current proof (the stack was erased) */
-          processUndoStack(&g_ProofInProgress, PUS_PUSH, "", 0);
-        }
-      } else {
-        print2("The maximum number of UNDOs was not changed.\n");
-      }
-      continue;
-    }
-
-
-    if (cmdMatches("SET UNIFICATION_TIMEOUT")) {
-      s = (long)val(g_fullArg[2]); /* Timeout value */
-      print2("Unification timeout has been changed from %ld to %ld\n",
-          g_userMaxUnifTrials,s);
-      g_userMaxUnifTrials = s;
-      continue;
-    }
-
-
-    if (cmdMatches("OPEN LOG")) {
-        /* Open a log file */
-        let(&g_logFileName, g_fullArg[2]);
-        g_logFilePtr = fSafeOpen(g_logFileName, "w", 0/*noVersioningFlag*/);
-        if (!g_logFilePtr) continue; /* Couldn't open it (err msg was provided) */
-        g_logFileOpenFlag = 1;
-        print2("The log file \"%s\" was opened %s %s.\n",g_logFileName,
-            date(),time_());
-        continue;
-    }
-
-    if (cmdMatches("CLOSE LOG")) {
-        /* Close the log file */
-        if (!g_logFileOpenFlag) {
-          print2("?Sorry, there is no log file currently open.\n");
-        } else {
-          print2("The log file \"%s\" was closed %s %s.\n",g_logFileName,
-              date(),time_());
-          fclose(g_logFilePtr);
-          g_logFileOpenFlag = 0;
-        }
-        let(&g_logFileName,"");
-        continue;
-    }
-
-    if (cmdMatches("OPEN TEX")) {
-    /* 2-Oct-2017 nm OPEN HTML is very obsolete, no need to warn anymore
-    if (cmdMatches("OPEN TEX") || cmdMatches("OPEN HTML") ) {
-      if (cmdMatches("OPEN HTML")) {
-        print2("?OPEN HTML is obsolete - use SHOW STATEMENT * / HTML\n");
-        continue;
-      }
-    */
-
-      /* 17-Nov-2015 TODO: clean up mixed LaTeX/HTML attempts (check
-         g_texFileOpenFlag when switching to HTML & close LaTeX file) */
-
-      if (g_texDefsRead) {
-        /* Current limitation - can only read .def once */
-        /* 2-Oct-2017 nm OPEN HTML is obsolete */
-        /*if (cmdMatches("OPEN HTML") != g_htmlFlag) {*/
-        if (g_htmlFlag) {
-          /* Actually it isn't clear to me this is still the case, but
-             to be safe I left it in */
-          print2("?You cannot use both LaTeX and HTML in the same session.\n");
-          print2(
-              "?You must EXIT and restart Metamath to switch to the other.\n");
-          continue;
-        }
-      }
-      /* 2-Oct-2017 nm OPEN HTML is obsolete */
-      /*g_htmlFlag = cmdMatches("OPEN HTML");*/
-
-      /* Open a TeX file */
-      let(&g_texFileName,g_fullArg[2]);
-      if (switchPos("/ NO_HEADER")) {
-        texHeaderFlag = 0;
-      } else {
-        texHeaderFlag = 1;
-      }
-      /* 14-Sep-2010 nm Added OLD_TEX */
-      if (switchPos("/ OLD_TEX")) {
-        g_oldTexFlag = 1;
-      } else {
-        g_oldTexFlag = 0;
-      }
-      g_texFilePtr = fSafeOpen(g_texFileName, "w", 0/*noVersioningFlag*/);
-      if (!g_texFilePtr) continue; /* Couldn't open it (err msg was provided) */
-      g_texFileOpenFlag = 1;
-      /* 2-Oct-2017 nm OPEN HTML is obsolete */
-      print2("Created %s output file \"%s\".\n",
-          g_htmlFlag ? "HTML" : "LaTeX", g_texFileName);
-      printTexHeader(texHeaderFlag);
-      g_oldTexFlag = 0;
-      continue;
-    }
-
-    /* 2-Oct-2017 nm CLOSE HTML is obsolete */
-    /******
-    if (cmdMatches("CLOSE TEX") || cmdMatches("CLOSE HTML")) {
-      if (cmdMatches("CLOSE HTML")) {
-        print2("?CLOSE HTML is obsolete - use SHOW STATEMENT @ / HTML\n");
-        continue;
-      }
-      /@ Close the TeX file @/
-      if (!g_texFileOpenFlag) {
-        print2("?Sorry, there is no %s file currently open.\n",
-            g_htmlFlag ? "HTML" : "LaTeX");
-      } else {
-        print2("The %s output file \"%s\" has been closed.\n",
-            g_htmlFlag ? "HTML" : "LaTeX", g_texFileName);
-        printTexTrailer(texHeaderFlag);
-        fclose(g_texFilePtr);
-        g_texFileOpenFlag = 0;
-      }
-      let(&g_texFileName,"");
-      continue;
-    }
-    *****/
-    if (cmdMatches("CLOSE TEX")) {
-      /* Close the TeX file */
-      if (!g_texFileOpenFlag) {
-        print2("?Sorry, there is no LaTeX file currently open.\n");
-      } else {
-        print2("The LaTeX output file \"%s\" has been closed.\n",
-            g_texFileName);
-        printTexTrailer(texHeaderFlag);
-        fclose(g_texFilePtr);
-        g_texFileOpenFlag = 0;
-      }
-      let(&g_texFileName,"");
-      continue;
-    }
-
-    /* Similar to Unix 'more' */
-    if (cmdMatches("MORE")) {
-      list1_fp = fSafeOpen(g_fullArg[1], "r", 0/*noVersioningFlag*/);
-      if (!list1_fp) continue; /* Couldn't open it (error msg was provided) */
-      while (1) {
-        if (!linput(list1_fp, NULL, &str1)) break; /* End of file */
-        /* Print a line on the screen */
-        if (!print2("%s\n", str1)) break; /* User typed Q */
-      }
-      fclose(list1_fp);
-      continue;
-    } /* end MORE */
-
-
-    if (cmdMatches("FILE SEARCH")) {
-      /* Search the contents of a file and type on the screen */
-
-      type_fp = fSafeOpen(g_fullArg[2], "r", 0/*noVersioningFlag*/);
-      if (!type_fp) continue; /* Couldn't open it (error msg was provided) */
-      fromLine = 0;
-      toLine = 0;
-      searchWindow = 0;
-      i = switchPos("/ FROM_LINE");
-      if (i) fromLine = (long)val(g_fullArg[i + 1]);
-      i = switchPos("/ TO_LINE");
-      if (i) toLine = (long)val(g_fullArg[i + 1]);
-      i = switchPos("/ WINDOW");
-      if (i) searchWindow = (long)val(g_fullArg[i + 1]);
-      /*??? Implement SEARCH /WINDOW */
-      if (i) print2("Sorry, WINDOW has not be implemented yet.\n");
-
-      let(&str2, g_fullArg[3]); /* Search string */
-      let(&str2, edit(str2, 32)); /* Convert to upper case */
-
-      tmpFlag = 0;
-
-      /* Search window buffer */
-      pntrLet(&pntrTmp, pntrSpace(searchWindow));
-
-      j = 0; /* Line # */
-      m = 0; /* # matches */
-      while (linput(type_fp, NULL, &str1)) {
-        j++;
-        if (j > toLine && toLine != 0) break;
-        if (j >= fromLine || fromLine == 0) {
-          let(&str3, edit(str1, 32)); /* Convert to upper case */
-          if (instr(1, str3, str2)) { /* Match occurred */
-            if (!tmpFlag) {
-              tmpFlag = 1;
-              print2(
-                    "The line number in the file is shown before each line.\n");
-            }
-            m++;
-            if (!print2("%ld:  %s\n", j, left(str1,
-                MAX_LEN - (long)strlen(str((double)j)) - 3))) break;
-          }
-        }
-        for (k = 1; k < searchWindow; k++) {
-          let((vstring *)(&pntrTmp[k - 1]), pntrTmp[k]);
-        }
-        if (searchWindow > 0)
-            let((vstring *)(&pntrTmp[searchWindow - 1]), str1);
-      }
-      if (!tmpFlag) {
-        print2("There were no matches.\n");
-      } else {
-        if (m == 1) {
-          print2("There was %ld matching line in the file %s.\n", m,
-              g_fullArg[2]);
-        } else {
-          print2("There were %ld matching lines in the file %s.\n", m,
-              g_fullArg[2]);
-        }
-      }
-
-      fclose(type_fp);
-
-      /* Deallocate search window buffer */
-      for (i = 0; i < searchWindow; i++) {
-        let((vstring *)(&pntrTmp[i]), "");
-      }
-      pntrLet(&pntrTmp, NULL_PNTRSTRING);
-
-
-      continue;
-    }
-
-
-    if (cmdMatches("SET UNIVERSE") || cmdMatches("ADD UNIVERSE") ||
-        cmdMatches("DELETE UNIVERSE")) {
-
-      /*continue;*/ /* ???Not implemented */
-    } /* end if xxx UNIVERSE */
-
-
-
-    if (cmdMatches("SET DEBUG FLAG")) {
-      print2("Notice:  The DEBUG mode is intended for development use only.\n");
-      print2("The printout will not be meaningful to the user.\n");
-      i = (long)val(g_fullArg[3]);
-      if (i == 4) db4 = 1;  /* Not used */
-      if (i == 5) db5 = 1;  /* mmpars.c statistics; mmunif.c overview */
-      if (i == 6) db6 = 1;  /* mmunif.c details */
-      if (i == 7) db7 = 1;  /* mmunif.c more details; mmveri.c */
-      if (i == 8) db8 = 1;  /* mmpfas.c unification calls */
-      if (i == 9) db9 = 1;  /* memory */ /* use SET MEMORY_STATUS ON instead */
-      continue;
-    }
-    if (cmdMatches("SET DEBUG OFF")) {
-      db4 = 0;
-      db5 = 0;
-      db6 = 0;
-      db7 = 0;
-      db8 = 0;
-      db9 = 0;
-      print2("The DEBUG mode has been turned off.\n");
-      continue;
-    }
-
-    if (cmdMatches("ERASE")) {
-      if (g_sourceChanged) {
-        print2("Warning:  You have not saved changes to the source.\n");
-        str1 = cmdInput1("Do you want to ERASE anyway (Y, N) <N>? ");
-        if (str1[0] != 'y' && str1[0] != 'Y') {
-          print2("Use WRITE SOURCE to save the changes.\n");
-          continue;
-        }
-        g_sourceChanged = 0;
-      }
-      eraseSource();
-      g_sourceHasBeenRead = 0; /* Global variable */ /* 31-Dec-2017 nm */
-      g_showStatement = 0;
-      g_proveStatement = 0;
-      print2("Metamath has been reset to the starting state.\n");
-      continue;
-    }
-
-    if (cmdMatches("VERIFY PROOF")) {
-      if (switchPos("/ SYNTAX_ONLY")) {
-        verifyProofs(g_fullArg[2],0); /* Parse only */
-      } else {
-        verifyProofs(g_fullArg[2],1); /* Parse and verify */
-      }
-      continue;
-    }
-
-    /* 7-Nov-2015 nm New */  /* 17-Nov-2015 nm Updated */
-    /* 25-Jun-2020 nm Added UNDERSCORE_SKIP */
-    /* 17-Jul-2020 nm Added MATHBOX_SKIP */
-    if (cmdMatches("VERIFY MARKUP")) {
-      i = (switchPos("/ DATE_SKIP") != 0) ? 1 : 0;
-      j = (switchPos("/ TOP_DATE_SKIP") != 0) ? 1 : 0;
-      k = (switchPos("/ FILE_SKIP") != 0) ? 1 : 0;
-      l = (switchPos("/ UNDERSCORE_SKIP") != 0) ? 1 : 0;
-      m = (switchPos("/ MATHBOX_SKIP") != 0) ? 1 : 0;
-      n = (switchPos("/ VERBOSE") != 0) ? 1 : 0;
-      if (i == 1 && j == 1) {
-        printf(
-            "?Only one of / DATE_SKIP and / TOP_DATE_SKIP may be specified.\n");
-        continue;
-      }
-      verifyMarkup(g_fullArg[2],
-          (flag)i, /* 1 = skip checking date consistency */
-          (flag)j, /* 1 = skip checking top date only */
-          (flag)k, /* 1 = skip checking external files GIF, mmset.html,... */
-          (flag)l, /* 1 = skip checking labels for underscores */
-          (flag)m, /* 1 = skip checking mathbox cross-references */
-          (flag)n); /* 1 = verbose mode */  /* 26-Dec-2016 nm */
-      continue;
-    }
-
-    /* 10-Dec-2018 nm Added */
-    if (cmdMatches("MARKUP")) {
-      g_htmlFlag = 1;
-      g_altHtmlFlag = (switchPos("/ ALT_HTML") != 0);
-      if ((switchPos("/ HTML") != 0) == (switchPos("/ ALT_HTML") != 0)) {
-        print2("?Please specify exactly one of / HTML and / ALT_HTML.\n");
-        continue;
-      }
-      i = 0;
-      i = ((switchPos("/ SYMBOLS") != 0) ? PROCESS_SYMBOLS : 0)
-          + ((switchPos("/ LABELS") != 0) ? PROCESS_LABELS : 0)
-          + ((switchPos("/ NUMBER_AFTER_LABEL") != 0) ? ADD_COLORED_LABEL_NUMBER : 0)
-          + ((switchPos("/ BIB_REFS") != 0) ? PROCESS_BIBREFS : 0)
-          + ((switchPos("/ UNDERSCORES") != 0) ? PROCESS_UNDERSCORES : 0);
-      processMarkup(g_fullArg[1], /* Input file */
-          g_fullArg[2],  /* Output file */
-          (switchPos("/ CSS") != 0),
-          i); /* Action bits */
-      continue;
-    }
-
-    if (cmdMatches("VERIFY STS")) {
-      /* 12-Dec-17 - Go through all non-definition axioms,
-       * and check whether there is a corresponding STS scheme */
-      verifySts(fullArg[2]);
-      continue;
-    }
-
-    print2("?This command has not been implemented.\n");
-    continue;
-
-  }
-} /* command */
-
-
+/*****************************************************************************/
+/* Program name:  metamath                                                   */
+/* Copyright (C) 2021 NORMAN MEGILL  nm at alum.mit.edu  http://metamath.org */
+/* License terms:  GNU General Public License Version 2 or any later version */
+/*****************************************************************************/
+/*34567890123456 (79-character line to adjust editor window) 2345678901234567*/
+
+/* Copyright notice:  All code in this program that was written by Norman
+   Megill is public domain.  However, the project includes code contributions
+   from other people which may be GPL licensed.  For more details see:
+   https://github.com/metamath/metamath-exe/issues/7#issuecomment-675555069 */
+
+/* The overall functionality of the modules is as follows:
+    metamath.c - Contains main(); executes or calls commands
+    mmcmdl.c - Command line interpreter
+    mmcmds.c - Extends metamath.c command() to execute SHOW and other
+               commands; added after command() became too bloated (still is:)
+    mmdata.c - Defines global data structures and manipulates arrays
+               with functions similar to BASIC string functions;
+               memory management; converts between proof formats
+    mmhlpa.c - The help file, part 1.
+    mmhlpb.c - The help file, part 2.
+    mminou.c - Basic input and output interface
+    mmmaci.c - THINK C Macintosh interface (obsolete)
+    mmpars.c - Parses the source file
+    mmpfas.c - Proof Assistant
+    mmunif.c - Unification algorithm for Proof Assistant
+    mmutil.c - Miscellaneous I/O utilities (reserved for future use)
+    mmveri.c - Proof verifier for source file
+    mmvstr.c - BASIC-like string functions
+    mmwtex.c - LaTeX/HTML source generation
+    mmword.c - File revision utility (for TOOLS> UPDATE) (not generally useful)
+*/
+
+/* Compilation instructions (gcc on Unix/Linus/Cygwin, lcc on Windows):
+   1. Make sure each .c file above is present in the compilation directory and
+      that each .c file (except metamath.c) has its corresponding .h file
+      present.
+   2. In the directory where these files are present, type:
+         gcc m*.c -o metamath
+   3. For full error checking, use:
+         gcc m*.c -o metamath -O2 -Wall -Wextra -Wmissing-prototypes \
+             -Wmissing-declarations -Wshadow -Wpointer-arith -Wcast-align \
+             -Wredundant-decls -Wnested-externs -Winline -Wno-long-long \
+             -Wconversion -Wstrict-prototypes -std=c99 -pedantic -Wunused-result
+      Note: gcc 4.9.2 (on Debian) fails with "unknown type name `ssize_t'" if
+      -std=c99 is used, so omit -std=c99 to work around this problem.
+   4. For faster runtime, use these gcc options:
+         gcc m*.c -o metamath -O3 -funroll-loops -finline-functions \
+             -fomit-frame-pointer -Wall -std=c99 -pedantic -fno-strict-overflow
+   5. The Windows version in the download was compiled with lcc-win32 version 3.8:
+         lc -O m*.c -o metamath.exe
+   6. On Linux, if you have autoconf, automake, and a C compiler, you
+      can compile with the command "autoreconf -i && ./configure && make".
+      See the README.TXT file for more information.
+*/
+
+
+
+#define MVERSION "0.198 7-Aug-2021"
+/* 0.198 nm 7-Aug-2021 mmpars.c - Fix cosmetic bug in WRITE SOURCE ... /REWRAP
+   that prevented end of sentence (e.g. period) from appearing in column 79,
+   thus causing some lines to be shorter than necessary. */
+/* 0.197 nm 2-Aug-2021 mmpars.c - put two spaces between $c,v on same line
+   in /rewrap; mmwtex.c mmhlpa.c mminou.c - minor edits */
+/* 0.196 nm 31-Dec-2020 metamath.c mmpars.c - fix bug that deleted comments
+   that were followed by ${, $}, $c, $v, $d on the same line */
+/* 0.195 nm 30-Dec-2020 metamath.c - temporarily disable /REWRAP until bug fixed
+   27-Sep-2020 nm mmwtex.c - prevent "htmlexturl" links from wrapping */
+/* 0.194 26-Dec-2020 nm mmwtex.c - add keyword "htmlexturl" to $t
+   statement in .mm file */
+/* 0.193 12-Sep-2020 nm mmcmds.c mmdata.c,h mmwtex.c,h mmhlpa.c - make the
+   output of /EXTRACT stable in the sense that, with the same <label-list>
+   parameter, extract(extract(file)) = extract(file) except that the date
+   stamp at the top will be updated.  (The first extraction even if "*" will
+   usually be different because it discards non-relevant content.  Note that
+   the include file directives "$( $[ Begin..." etc. and comments with "$j" are
+   currently discarded.) */
+/* 0.192 4-Sep-2020 nm metamath.c - fix bug */
+/* 0.191 4-Sep-2020 nm metamath.c - add comment close */
+/* 0.190 4-Sep-2020 nm mmcmds.c - fix bug in writeExtractedSource() */
+/* 0.189 4-Sep-2020 nm mmhlpa.c - add help for WRITE SOURCE .. /EXTRACT ...
+   24-Aug-2020 nm metamath.c mmcmdl.c mmcmds.c,h mmdata.c,h mmhlpa.c
+     mmpars.c mmpfas.c mmunif.c mmwtex.c,h - Added
+     WRITE SOURCE ... /EXTRACT ... */
+/* 0.188 23-Aug-2020 nm mmwtex.c, mmhlpa.c Added CONCLUSION FACT INTRODUCTION
+     PARAGRAPH SCOLIA SCOLION SUBSECTION TABLE to [bib] keywords */
+/* 0.187 15-Aug-2020 nm All m*.c, m*.h - put "g_" in front of all global
+     variable names e.g. "statements" becomes "g_statements"; also capitalized
+     1st letter of original name in case of global structs e.g. "statement"
+     becomes "g_Statement".
+   9-Aug-2020 nm mmcmdl.c, mmhlpa.c - add HELP BIBLIOGRAPHY */
+/* 0.186 8-Aug-2020 nm mmwtex.c, mmhlpa.c - add CONJECTURE, RESULT to [bib]
+     keywords
+   8-Aug-2020 nm mmpfas.c, metamath.c - print message when IMPROVE or
+     MINIMIZE_WITH uses another mathbox */
+/* 0.185 5-Aug-2020 nm metamath.c mmcmdl.c mmhlpb.c mmpfas.c,h mmcmds.c
+     mmwtex.c,h - add /INCLUDE_MATHBOXES to to IMPROVE; notify user upon ASSIGN
+     from another mathbox.
+   18-Jul-2020 nm mmcmds.c, mmdata.c, mmhlpb.c, metamath.c - "PROVE =" will now
+     resume the previous MM-PA session if there was one; allow "~" to start/end
+     with blank (meaning first/last statement); add "@1234" */
+/* 0.184 17-Jul-2020 nm metamath.c mmcmdl.c mmcmds.c,h mmhlpb.c mmwtex.c,h -
+     add checking for mathbox independence to VERIFY MARKUP; add /MATHBOX_SKIP
+   4-Jul-2020 nm mmwtex.c - correct error msg for missing althtmldef
+   3-Jul-2020 nm metamath.c, mmhlpa.c - allow space in TOOLS> BREAK */
+/* 0.183 30-Jun-2020 30-Jun-2020 nm mmpars.c - refine prevention of
+     WRITE SOURCE.../REWRAP from modifying comments containing "<HTML>"
+     (specifically, remove indentation alignment).
+   25-Jun-2020 nm metamath.c, mmcmds.c,h mmcmdl.c mmhlpb.c - add underscore
+     checking in VERIFY MARKUP and add /UNDERSCORE_SKIP qualifier; also check
+     for trailing space on lines.
+   20-Jun-2020 nm mmcmds.c - check for discouragement tags in *ALT, *OLD
+     labels in VERIFY MARKUP.
+   19-Jun-2020 nm mminou.c,h, metamath.c, mmwtex.c - dynamically allocate
+     buffer in print2() using vsnprintf() to calculate size needed
+   18-Jun-2020 nm mmpars.c - remove error check for $e <- $f assignments.  See
+     https://groups.google.com/d/msg/metamath/Cx_d84uorf8/0FrNYTM9BAAJ */
+/* 0.182 12-Apr-2020 nm mmwtex.c, mmphlpa.c - add "Claim" to bib ref types */
+/* 0.181 12-Feb-2020 nm (reported by David Starner) metamath.c - fix bug causing
+     new axioms to be used by MINIMIZE_WITH */
+/* 0.180 10-Dec-2019 nm (bj 13-Sep-2019) mmpars.c - fix "line 0" in error msg
+     when label clashes with math symbol
+   8-Dec-2019 nm (bj 13-Oct-2019) mmhlpa.c - improve TOOLS> HELP INSERT, DELETE
+   8-Dec-2019 nm (bj 19-Sep-2019) mminou.c - change bug 1511 to error message
+   30-Nov-2019 nm (bj 12-Oct-2019) mmwtex.c - trigger Most Recent link on
+     mmtheorems.html when there is a mathbox statement (currently set.mm and
+     iset.mm).
+   30-Nov-2019 nm (bj 13-Sep-2019) mmhlpa.c - improve help for TOOLS> DELETE and
+     SUBSTITUTE.
+   30-Nov-2019 nm (bj 13-Sep-2019) mmwtex.c - change "g_htmlHome" in warnings to
+     "htmlhome". */
+/* 0.179 29-Nov-2019 nm (bj 22-Sep-2019) metamath.c - MINIMIZE_WITH axiom trace
+     now starts from current NEW_PROOF instead of SAVEd proof.
+   23-Nov-2019 nm (bj 4-Oct-2019) metamath.c - make sure traceback flags are
+     cleared after MINIMIZE_WITH
+   20-Nov-2019 nm mmhlpa.c - add url pointer to HELP WRITE SOURCE /SPLIT
+   18-Nov-2019 nm mmhlpa.c - clarify HELP WRITE SOURCE /REWRAP
+   15-Oct-2019 nm mmdata.c - add bug check info for user
+   14-Oct-2019 nm mmcmds.c - use '|->' (not 'e.') as syntax hint for maps-to
+   14-Oct-2019 nm mmwtex.c - remove extraneous </TD> */
+/* 0.178 10-Aug-2019 nm mminou.c - eliminate redundant fopen in fSafeOpen
+   6-Aug-2019 nm mmwtex.c,h, mmcmds.c - Add error check for >1 line
+     section name or missing closing decoration line in getSectionHeadings()
+   4-Aug-2019 nm mmhlpb.c, mmcmdl.c, metamath.c - Add /ALLOW_NEW_AXIOMS,
+     renamed /ALLOW_GROWTH to /MAY_GROW
+   17-Jul-2019 nm mmcmdl.c, mmhlpa.c, metamath.c - Add /NO_VERSIONING to
+     WRITE THEOREM_LIST
+   17-Jul-2019 nm metamath.c - Change line of dashes between SHOW STATEMENT
+     output from hardcoded 79 to current g_screenWidth */
+/* 0.177 27-Apr-2019 nm mmcmds.c -"set" -> "setvar" in htmlAllowedSubst.
+   mmhlpb.c - fix typos in HELP IMPROVE. */
+/* 0.176 25-Mar-2019 nm metamath.c mmcmds.h mmcmds.c mmcmdl.c mmhlpb.c -
+   add /TOP_DATE_SKIP to VERIFY MARKUP */
+/* 0.175 8-Mar-2019 nm mmvstr.c - eliminate warning in gcc 8.3 (patch
+   provided by David Starner) */
+/* 0.174 22-Feb-2019 nm mmwtex.c - fix erroneous warning when using "[["
+   bracket escape in comment */
+/* 0.173 3-Feb-2019 nm mmwtex.c - fix infinite loop when "[" was the first
+   character in a comment */
+/* 0.172 25-Jan-2019 nm mmwtex.c - comment out bug 2343 trap (not a bug) */
+/* 0.171 13-Dec-2018 nm metamath.c, mmcmdl.c, mmhlpa.c, mmcmds.c,h, mmwtex.c,h
+   - add fine-grained qualfiers to MARKUP command */
+/* 0.170 12-Dec-2018 nm mmwtex.c - restore line accidentally deleted in 0.169 */
+/* 0.169 10-Dec-2018 nm metamath.c, mmcmds.c,h, mmcmdl.c, mmpars.c, mmhlpa.c,
+   mmwtex.c - Add MARKUP command.
+   9-Dec-2018 nm mmwtex.c - escape literal "[" with "[[" in comments. */
+/* 0.168 8-Dec-2018 nm metamath.c - validate that /NO_REPEATED_STEPS is used
+   only with /LEMMON.
+   8-Dec-2018 nm mmcmds.c - fix bug #256 reported by Jim Kingdon
+   (https://github.com/metamath/set.mm/issues/497). */
+/* 0.167 13-Nov-2018 nm mmcmds.c - SHOW TRACE_BACK .../COUNT now uses proof
+   the way it's stored (previously, it always uncompressed the proof).  The
+   new step count (for compressed proofs) corresponds to the step count the
+   user would see on the web pages.
+   12-Nov-2018 nm mmcmds.c - added unlimited precision arithmetic
+   for SHOW TRACE_BACK .../COUNT/ESSENTIAL */
+/* 0.166 31-Oct-2018 nm mmwtex.c - workaround Chrome anchor bug
+   30-Oct-2018 nm mmcmds.c - put "This theorem is referenced by" after
+   axioms and definitions used in HTML; use "(None)" instead of suppressing
+   line if nothing is referenced */
+/* 0.165 20-Oct-2018 nm mmwtex.c - added ~ mmtheorems#abc type anchor
+   in TOC details.  mmwtex.c - fix bug (reported by Benoit Jubin) that
+   changes "_" in labels to subscript.  mmcmdl.c - remove unused COMPLETE
+   qualifier from SHOW PROOF.  mmwtex.c - enhance special cases of web page
+   spacing identified by Benoit Jubin */
+/* 0.164 5-Sep-2018 nm mmwtex.c, mmhlpb.c - added NOTE to bib keywords
+   14-Aug-2018 nm metamath.c - added defaultScrollMode to prevent
+   SET SCROLL CONTINUOUS from reverting to PROMPTED after a SUBMIT command */
+/* 0.163 4-Aug-2018 nm mmwtex.c - removed 2nd "sandbox:bighdr" anchor
+   in mmtheorems.html; removed Firefox and IE references; changed breadcrumb
+   font to be consistent with other pages; put asterisk next to TOC entries
+   that have associated comments */
+/* FOR FUTURE REFERENCE: search for "Thierry" in mmwtex.c to modify the link
+   to tirix.org structured proof site */
+/* 0.162-thierry 3-Jun-2018 nm mmwtex.c - add link to tirix.org structured
+   proofs */
+/* 0.162 3-Jun-2018 nm mmpars.c - re-enabled error check for $c not in
+   outermost scope.  mmhlpa.c mmhlpb.c- improve some help messages.
+   mmwtex.c - added "OBSERVATION", "PROOF", AND "STATEMENT" keywords for
+   WRITE BIBLIOGRAPHY */
+/* 0.161 2-Feb-2018 nm mmpars.c,h mmcmds.c mmwtex.c - fix wrong file name
+   and line number in error messages */
+/* 0.160 24-Jan-2018 nm mmpars.c - fix bug introduced in version 0.158 */
+/* 0.159 23-Jan-2018 nm mmpars.c - fix crash due to missing include file */
+/* 0.158 22-Jan-2018 nm mminou.c - strip CRs from Windows SUBMIT files
+   run on Linux */
+/* 0.157 15-Jan-2018 nm Major rewrite of READ-related functions.
+     Added HELP MARKUP.
+   9-Jan-2018 nm Track line numbers for error messages in included files
+   1-Jan-2018 nm Changed HOME_DIRECTORY to ROOT_DIRECTORY
+   31-Dec-2017 nm metamath.c mmcmdl.c,h mmpars.c,h mmcmds.c,h mminou.c,h
+     mmwtex.c mmhlpb.c mmdata.h - add virtual includes "$( Begin $[...$] $)",
+     $( End $[...$] $)", "$( Skip $[...$] $)" */
+/* 0.156 8-Dec-2017 nm mmwtex.c - fix bug that incorrectly gave "verify markup"
+   errors when there was a mathbox statement without an "extended" section */
+/* 0.155 8-Oct-2017 nm mmcmdl.c - restore accidentally removed HELP HTML;
+   mmhlpb.c mmwtex.c mmwtex.h,c mmcmds.c metamath.c - improve HELP and make
+   other cosmetic changes per Benoit Jubin's suggestions */
+/* 0.154 2-Oct-2017 nm mmunif.h,c mmcmds.c - add 2 more variables to ERASE;
+   metamath.c mmcmdl.c - remove obsolete OPEN/CLOSE HTML; mmhlpa.c mmhlpb.c -
+   fix typos reported by Benoit Jubin */
+/* 0.153 1-Oct-2017 nm mmunif.c,h mmcmds.c - Re-initialize internal nmbrStrings
+   in unify() after 'erase' command reported by Benoit Jubin */
+/* 0.152 26-Sep-2017 nm mmcmds.c - change default links from mpegif to mpeuni;
+   metamath.c - enforce minimum screen width = 3 to prevent crash reported
+   by Benoit Jubin */
+/* 0.151 20-Sep-2017 nm mmwtex.c - better matching to insert space between
+   A and y in "E. x e. ran A y R x" to prevent spurious spaces in thms rncoeq,
+   dfiun3g as reported by Benoit Jubin */
+/* 0.150 26-Aug-2017 nm mmcmds.c,mmwtex.h - fix hyperlink for Distinct variable
+   etc. lists so that it will point to mmset.html on other Explorers like NF.
+   Move the "Dummy variables..." to print after the "Proof of Theorem..."
+   line. */
+/* 0.149 21-Aug-2017 nm mmwtex.c,h mmcmds.c mmhlpb.c - add a subsubsection
+     "tiny" header with separator "-.-." to table of contents and theorem list;
+     see HELP WRITE THEOREM_LIST
+   21-Aug-2017 nm mmcmds.c - remove bug check 255
+   19-Aug-2017 nm mmcmds.c - change mmset.html links to
+     ../mpeuni/mmset.html so they will work in NF Explorer etc. */
+/* 0.148 14-Aug-2017 nm mmcmds.c - hyperlink "Dummy variable(s)" */
+/* 0.147 13-Aug-2017 nm mmcmds.c,h - add "Dummy variable x is distinct from all
+   other variables." to proof web page */
+/* 0.146 26-Jun-2017 nm mmwtex.c - fix handling of local labels in
+     'show proof.../tex' (bug 2341 reported by Eric Parfitt) */
+/* 0.145 16-Jun-2017 nm metamath.c mmpars.c - fix bug 1741 during
+     MINIMIZE_WITH; mmpfas.c - make duplicate bug numbers unique; mmhlpa.c
+     mmhlpb.c - adjust to prevent lcc compiler "Function too big for the
+     optimizer"
+   29-May-2017 nm mmwtex.c mmhlpa.c - take out extraneous  <HTML>...</HTML>
+     markup tags in HTML output so w3c validator will pass */
+/* 0.144 15-May-2017 nm metamath.c mmcmds.c - add "(Revised by..." tag for
+     conversion of legacy .mm's if there is a 2nd date under the proof */
+/* 0.143 14-May-2017 nm metamath.c mmdata.c,h mmcmdl.c mmcmds.c mmhlpb.c -
+     added SET CONTRIBUTOR; for missing "(Contributed by..." use date
+     below proof if it exists, otherwise use today's date, in order to update
+     old .mm files.
+   14-May-2017 Ari Ferrera - mmcmds.c - fix memory leaks in ERASE */
+/* 0.142 12-May-2017 nm metamath.c mmdata.c,h mmcmds.c - added
+     "#define DATE_BELOW_PROOF" in mmdata.h that if uncommented, will enable
+     use of the (soon-to-be obsolete) date below the proof
+   4-May-2017 Ari Ferrera - mmcmds.c metamath.c mmdata.c mmcmdl.c
+     mminou.c mminou.h mmcmdl.h mmdata.h - fixed memory leaks and warnings
+     found by valgrind.
+   3-May-2017 nm - metamath.c mmdata.c,h mmcmds.c,h mmpars.c,h mmhlpb.c
+     mmcmdl.c mmwtex.c - added xxChanged flags to statement structure so
+     that any part of the source can be changed;  removed /CLEAN qualifier
+     of WRITE SOURCE; automatically put "(Contributed by ?who?..." during
+     SAVE NEW_PROOF or SAVE PROOF when it is missing; more VERIFY MARKUP
+     checking. */
+/* 0.141 2-May-2017 nm mmdata.c, metamath.c, mmcmds.c, mmhlpb.c - use
+   getContrib() date for WRITE RECENT instead of date below proof.  This lets
+   us list recent $a's as well as $p's.  Also, add caching to getContrib() for
+   speedup. */
+/* 0.140 1-May-2017 nm mmwtex.c, mmcmds.c, metamath.c - fix some LaTeX issues
+   reported by Ari Ferrera */
+/* 0.139 2-Jan-2017 nm metamath.c - print only one line for
+     'save proof * /compressed/fast' */
+/* 0.138 26-Dec-2016 nm mmwtex.c - remove extraneous </TD> causing w3c
+   validation failure; put space after 1st x in "F/ x x = x";
+   mmcmds.c - added checking for lines > 79 chars in VERIFY MARKUP;
+   mmcmds.c, mmcmdl.c, metamath.c, mmhlpb.c, mmcmds.h - added /VERBOSE to
+   VERIFY MARKUP */
+/* 0.137 20-Dec-2016 nm mmcmds.c - check ax-XXX $a vs axXXX $p label convention
+     in 'verify markup'
+   18-Dec-2016 nm mmwtex.c, mmpars.c, mmdata.h - use true "header area"
+     between successive $a/$p for getSectionHeadings()  mmcmds.c - add
+     header comment checking
+   13-Dec-2016 nm mmdata.c,h - enhanced compareDates() to treat empty string as
+     older date.
+   13-Dec-2016 nm metamath.c, mmcmds.c - moved mm* and Microsoft illegal file
+     name label check to verifyMarkup() (the VERIFY MARKUP command) instead of
+     checking on READ; added check of set.mm Version date to verifyMarkup().
+   13-Dec-2016 nm mmwtex.c,h - don't treat bracketed description text with
+     space as a bib label; add labelMatch parameter to writeBibliography() */
+/* 0.136 10-Oct-2016 mminou.c - fix resource leak bug reported by David
+   Binderman */
+/* 0.135 11-Sep-2016, 14-Sep-2016 metamath.c, mmpfas.c,h, mmdata.c,h,
+   mmpars.c,h mmcmds.c, mmcmdl.c, mmhlpb.c - added EXPAND command */
+/* 0.134 16-Aug-2016 mmwtex.c - added breadcrumbs to theorem pages;
+   metamath.c, mmcmdl.c, mmhlpb.c, mminou.c,.h - added /TIME to SAVE PROOF,
+   SHOW STATEMENT.../[ALT}HTML, MINIMIZE_WITH */
+/* 0.133 13-Aug-2016 mmwtex.c - improve mobile display with <head> tag
+   mmpars.c - use updated Macintosh information */
+/* 0.132 10-Jul-2016 metamath.c, mmcmdl.c, mmcmds.c,.h, mmdata.c,.h, mmhlpb.c,
+   mmpfas.c - change "restricted" to "discouraged" to match set.mm markup
+   tags; add SET DISCOURAGEMENT OFF|ON (default ON) to turn off blocking for
+   convenience of advanced users
+   6-Jul-2016 metamath.c - add "(void)" in front of "system(...)" to
+   suppress -Wunused-result warning */
+/* 0.131 10-Jun-2016 mminou.c - reverted change of 22-May-2016 because
+   'minimize_with' depends on error message in string to prevent DV violations.
+   Todo:  write a DV-checking routine for 'minimize_with', then revert
+   the 22-May-2016 fix for bug 126 (which only occurs when writing web
+   pages for .mm file with errors).
+   9-Jun-2016 mmcmdl.c, metamath.c - added _EXIT_PA for use with
+   scripts that will give an error message outside of MM-PA> rather
+   than exiting metamath */
+/* 0.130 25-May-2016 mmpars.c - workaround clang warning about j = j;
+      mmvstr.c - workaround gcc -Wstrict-overflow warning */
+/* 0.129 24-May-2016 mmdata.c - fix bug 1393 */
+/* 0.128 22-May-2016 mminou.c - fixed error message going to html page
+      instead of to screen, triggering bug 126. */
+/* 0.127 10-May-2016 metamath.c, mmcmdl.c, mmhlpb.c - added /OVERRIDE to
+      PROVE */
+/* 0.126 3-May-2016 metamath.c, mmdata.h, mmdata.c, mmcmds.h, mmcmds.c,
+      mmcmdl.c, mmhlpb.c, mmpars.c - added getMarkupFlag() in mmdata.c;
+      Added /OVERRIDE added to ASSIGN, REPLACE, IMPROVE, MINIMIZE_WITH,
+      SAVE NEW_PROOF;  PROVE gives warning about SAVE NEW_PROOF for locked
+      proof.  Added SHOW RESTRICTED command.
+   3-May-2016 m*.c - fix numerous conversion warnings provided by gcc 5.3.0 */
+/* 0.125 10-Mar-2016 mmpars.c - fixed bug parsing /EXPLICIT/PACKED format
+   8-Mar-2016 nm mmdata.c - added "#nnn" to SHOW STATEMENT etc. to reference
+      statement number e.g. SHOW STATEMENT #58 shows a1i in set.mm.
+   7-Mar-2016 nm mmwtex.c - added space between } and { in HTML output
+   6-Mar-2016 nm mmpars.c - disabled wrapping of formula lines in
+       WRITE SOURCE.../REWRAP
+   2-Mar-2016 nm metamat.c, mmcmdl.c, mmhlpb.c - added /FAST to
+       SAVE PROOF, SHOW PROOF */
+/* 0.123 25-Jan-2016 nm mmpars.c, mmdata.h, mmdata.c, mmpfas.c, mmcmds.,
+   metamath.c, mmcmdl.c, mmwtex.c - unlocked SHOW PROOF.../PACKED,
+   added SHOW PROOF.../EXPLICIT */
+/* 0.122 14-Jan-2016 nm metamath.c, mmcmds.c, mmwtex.c, mmwtex.h - surrounded
+      math HTML output with "<SPAN [g_htmlFont]>...</SPAN>; added htmlcss and
+      htmlfont $t commands
+   10-Jan-2016 nm mmwtex.c - delete duplicate -4px style; metamath.c -
+     add &nbsp; after char on mmascii.html
+   3-Jan-2016 nm mmwtex.c - fix bug when doing SHOW STATEMENT * /ALT_HTML after
+   VERIFY MARKUP */
+/* 0.121 17-Nov-2015 nm metamath.c, mmcmdl.h, mmcmdl.c, mmcmds.h, mmcmds.c,
+       mmwtex.h, mmwtex.c, mmdata.h, mmdata.c -
+   1. Moved WRITE BIBLIOGRAPHY code from metamath.c to its own function in
+      mmwtex.c; moved qsortStringCmp() from metamath.c to mmdata.c
+   2. Added $t, comment markup, and bibliography checking to VERIFY MARKUP
+   3. Added options to bug() bug-check interception to select aborting,
+      stepping to next bug, or ignoring subsequent bugs
+   4. SHOW STATEMENT can now use both /HTML and /ALT_HTML in same session
+   5. Added /HTML, /ALT_HTML to WRITE THEOREM_LIST and
+      WRITE RECENT_ADDITIONS */
+/* 0.120 7-Nov-2015 nm metamath.c, mmcmdl.c, mmpars.c - add VERIFY MARKUP
+   4-Nov-2015 nm metamath.c, mmcmds.c/h, mmdata.c/h - move getDescription,
+       getSourceIndentation from mmcmds.c to mmdata.c.
+       metamath.c, mmdata.c - add and call parseDate() instead of in-line
+       code; add getContrib(), getProofDate(), buildDate(), compareDates(). */
+/* 0.119 18-Oct-2015 nm mmwtex.c - add summary TOC to Theorem List; improve
+       math symbol GIF image alignment
+   2-Oct-2015 nm metamath.c, mmpfas.c, mmwtex.c - fix miscellaneous small
+       bugs or quirks */
+/* 0.118 18-Jul-2015 nm metamath.c, mmcmds.h, mmcmds.c, mmcmdl.c, mmhlpb.h,
+   mmhlpb.c - added /TO qualifier to SHOW TRACE_BACK.  See
+   HELP SHOW TRACE_BACK. */
+/* 0.117 30-May-2015
+   1. nm mmwtex.c - move <A NAME... tag to math symbol cell in proof pages so
+      hyperlink will jump to top of cell (reported by Alan Sare)
+   2. daw mmpfas.c - add INLINE speedup if compiler permits
+   3. nm metamath.c, mminou.c, mmwtex.c, mmpfas.c - fix clang -Wall warnings
+      (reported by David A. Wheeler) */
+/* 0.116 9-May-2015 nm mmwtex.c - adjust paragraph break in 'write th';
+   Statement List renamed Theorem List;  prevent space in after paragraph
+   in Theorem List; remove stray "(";  put header and header comment
+   in same table cell; fix <TITLE> of Theorem List pages */
+/* 0.115 8-May-2015 nm mmwtex.c - added section header comments to
+       WRITE THEOREM_LIST and broke out Table of Contents page
+   24-Apr-2015 nm metamath.c - add # bytes to end of "---Clip out the proof";
+       reverted to no blank lines there (see 0.113 item 3) */
+/* 0.114 22-Apr-2015 nm mmcmds.c - put [-1], [-2],... offsets on 'show
+   new_proof/unknown' */
+/* 0.113 19-Apr-2015 so, nm metamath.c, mmdata.c
+   1. SHOW LABEL % will show statements with changed proofs
+   2. SHOW LABEL = will show the statement being proved in MM-PA
+   3. Added blank lines before, after "---------Clip out the proof" proof
+   4. Generate date only if the proof is complete */
+/* 0.112 15-Apr-2015 nm metamath.c - fix bug 1121 (reported by S. O'Rear);
+   mwtex.c - add "img { margin-bottom: -4px }" to CSS to align symbol GIFs;
+   mwtex.c - remove some hard coding for set.mm, for use with new nf.mm;
+   metamath.c - fix comment parsing in WRITE BIBLIOGRAPHY to ignore
+   math symbols  */
+/* 0.111 22-Nov-2014 nm metamath.c, mmcmds.c, mmcmdl.c, mmhlpb.c - added
+   /NO_NEW_AXIOMS_FROM qualifier to MINIMIZE_WITH; see HELP MINIMIZE_WITH.
+   21-Nov-2014 Stepan O'Rear mmdata.c, mmhlpb.c - added ~ label range specifier
+   to wildcards; see HELP SEARCH */
+/* 0.110 2-Nov-2014 nm mmcmds.c - fixed bug 1114 (reported by Stefan O'Rear);
+   metamath.c, mmhlpb.c - added "SHOW STATEMENT =" to show the statement
+   being proved in MM-PA (based on patch submitted by Stefan O'Rear) */
+/* 0.109 20-Aug-2014 nm mmwtex.c - fix corrupted HTML caused by misinterpreting
+   math symbols as comment markup (math symbols with _ [ ] or ~).  Also,
+   allow https:// as well as http:// in ~ label markup.
+   11-Jul-2014 wl mmdata.c - fix obscure crash in debugging mode db9 */
+/* 0.108 25-Jun-2014 nm
+   (1) metamath.c, mmcmdl.c, mmhlpb.c - MINIMIZE_WITH now checks the size
+   of the compressed proof, prevents $d violations, and tries forward and
+   reverse statment scanning order; /NO_DISTINCT, /BRIEF, /REVERSE
+   qualifiers were removed.
+   (2) mminou.c - prevent hard breaks (in the middle of a word) in too-long
+   lines (e.g. long URLs) in WRITE SOURCE .../REWRAP; just overflow the
+   screen width instead.
+   (3) mmpfas.c - fixed memory leak in replaceStatement()
+   (4) mmpfas.c - suppress inf. growth with MINIMIZE_WITH idi/ALLOW_GROWTH */
+/* 0.107 21-Jun-2014 nm metamath.c, mmcmdl.c, mmhlpb.c - added /SIZE qualifier
+   to SHOW PROOF; added SHOW ELAPSED_TIME; mmwtex.c - reformatted WRITE
+   THEOREM_LIST output; now "$(", newline, "######" starts a "part" */
+/* 0.106 30-Mar-2014 nm mmwtex.c - fix bug introduced by 0.105 that disabled
+   hyperlinks on literature refs in HTML comment.  metamath.c - improve
+   messages */
+/* 0.105 15-Feb-2014 nm mmwtex.c - prevented illegal LaTeX output for certain
+   special characters in comments. */
+/* 0.104 14-Feb-2014 nm mmwtex.c - fixed bug 2312, mmcmds.c - enhanced ASSIGN
+   error message. */
+/* 0.103 4-Jan-2014 nm mmcmds.c,h - added "Allowed substitution hints" below
+   the "Distinct variable groups" list on generated web pages
+   mmwtex.c - added "*" to indicate DV's occur in Statement List entries. */
+/* 0.102 2-Jan-2014 nm mminou.c - made compressed proof line wrapping more
+   uniform at start of compressed part of proof */
+/* 0.101 27-Dec-2013 nm mmdata.h,c, mminou.c, mmcmdl.c, mmhlpb.c, mmvstr.c -
+   Improved storage efficiency of /COMPRESSED proofs (but with 20% slower run
+   time); added /OLD_COMPRESSION to specify old algorithm; removed end-of-line
+   space after label list in old algorithm; fixed linput() bug */
+/* 0.100 30-Nov-2013 nm mmpfas.c - reversed statement scan order in
+   proveFloating(), to speed up SHOW STATEMENT df-* /HTML; metamath.c - remove
+   the unknown date place holder in SAVE NEW_PROOF; Wolf Lammen mmvstr.c -
+   some cleanup */
+/* 0.07.99 1-Nov-2013 nm metamath.c, mmpfas.h,c, mmcmdl.h,c, mmhlpa.c,
+   mmhlpb.c - added UNDO, REDO, SET UNDO commands (see HELP UNDO) */
+/* 0.07.98 30-Oct-2013 Wolf Lammen mmvstr.c,h, mmiou.c, mmpars.c,
+   mmdata.c  - improve code style and program structure */
+/* 0.07.97 20-Oct-2013 Wolf Lammen mmvstr.c,h, metamath.c - improved linput();
+   nm mmcmds.c, mmdata.c - tolerate bad proofs in SHOW TRACE_BACK etc. */
+/* 0.07.96 20-Sep-2013 Wolf Lammen mmvstr.c - revised cat();
+   nm mmwtex.c, mminou.c - change a print2 to printLongLine to fix bug 1150 */
+/* 0.07.95 18-Sep-2013 Wolf Lammen mmvstr.c - optimized cat();
+   nm metamath.c, mmcmds.c, mmdata.c, mmpars.c, mmpfas.c, mmvstr.c,
+   mmwtex.c - suppress some clang warnings */
+/* 0.07.94 28-Aug-2013 Alexey Merkulov mmcmds.c, mmpars.c - fixed several
+   memory leaks found by valgrind --leak-check=full --show-possibly-lost=no */
+/* 0.07.93 8-Jul-2013 Wolf Lammen mmvstr.c - simplified let() function;
+   also many minor changes in m*.c and m*.h to assist future refactoring */
+/* 0.07.92 28-Jun-2013 nm metamath.c mmcmds.c,h mmcmdl.c mmhlpb.c- added
+   /NO_REPEATED_STEPS for /LEMMON mode of SHOW PROOF, SHOW NEW_PROOF.
+   This reverts the /LEMMON mode default display change of 31-Jan-2010
+   and invokes it when desired via /NO_REPEATED_STEPS. */
+/* 0.07.91 20-May-2013 nm metamath.c mmpfas.c,h mmcmds.c,h mmcmdl.c
+   mmhlpb.c- added /FORBID qualifier to MINIMIZE_WITH */
+/* 0.07.90 19-May-2013 nm metamath.c mmcmds.c mmcmdl.c mmhlpb.c - added /MATCH
+   qualifier to SHOW TRACE_BACK */
+/* 0.07.88 18-Nov-2012 nm mmcmds.c - fixed bug 243 */
+/* 0.07.87 17-Nov-2012 nm mmwtex.c - fixed formatting problem when label
+   markup ends a comment in SHOW PROOF ... /HTML */
+/* 0.07.86 27-Oct-2012 nm mmcmds.c, mmwtex.c, mmwtex.h - fixed ERASE bug
+   caused by imperfect re-initialization; reported by Wolf Lammen */
+/* 0.07.85 10-Oct-2012 nm metamath.c, mmcmdl.c, mmwtex.c, mmwtex.h, mmhlpb.c -
+   added /SHOW_LEMMAS to WRITE THEOREM_LIST to bypass lemma math suppression */
+/* 0.07.84 9-Oct-2012 nm mmcmds.c - fixed bug in getStatementNum() */
+/* 0.07.83 19-Sep-2012 nm mmwtex.c - fixed bug reported by Wolf Lammen */
+/* 0.07.82 16-Sep-2012 nm metamath.c, mmpfas.c - fixed REPLACE infinite loop;
+   improved REPLACE message for shared dummy variables */
+/* 0.07.81 14-Sep-2012 nm metamath.c, mmcmds.c, mmcmds.h, mmcmdl.c, mmhlpb.c
+   - added FIRST, LAST, +nn, -nn where missing from ASSIGN, REPLACE,
+   IMPROVE, LET STEP.  Wildcards are allowed for PROVE, ASSIGN, REPLACE
+   labels provided there is a unique match. */
+/* 0.07.80 4-Sep-2012 nm metamath.c, mmpfas.c, mmpfas.h, mmcmdl.c, mmhlpb.c
+   - added / 1, / 2, / 3, / SUBPROOFS to IMPROVE to specify search level */
+/* 0.07.79 31-Aug-2012 nm m*.c - clean up some gcc warnings */
+/* 0.07.78 28-Aug-2012 nm mmpfas.c - fix bug in 0.07.77. */
+/* 0.07.77 25-Aug-2012 nm metamath.c, mmpfas.c - Enhanced IMPROVE algorithm to
+   allow non-shared dummy variables in unknown steps */
+/* 0.07.76 22-Aug-2012 nm metamath.c, mmpfas.c, mmcmdl.c, mmhlpb.c -
+   Enhanced IMPROVE algorithm to also try REPLACE algorithm */
+/* 0.07.75 14-Aug-2012 nm metamath.c - MINIMIZE_WITH now checks current
+   mathbox (but not other mathboxes) even if /INCLUDE_MATHBOXES is omitted */
+/* 0.07.74 18-Mar-2012 nm mmwtex.c, mmcmds.c, metamath.c - improved texToken()
+   error message */
+/* 0.07.73 26-Dec-2011 nm mmwtex.c, mmpars.c - added <HTML>...</HTML> in
+   comments for passing through raw HTML code into HTML files generated with
+   SHOw STATEMENT xxx / HTML */
+/* 0.07.72 25-Dec-2011 nm (obsolete) */
+/* 0.07.71 10-Nov-2011 nm metamath.c, mmcmdl.c - added /REV to MINIMIZE_WITH */
+/* 0.07.70 6-Aug-2011 nm mmwtex.c - fix handling of double quotes inside
+   of htmldef strings to match spec in Metamath book Appendix A p. 156 */
+/* 0.07.69 9-Jul-2011 nm mmpars.c, mmvstr.c - Untab file in WRITE SOURCE
+   ... /REWRAP */
+/* 0.07.68 3-Jul-2011 nm metamath.c, mminou.h, mminou.c - Nested SUBMIT calls
+   (SUBMIT calls inside of a SUBMIT command file) are now allowed.
+   Also, mmdata.c - fix memory leak. */
+/* 0.07.67 2-Jul-2011 nm metamath.c, mmcmdl.c, mmhlpa.c - Added TAG command
+   to TOOLS.  See HELP TAG under TOOLS.  (The old special-purpose TAG command
+   was renamed to UPDATE.) */
+/* 0.07.66 1-Jul-2011 nm metamath.c, mmcmds.c, mmpars.c, mmpars.h - Added code
+   to strip spurious "$( [?] $)" in WRITE SOURCE ... /CLEAN output */
+/* 0.07.65 30-Jun-2011 nm mmwtex.c - Prevent processing [...] bibliography
+   brackets inside of `...` math strings in comments. */
+/* 0.07.64 28-Jun-2011 nm metamath.c, mmcmdl.c - Added /INCLUDE_MATHBOXES
+   qualifier to MINIMIZE_WITH; without it, MINIMIZE_WITH * will skip
+   checking user mathboxes. */
+/* 0.07.63 26-Jun-2011 nm mmwtex.c - check that .gifs exist for htmldefs */
+/* 0.07.62 18-Jun-2011 nm mmpars.c - fixed bug where redeclaration of active
+   $v was not detected */
+/* 0.07.61 12-Jun-2011 nm mmpfas.c, mmcmds.c, metamath.c, mmhlpb.c - added
+   /FORMAT and /REWRAP qualifiers to WRITE SOURCE to format according to set.mm
+   conventions - set HELP WRITE SOURCE */
+/* 0.07.60 7-Jun-2011 nm mmpfas.c - fixed bug 1805 which occurred when doing
+   MINIMIZE_WITH weq/ALLOW_GROWTH after DELETE DELETE FLOATING_HYPOTHESES */
+/* 0.07.59 11-Dec-2010 nm mmpfas.c - increased default SET SEARCH_LIMIT from
+   10000 to 25000 to accomodate df-plig web page in set.mm */
+/* 0.07.58 9-Dec-2010 nm mmpars.c - detect if same symbol is used with both
+   $c and $v, in order to conform with Metamath spec */
+/* 0.07.57 19-Oct-2010 nm mmpars.c - fix bug causing incorrect line count
+   for error messages when non-ASCII character was found; mminou.h -
+   increase SET WIDTH maximum from 999 to 9999 */
+/* 0.07.56 27-Sep-2010 nm mmpars.c, mmpfas.c - check for $a's with
+   one token e.g. "$a wff $."; if found, turn SET EMPTY_SUBSTITUTION ON
+   automatically.  (Suggested by Mel O'Cat; patent pending.) */
+/* 0.07.55 26-Sep-2010 nm mmunif.c, mmcmds.c, mmunif.h - check for mismatched
+   brackets in all $a's, so that if there are any, the bracket matching
+   algorithm (for fewer ambiguous unifications) in mmunif.c will be turned
+   off. */
+/* 0.07.54 25-Sep-2010 nm mmpars.c - added $f checking to conform to the
+   current Metamath spec, so footnote 2 on p. 92 of Metamath book is
+   no longer applicable. */
+/* 0.07.53 24-Sep-2010 nm mmveri.c - fixed bug(2106), reported by Michal
+   Burger */
+/* 0.07.52 14-Sep-2010 nm metamath.c, mmwtex.h, mmwtex.c, mmcmds.c,
+   mmcmdl.c, mmhlpb.c - rewrote the LaTeX output for easier hand-editing
+   and embedding in LaTeX documents.  The old LaTeX output is still
+   available with /OLD_TEX on OPEN TEX, SHOW STATEMENT, and SHOW PROOF,
+   but it is obsolete and will be deleted eventually if no one objects.  The
+   new /TEX output also replaces the old /SIMPLE_TEX, which was removed. */
+/* 0.07.51 9-Sep-2010 Stefan Allen mmwtex.c - put hyperlinks on hypothesis
+   label references in SHOW STATEMENT * /HTML, ALT_HTML output */
+/* 0.07.50 21-Feb-2010 nm mminou.c - "./metamath < empty", where "empty" is a
+   0-byte file, now exits metamath instead of producing an infinite loop.
+   Also, ^D now exits metamath.  Reported by Cai Yufei */
+/* 0.07.49 31-Jan-2010 nm mmcmds.c - Lemmon-style proofs (SHOW PROOF xxx
+   /LEMON/RENUMBER) no longer have steps with dummy labels; instead, steps
+   are now the same as in HTML page proofs.  (There is a line to comment
+   out if you want to revert to old behavior.) */
+/* 0.07.48 11-Sep-2009 nm mmpars.c, mm, mmvstr.c, mmdata.c - Added detection of
+   non-whitespace around keywords (mmpars.c); small changes to eliminate
+   warnings in gcc 3.4.4 (mmvstr.c, mmdata.c) */
+/* 0.07.47 2-Aug-2009 nm mmwtex.c, mmwtex.h - added user name to mathbox
+   pages */
+/* 0.07.46 24-Jul-2009 nm metamath.c, mmwtex.c - changed name of sandbox
+   to "mathbox" */
+/* 0.07.45 15-Jun-2009 nm metamath.c, mmhlpb.c - put "!" before each line of
+   SET ECHO ON output to make them easy to identity for creating scripts */
+/* 0.07.44 12-May-2009 Stefan Allan, nm metamath.c, mmcmdl.c, mmwtex.c -
+   added SHOW STATEMENT / MNEMONICS - see HELP SHOW STATEMENT */
+/* 0.07.43 29-Aug-2008 nm mmwtex.c - workaround for Unicode huge font bug in
+   FireFox 3 */
+/* 0.07.42 8-Aug-2008 nm metamath.c - added sandbox, Hilbert Space colors to
+   Definition List */
+/* 0.07.41 29-Jul-2008 nm metamath.c, mmwtex.h, mmwtex.c - Added handling of
+   sandbox section of Metamath Proof Explorer web pages */
+/* 0.07.40 6-Jul-2008 nm metamath.c, mmcmdl.c, mmhlpa.c, mmhlpb.c - Added
+   / NO_VERSIONING qualifier for SHOW STATEMENT, so website can be regenerated
+   in place with less temporary space required.  Also, the wildcard trigger
+   for mmdefinitions.html, etc. is more flexible (see HELP HTML). */
+/* 0.07.39 21-May-2008 nm metamath.c, mmhlpb.c - Added wildcard handling to
+   statement label in SHOW TRACE_BACK.  All wildcards now allow
+   comma-separated lists [i.e. matchesList() instead of matches()] */
+/* 0.07.38 26-Apr-2008 nm metamath.c, mmdata.h, mmdata.c, mmvstr.c, mmhlpb.c -
+   Enhanced / EXCEPT qualifier for MINIMIZE_WITH to handle comma-separated
+   wildcard list. */
+/* 0.07.37 14-Apr-2008 nm metamath.c, mmcmdl.c, mmhlpb.c - Added / JOIN
+   qualifier to SEARCH. */
+/* 0.07.36 7-Jan-2008 nm metamath.c, mmcmdl.c, mmhlpb.c - Added wildcard
+   handling for labels in SHOW USAGE. */
+/* 0.07.35 2-Jan-2008 nm mmcmdl.c, metamath.c, mmhlpb.c - Changed keywords
+   COMPACT to PACKED and COLUMN to START_COLUMN so that SAVE/SHOW proof can use
+   C to abbreviate COMPRESSED.  (PACKED format is supported but "unofficial,"
+   used mainly for debugging purposes, and is not listed in HELP SAVE
+   PROOF.) */
+/* 0.07.34 19-Nov-2007 nm mmwtex.c, mminou.c - Added tooltips to proof step
+   hyperlinks in SHOW STATEMENT.../HTML,ALT_HTML output (suggested by Reinder
+   Verlinde) */
+/* 0.07.33 19-Jul-2007 nm mminou.c, mmvstr.c, mmdata.c, mmword.c - added fflush
+   after each printf() call for proper behavior inside emacs (suggested by
+   Frederic Line) */
+/* 0.07.32 29-Apr-2007 nm mminou.c - fSafeOpen now stops at gap; e.g. if ~2
+   doesn't exist, ~1 will be renamed to ~2, but any ~3, etc. are not touched */
+/* 0.07.31 5-Apr-2007 nm mmwtex.c - Don't make "_" in hyperlink a subscript */
+/* 0.07.30 8-Feb-2007 nm mmcmds.c, mmwtex.c Added HTML statement number info to
+   SHOW STATEMENT.../FULL; friendlier "Contents+1" link in mmtheorems*.html */
+/* 0.07.29 6-Feb-2007 Jason Orendorff mmpfas.c - Patch to eliminate the
+   duplicate "Exceeded trial limit at step n" messages */
+/* 0.07.28 22-Dec-2006 nm mmhlpb.c - Added info on quotes to HELP LET */
+/* 0.07.27 23-Oct-2006 nm metamath.c, mminou.c, mmhlpa.c, mmhlpb.c - Added
+   / SILENT qualifier to SUBMIT command */
+/* 0.07.26 12-Oct-2006 nm mminou.c - Fixed bug when SUBMIT file was missing
+   a new-line at end of file (reported by Marnix Klooster) */
+/* 0.07.25 10-Oct-2006 nm metamath.c - Fixed bug invoking TOOLS as a ./metamath
+   command-line argument */
+/* 0.07.24 25-Sep-2006 nm mmcmdl.c Fixed bug in
+   SHOW NEW_PROOF/START_COLUMN nn/LEM */
+/* 0.07.23 31-Aug-2006 nm mmwtex.c - Added Home and Contents links to bottom of
+   WRITE THEOREM_LIST pages */
+/* 0.07.22 26-Aug-2006 nm metamath.c, mmcmdl.c, mmhlpb.c - Changed 'IMPROVE
+   STEP <step>' to 'IMPROVE <step>' for user convenience and to be consistent
+   with ASSIGN <step> */
+/* 0.07.21 20-Aug-2006 nm mmwtex.c - Revised small colored numbers so that all
+   colors have the same grayscale brightness.. */
+/* 0.07.20 19-Aug-2006 nm mmpars.c - Made the error "Required hypotheses may
+   not be explicitly declared" in a compressed proof non-severe, so that we
+   can still SAVE the proof to reformat and recover it. */
+/* 0.07.19 11-Aug-06 nm mmcmds.c - "Distinct variable group(s)" is now
+   "group" or "groups" as appropriate. */
+/* 0.07.18 31-Jul-06 nm mmwtex.c - added table to contents to p.1 of output of
+   WRITE THEOREM_LIST command. */
+/* 0.07.17 4-Jun-06 nm mmpars.c - do not allow labels to match math symbols
+   (new spec proposed by O'Cat).   mmwtex.c - made theorem name 1st in title,
+   for readability in Firefox tabs. */
+/* 0.07.16 16-Apr-06 nm metamath.c, mmcmdl.c, mmpfas.c, mmhlpb.c - allow step
+   to be negative (relative to end of proof) for ASSIGN, UNIFY, and LET STEP
+   (see their HELPs).  Added INITIALIZE USER to delete LET STEP assignments
+   (see HELP INITIALIZE).  Fixed bug in LET STEP (mmpfas.c). */
+/* 0.07.15 10-Apr-06 nm metamath.c, mmvstr.c - change dates from 2-digit to
+   4-digit year; make compatible with older 2-digit year. */
+/* 0.07.14 21-Mar-06 nm mmpars.c - fix bug 1722 when compressed proof has
+   "Z" at beginning of proof instead of after a proof step. */
+/* 0.07.13 3-Feb-06 nm mmpfas.c - minor improvement to MINIMIZE_WITH */
+/* 0.07.12 30-Jan-06 nm metamath.c, mmcmds.c, mmdata.c, mmdata.h, mmhlpa.c,
+   mmhlpb.c - added "?" wildcard to match single character. See HELP SEARCH. */
+/* 0.07.11 7-Jan-06 nm metamath.c, mmcmdl.c, mmhlpb.c - added EXCEPT qualifier
+   to MINIMIZE_WITH */
+/* 0.07.10 28-Dec-05 nm metamath.c, mmcmds.c - cosmetic tweaks */
+/* 0.07.10 11-Dec-05 nm metamath.c, mmcmdl.c, mmhlpb.c - added ASSIGN FIRST
+   and IMPROVE FIRST commands.  Also enhanced READ error message */
+/* 0.07.9 1-Dec-05 nm mmvstr.c - added comment on how to make portable */
+/* 0.07.9 18-Nov-05 nm metamath.c, mminou.c, mminou.h, mmcmdl.c, mmhlpb.c -
+   added SET HEIGHT command; changed SET SCREEN_WIDTH to SET WIDTH; changed
+   SET HENTY_FILTER to SET JEREMY_HENTY_FILTER (to make H for HEIGHT
+   unambiguous); added HELP for SET JEREMY_HENTY_FILTER */
+/* 0.07.8 15-Nov-05 nm mmunif.c - now detects wrong order in bracket matching
+   heuristic to further reduce ambiguous unifications in Proof Assistant */
+/* 0.07.7 12-Nov-05 nm mmunif.c - add "[","]" and "[_","]_" bracket matching
+   heuristic to reduce ambiguous unifications in Proof Assistant.
+   mmwtex.c - added heuristic for HTML spacing after "sum_" token. */
+/* 0.07.6 15-Oct-05 nm mmcmds.c,mmpars.c - fixed compressed proof algorithm
+   to match spec in book (with new algorithm due to Marnix Klooster).
+   Users are warned to convert proofs when the old compression is found. */
+/* 0.07.5 6-Oct-05 nm mmpars.c - fixed bug that reset "severe error in
+   proof" flag when a proof with severe error also had unknown steps */
+/* 0.07.4 1-Oct-05 nm mmcmds.c - ignored bug 235, which could happen for
+   non-standard logics */
+/* 0.07.3 17-Sep-05 nm mmpars.c - reinstated duplicate local label checking to
+   conform to strict spec */
+/* 0.07.2 19-Aug-05 nm mmwtex.c - suppressed math content for lemmas in
+   WRITE THEOREMS output */
+/* 0.07.1 28-Jul-05 nm Added SIMPLE_TEX qualifier to SHOW STATEMENT */
+/* 0.07:  Official 0.07 22-Jun-05 corresponding to Metamath book */
+/* 0.07x:  Fixed to work with AMD64 with 64-bit longs by
+   Waldek Hebisch; deleted unused stuff in mmdata.c */
+/* 0.07w:  .mm date format like "$( [7-Sep-04] $)" is now
+   generated and permitted (old one is tolerated too for compatibility) */
+/* Metamath Proof Verifier - main program */
+/* See the book "Metamath" for description of Metamath and run instructions */
+
+/*****************************************************************************/
+
+
+/*----------------------------------------------------------------------*/
+
+
+#include <string.h>
+#include <stdio.h>
+#include <limits.h>
+#include <stdlib.h>
+#include <ctype.h>
+#include <stdarg.h>
+/* #include <time.h> */ /* 21-Jun-2014 nm For ELAPSED_TIME */
+#ifdef THINK_C
+#include <console.h>
+#endif
+#include "mmutil.h"
+#include "mmvstr.h"
+#include "mmdata.h"
+#include "mmcmdl.h"
+#include "mmcmds.h"
+#include "mmhlpa.h"
+#include "mmhlpb.h"
+#include "mminou.h"
+#include "mmpars.h"
+#include "mmveri.h"
+#include "mmpfas.h"
+#include "mmunif.h"
+#include "mmword.h"
+#include "mmwtex.h"
+#include "mmwsts.h"
+#ifdef THINK_C
+#include "mmmaci.h"
+#endif
+
+void command(int argc, char *argv[]);
+
+int main(int argc, char *argv[])
+{
+
+/* argc is the number of arguments; argv points to an array containing them */
+#ifdef THINK_C
+/* Set console attributes */
+console_options.pause_atexit = 0; /* No pause at exit */
+console_options.title = (unsigned char*)"\pMetamath";
+#endif
+
+#ifdef THINK_C
+  /* The standard stream triggers the console package to initialize the
+     Macintosh Toolbox managers and use the console interface.  cshow must
+     be called before using our own window to prevent crashing (THINK C
+     Standard Library Reference p. 43). */
+  cshow(stdout);
+  /* Initialize MacIntosh interface */
+  /*ToolBoxInit(); */ /* cshow did this automatically */
+  /* Display opening window */
+  /*
+  WindowInit();
+  DrawMyPicture();
+  */
+  /* Wait for mouse click or key */
+  /*while (!Button());*/
+#endif
+
+
+  /****** If g_listMode is set to 1 here, the startup will be Text Tools
+          utilities, and Metamath will be disabled ***************************/
+  /* (Historically, this mode was used for the creation of a stand-alone
+     "TOOLS>" utility for people not interested in Metamath.  This utility
+     was named "LIST.EXE", "tools.exe", and "tools" on VMS, DOS, and Unix
+     platforms respectively.  The UPDATE command of TOOLS (mmword.c) was
+     custom-written in accordance with the version control requirements of a
+     company that used it; it documents the differences between two versions
+     of a program as C-style comments embedded in the newer version.) */
+  g_listMode = 0; /* Force Metamath mode as startup */
+
+
+  g_toolsMode = g_listMode;
+
+  if (!g_listMode) {
+    /*print2("Metamath - Version %s\n", MVERSION);*/
+    print2("Metamath - Version %s%s", MVERSION, space(27 - (long)strlen(MVERSION)));
+  }
+  /* if (argc < 2) */ print2("Type HELP for help, EXIT to exit.\n");
+
+  /* Allocate big arrays */
+  initBigArrays();
+
+  /* 14-May-2017 nm */
+  /* Set the default contributor */
+  let(&g_contributorName, DEFAULT_CONTRIBUTOR);
+
+  /* Process a command line until EXIT */
+  command(argc, argv);
+
+  /* Close logging command file */
+  if (g_listMode && g_listFile_fp != NULL) {
+    fclose(g_listFile_fp);
+  }
+
+  return 0;
+
+}
+
+
+
+
+void command(int argc, char *argv[])
+{
+  /* Command line user interface -- this is an infinite loop; it fetches and
+     processes a command; returns only if the command is 'EXIT' or 'QUIT' and
+     never returns otherwise. */
+  long argsProcessed = 0;  /* Number of argv initial command-line
+                                     arguments processed so far */
+
+  long /*c,*/ i, j, k, m, l, n, p, q, r, s /*,tokenNum*/;
+  long stmt, step;
+  int subType = 0;
+#define SYNTAX 4
+  vstring str1 = "", str2 = "", str3 = "", str4 = "", str5= "";
+  nmbrString *nmbrTmpPtr; /* Pointer only; not allocated directly */
+  nmbrString *nmbrTmp = NULL_NMBRSTRING;
+  nmbrString *nmbrSaveProof = NULL_NMBRSTRING;
+  /*pntrString *pntrTmpPtr;*/ /* Pointer only; not allocated directly */
+  pntrString *pntrTmp = NULL_PNTRSTRING;
+  pntrString *expandedProof = NULL_PNTRSTRING;
+  flag tmpFlag;
+
+  /* 1-Nov-2013 nm proofSavedFlag tells us there was at least one
+     SAVE NEW_PROOF during the MM-PA session while the UNDO stack wasn't
+     empty, meaning that "UNDO stack empty" is no longer a reliable indication
+     that the proof wasn't changed.  It is cleared upon entering MM-PA, and
+     set by SAVE NEW_PROOF. */
+  flag proofSavedFlag = 0;
+
+  /* Variables for SHOW PROOF */
+  flag pipFlag; /* Proof-in-progress flag */
+  long outStatement; /* Statement for SHOW PROOF or SHOW NEW_PROOF */
+  flag explicitTargets; /* For SAVE PROOF /EXPLICIT */
+  long startStep; long endStep;
+  /* long startIndent; */
+  long endIndent; /* Also for SHOW TRACE_BACK */
+  flag essentialFlag; /* Also for SHOW TRACE_BACK */
+  flag renumberFlag; /* Flag to use essential step numbering */
+  flag unknownFlag;
+  flag notUnifiedFlag;
+  flag reverseFlag;
+  long detailStep;
+  flag noIndentFlag; /* Flag to use non-indented display */
+  long splitColumn; /* Column at which formula starts in nonindented display */
+  flag skipRepeatedSteps; /* NO_REPEATED_STEPS qualifier */ /* 28-Jun-2013 nm */
+  flag texFlag; /* Flag for TeX */
+  flag saveFlag; /* Flag to save in source */
+  flag fastFlag; /* Flag for SAVE PROOF.../FAST */ /* 2-Jan-2017 nm */
+  long indentation; /* Number of spaces to indent proof */
+  vstring labelMatch = ""; /* SHOW PROOF <label> argument */
+
+  flag axiomFlag; /* For SHOW TRACE_BACK */
+  flag treeFlag; /* For SHOW TRACE_BACK */ /* 19-May-2013 nm */
+  flag countStepsFlag; /* For SHOW TRACE_BACK */ /* 19-May-2013 nm */
+  flag matchFlag; /* For SHOW TRACE_BACK */ /* 19-May-2013 nm */
+  vstring matchList = "";  /* For SHOW TRACE_BACK */ /* 19-May-2013 nm */
+  vstring traceToList = ""; /* For SHOW TRACE_BACK */ /* 18-Jul-2015 nm */
+  flag recursiveFlag; /* For SHOW USAGE */
+  long fromLine, toLine; /* For TYPE, SEARCH */
+  flag joinFlag; /* For SEARCH */
+  long searchWindow; /* For SEARCH */
+  FILE *type_fp; /* For TYPE, SEARCH */
+  long maxEssential; /* For MATCH */
+  nmbrString *essentialFlags = NULL_NMBRSTRING;
+                                            /* For ASSIGN/IMPROVE FIRST/LAST */
+  long improveDepth; /* For IMPROVE */
+  flag searchAlg; /* For IMPROVE */ /* 22-Aug-2012 nm */
+  flag searchUnkSubproofs;  /* For IMPROVE */ /* 4-Sep-2012 nm */
+  flag dummyVarIsoFlag; /* For IMPROVE */ /* 25-Aug-2012 nm */
+  long improveAllIter; /* For IMPROVE ALL */ /* 25-Aug-2012 nm */
+  flag proofStepUnk; /* For IMPROVE ALL */ /* 25-Aug-2012 nm */
+
+  flag texHeaderFlag; /* For OPEN TEX, CLOSE TEX */
+  flag commentOnlyFlag; /* For SHOW STATEMENT */
+  flag briefFlag; /* For SHOW STATEMENT */
+  flag linearFlag; /* For SHOW LABELS */
+  vstring bgcolor = ""; /* For SHOW STATEMENT definition list */
+                                                            /* 8-Aug-2008 nm */
+
+  flag verboseMode, mayGrowFlag /*, noDistinctFlag*/; /* For MINIMIZE_WITH */
+  long prntStatus; /* For MINIMIZE_WITH */
+  flag hasWildCard; /* For MINIMIZE_WITH */
+  long exceptPos; /* For MINIMIZE_WITH */
+  flag mathboxFlag; /* For MINIMIZE_WITH */ /* 28-Jun-2011 nm */
+  long thisMathboxStartStmt; /* For MINIMIZE_WITH */ /* 14-Aug-2012 nm */
+  flag forwFlag; /* For MINIMIZE_WITH */ /* 11-Nov-2011 nm */
+  long forbidMatchPos;  /* For MINIMIZE_WITH */ /* 20-May-2013 nm */
+  vstring forbidMatchList = "";  /* For MINIMIZE_WITH */ /* 20-May-2013 nm */
+  long noNewAxiomsMatchPos;  /* For NO_NEW_AXIOMS_FROM */ /* 22-Nov-2014 nm */
+  vstring noNewAxiomsMatchList = "";  /* For NO_NEW_AXIOMS_FROM */ /* 22-Nov-2014 */
+  long allowNewAxiomsMatchPos;  /* For NO_NEW_AXIOMS_FROM */ /* 4-Aug-2019 nm */
+  vstring allowNewAxiomsMatchList = "";  /* For NO_NEW_AXIOMS_FROM */ /* 4-Aug-2019 */
+  vstring traceProofFlags = ""; /* For NO_NEW_AXIOMS_FROM */ /* 22-Nov-2014 nm */
+  vstring traceTrialFlags = ""; /* For NO_NEW_AXIOMS_FROM */ /* 22-Nov-2014 nm */
+  flag overrideFlag; /* For discouraged statement /OVERRIDE */ /* 3-May-2016 nm */
+
+  struct pip_struct saveProofForReverting = {
+       NULL_NMBRSTRING, NULL_PNTRSTRING, NULL_PNTRSTRING, NULL_PNTRSTRING };
+                                   /* For MINIMIZE_WITH */ /* 20-May-2013 nm */
+  long origCompressedLength; /* For MINIMIZE_WITH */ /* 25-Jun-2014 nm */
+  long oldCompressedLength = 0; /* For MINIMIZE_WITH */ /* 25-Jun-2014 nm */
+  long newCompressedLength = 0; /* For MINIMIZE_WITH */ /* 25-Jun-2014 nm */
+  long forwardCompressedLength = 0; /* For MINIMIZE_WITH */ /* 25-Jun-2014 nm */
+  long forwardLength = 0; /* For MINIMIZE_WITH */ /* 25-Jun-2014 nm */
+  vstring saveZappedProofSectionPtr; /* Pointer only */ /* For MINIMIZE_WITH */
+  long saveZappedProofSectionLen; /* For MINIMIZE_WITH */ /* 25-Jun-2014 nm */
+  flag saveZappedProofSectionChanged; /* For MINIMIZE_WITH */ /* 16-Jun-2017 nm */
+
+  struct pip_struct saveOrigProof = {
+       NULL_NMBRSTRING, NULL_PNTRSTRING, NULL_PNTRSTRING, NULL_PNTRSTRING };
+                                   /* For MINIMIZE_WITH */ /* 25-Jun-2014 nm */
+  struct pip_struct save1stPassProof = {
+       NULL_NMBRSTRING, NULL_PNTRSTRING, NULL_PNTRSTRING, NULL_PNTRSTRING };
+                                   /* For MINIMIZE_WITH */ /* 25-Jun-2014 nm */
+  long forwRevPass; /* 1 = forward pass */ /* 25-Jun-2014 nm */
+
+  long sourceStatement; /* For EXPAND */ /* 11-Sep-2016 nm */
+
+  flag showLemmas; /* For WRITE THEOREM_LIST */ /* 10-Oct-2012 nm */
+  flag noVersioning; /* For WRITE THEOREM_LIST & others */ /* 17-Jul-2019 nm */
+  long theoremsPerPage; /* For WRITE THEOREM_LIST */ /* 17-Jul-2019 nm */
+
+  /* g_toolsMode-specific variables */
+  flag commandProcessedFlag = 0; /* Set when the first command line processed;
+                                    used to exit shell command line mode */
+  FILE *list1_fp;
+  FILE *list2_fp;
+  FILE *list3_fp;
+  vstring list2_fname = "", list2_ftmpname = "";
+  vstring list3_ftmpname = "";
+  vstring oldstr = "", newstr = "";
+  long lines, changedLines, oldChangedLines, twoMatches, p1, p2;
+  long firstChangedLine;
+  flag cmdMode, changedFlag, outMsgFlag;
+  double sum;
+  vstring bufferedLine = "";
+  vstring tagStartMatch = "";  /* 2-Jul-2011 nm For TAG command */
+  long tagStartCount = 0;      /* 2-Jul-2011 nm For TAG command */
+  vstring tagEndMatch = "";    /* 2-Jul-2011 nm For TAG command */
+  long tagEndCount = 0;        /* 2-Jul-2011 nm For TAG command */
+  long tagStartCounter = 0;    /* 2-Jul-2011 nm For TAG command */
+  long tagEndCounter = 0;      /* 2-Jul-2011 nm For TAG command */
+
+  /* 21-Jun-2014 */
+  /* 16-Aug-2016 nm Now in getElapasedTime() */
+  /* clock_t timePrevious = 0; */  /* For SHOW ELAPSED_TIME command */
+  /* clock_t timeNow = 0; */       /* For SHOW ELAPSED_TIME command */
+  /* 16-Aug-2016 nm */
+  double timeTotal = 0;
+  double timeIncr = 0;
+  flag printTime;  /* Set by "/ TIME" in SAVE PROOF and others */
+
+  /* 14-Aug-2018 nm */
+  flag defaultScrollMode = 1; /* Default to prompted mode */
+
+  /* Initialization to avoid compiler warning (should not be theoretically
+     necessary) */
+  p = 0;
+  q = 0;
+  s = 0;
+  texHeaderFlag = 0;
+  firstChangedLine = 0;
+  tagStartCount = 0;           /* 2-Jul-2011 nm For TAG command */
+  tagEndCount = 0;             /* 2-Jul-2011 nm For TAG command */
+  tagStartCounter = 0;         /* 2-Jul-2011 nm For TAG command */
+  tagEndCounter = 0;           /* 2-Jul-2011 nm For TAG command */
+
+  while (1) {
+
+    if (g_listMode) {
+      /* If called from the OS shell with arguments, do one command
+         then exit program. */
+      /* (However, let a SUBMIT job complete) */
+      if (argc > 1 && commandProcessedFlag &&
+             g_commandFileNestingLevel == 0) return;
+    }
+
+    g_errorCount = 0; /* Reset error count before each read or proof parse. */
+
+    /* Deallocate stuff that may have been used in previous pass */
+    let(&str1,"");
+    let(&str2,"");
+    let(&str3,"");
+    let(&str4,"");
+    let(&str5,"");
+    nmbrLet(&nmbrTmp, NULL_NMBRSTRING);
+    pntrLet(&pntrTmp, NULL_PNTRSTRING);
+    nmbrLet(&nmbrSaveProof, NULL_NMBRSTRING);
+    nmbrLet(&essentialFlags, NULL_NMBRSTRING);
+    j = nmbrLen(g_rawArgNmbr);
+    if (j != g_rawArgs) bug(1110);
+    j = pntrLen(g_rawArgPntr);
+    if (j != g_rawArgs) bug(1111);
+    g_rawArgs = 0;
+    for (i = 0; i < j; i++) let((vstring *)(&g_rawArgPntr[i]), "");
+    pntrLet(&g_rawArgPntr, NULL_PNTRSTRING);
+    nmbrLet(&g_rawArgNmbr, NULL_NMBRSTRING);
+    j = pntrLen(g_fullArg);
+    for (i = 0; i < j; i++) let((vstring *)(&g_fullArg[i]),"");
+    pntrLet(&g_fullArg,NULL_PNTRSTRING);
+    j = pntrLen(expandedProof);
+    if (j) {
+      for (i = 0; i < j; i++) {
+        let((vstring *)(&expandedProof[i]),"");
+      }
+     pntrLet(&expandedProof,NULL_PNTRSTRING);
+    }
+
+    let(&list2_fname, "");
+    let(&list2_ftmpname, "");
+    let(&list3_ftmpname, "");
+    let(&oldstr, "");
+    let(&newstr, "");
+    let(&labelMatch, "");
+    /* (End of space deallocation) */
+
+    g_midiFlag = 0; /* 8/28/00 Initialize here in case SHOW PROOF exits early */
+
+    if (g_memoryStatus) {
+      /*??? Change to user-friendly message */
+#ifdef THINK_C
+      print2("Memory:  string %ld xxxString %ld free %ld\n",db,db3,(long)FreeMem());
+      getPoolStats(&i, &j, &k);
+      print2("Pool:  free alloc %ld  used alloc %ld  used actual %ld\n",i,j,k);
+#else
+      print2("Memory:  string %ld xxxString %ld\n",db,db3);
+#endif
+      getPoolStats(&i, &j, &k);
+      print2("Pool:  free alloc %ld  used alloc %ld  used actual %ld\n",i,j,k);
+    }
+
+    if (!g_toolsMode) {
+      if (g_PFASmode) {
+        let(&g_commandPrompt,"MM-PA> ");
+      } else {
+        let(&g_commandPrompt,"MM> ");
+      }
+    } else {
+      if (g_listMode) {
+        let(&g_commandPrompt,"Tools> ");
+      } else {
+        let(&g_commandPrompt,"TOOLS> ");
+      }
+    }
+
+    let(&g_commandLine,""); /* Deallocate previous contents */
+
+    if (!commandProcessedFlag && argc > 1 && argsProcessed < argc - 1
+        && g_commandFileNestingLevel == 0) {
+      /* if (g_toolsMode) { */  /* 10-Oct-2006 nm Fix bug: changed to g_listMode */
+      if (g_listMode) {
+        /* If program was compiled in TOOLS mode, the command-line argument
+           is assumed to be a single TOOLS command; build the equivalent
+           TOOLS command */
+        for (i = 1; i < argc; i++) {
+          argsProcessed++;
+          /* Put quotes around an argument with spaces or tabs or quotes
+             or empty string */
+          if (instr(1, argv[i], " ") || instr(1, argv[i], "\t")
+              || instr(1, argv[i], "\"") || instr(1, argv[i], "'")
+              || (argv[i])[0] == 0) {
+            /* If it contains a double quote, use a single quote */
+            if (instr(1, argv[i], "\"")) {
+              let(&str1, cat("'", argv[i], "'", NULL));
+            } else {
+              /* (??? (TODO)Case of both ' and " is not handled) */
+              let(&str1, cat("\"", argv[i], "\"", NULL));
+            }
+          } else {
+            let(&str1, argv[i]);
+          }
+          let(&g_commandLine, cat(g_commandLine, (i == 1) ? "" : " ", str1, NULL));
+        }
+      } else {
+        /* If program was compiled in default (Metamath) mode, each command-line
+           argument is considered a full Metamath command.  User is responsible
+           for ensuring necessary quotes around arguments are passed in. */
+        argsProcessed++;
+        g_scrollMode = 0; /* Set continuous scrolling until completed */
+        let(&g_commandLine, cat(g_commandLine, argv[argsProcessed], NULL));
+        if (argc == 2 && instr(1, argv[1], " ") == 0) {
+          /* Assume the user intended a READ command.  This special mode allows
+             invocation via "metamath xxx.mm". */
+          if (instr(1, g_commandLine, "\"") || instr(1, g_commandLine, "'")) {
+            /* If it already has quotes don't put quotes */
+            let(&g_commandLine, cat("READ ", g_commandLine, NULL));
+          } else {
+            /* Put quotes so / won't be interpreted as qualifier separator */
+            let(&g_commandLine, cat("READ \"", g_commandLine, "\"", NULL));
+          }
+
+          /***** 3-Jan-2017 nm  This is now done with SET ROOT_DIRECTORY
+          /@ 31-Dec-2017 nm @/
+          /@ This block of code can be removed without side effects @/
+          /@ "Hidden" hack for NM's convenience. :)  If there is an =, change
+             it to space.  This lets users invoke with "metamath set.mm/h=test"
+             or "metamath mbox/aa.mm/home=test" to specify an implicit read with
+             /ROOT_DIRECTORY without having a space in the argument (a space
+             means don't assume a read command). @/
+          i = instr(1, g_commandLine, "=");
+          if (i != 0) {
+            /@ Change 'READ "set.mm/h=test"' to 'READ "set.mm" / "h" "test"' @/
+            let(&g_commandLine, cat(left(g_commandLine, i - 1), "\" \"",
+                right(g_commandLine, i + 1), NULL));
+            while (i > 0) {
+              if (g_commandLine[i - 1] == '/') {
+                let(&g_commandLine, cat(left(g_commandLine, i - 1),
+                    "\" / \"", right(g_commandLine, i + 1), NULL));
+                break;
+              }
+              i--;
+            }
+            /@ Change ' to " to prevent mismatched quotes @/
+            i = (long)strlen(g_commandLine);
+            while (i > 0) {
+              if (g_commandLine[i - 1] == '\'') {
+                g_commandLine[i - 1] = '"';
+              }
+              i--;
+            }
+          } /@ if i != 0 (end of 31-Dec-2017 NM hack) @/
+          */
+
+        }
+      }
+      print2("%s\n", cat(g_commandPrompt, g_commandLine, NULL));
+    } else {
+      /* Get command from user input or SUBMIT script file */
+      g_commandLine = cmdInput1(g_commandPrompt);
+    }
+    if (argsProcessed == argc && !commandProcessedFlag) {
+      commandProcessedFlag = 1;
+      g_scrollMode = defaultScrollMode; /* Set prompted (default) scroll mode */
+    }
+    if (argsProcessed == argc - 1) {
+      argsProcessed++; /* Indicates restore scroll mode next time around */
+      if (g_toolsMode) {
+        /* If program was compiled in TOOLS mode, we're only going to execute
+           one command; set flag to exit next time around */
+        commandProcessedFlag = 1;
+      }
+    }
+
+    /* See if it's an operating system command */
+    /* (This is a command line that begins with a quote) */
+    if (g_commandLine[0] == '\'' || g_commandLine[0] == '\"') {
+      /* See if this computer has this feature */
+      if (!system(NULL)) {
+        print2("?This computer does not accept an operating system command.\n");
+        continue;
+      } else {
+        /* Strip off quote and trailing quote if any */
+        let(&str1, right(g_commandLine, 2));
+        if (g_commandLine[0]) { /* (Prevent stray pointer if empty string) */
+          if (g_commandLine[0] == g_commandLine[strlen(g_commandLine) - 1]) {
+            let(&str1, left(str1, (long)(strlen(str1)) - 1));
+          }
+        }
+        /* Do the operating system command */
+        (void)system(str1);
+#ifdef VAXC
+        printf("\n"); /* Last line from VAX doesn't have new line */
+#endif
+        continue;
+      }
+    }
+
+    parseCommandLine(g_commandLine);
+    if (g_rawArgs == 0) {
+      continue; /* Empty or comment line */
+    }
+    if (!processCommandLine()) {
+      continue;
+    }
+
+    if (g_commandEcho || (g_toolsMode && g_listFile_fp != NULL)) {
+      /* Build the complete command and print it for the user */
+      k = pntrLen(g_fullArg);
+      let(&str1,"");
+      for (i = 0; i < k; i++) {
+        if (instr(1, g_fullArg[i], " ") || instr(1, g_fullArg[i], "\t")
+            || instr(1, g_fullArg[i], "\"") || instr(1, g_fullArg[i], "'")
+            || ((char *)(g_fullArg[i]))[0] == 0) {
+          /* If the argument has spaces or tabs or quotes
+             or is empty string, put quotes around it */
+          if (instr(1, g_fullArg[i], "\"")) {
+            let(&str1, cat(str1, "'", g_fullArg[i], "' ", NULL));
+          } else {
+            /* (???Case of both ' and " is not handled) */
+            let(&str1, cat(str1, "\"", g_fullArg[i], "\" ", NULL));
+          }
+        } else {
+          let(&str1, cat(str1, g_fullArg[i], " ", NULL));
+        }
+      }
+      let(&str1, left(str1, (long)(strlen(str1)) - 1)); /* Trim trailing spc */
+      if (g_toolsMode && g_listFile_fp != NULL) {
+        /* Put line in list.tmp as command */
+        fprintf(g_listFile_fp, "%s\n", str1);  /* Print to list command file */
+      }
+      if (g_commandEcho) {
+        /* 15-Jun-2009 nm Added code line below */
+        /* Put special character "!" before line for easier extraction to
+           build SUBMIT files; see also SET ECHO ON output below */
+        let(&str1, cat("!", str1, NULL));
+        /* The tilde is a special flag for printLongLine to print a
+           tilde before the carriage return in a split line, not after */
+        printLongLine(str1, "~", " ");
+      }
+    }
+
+    if (cmdMatches("BEEP") || cmdMatches("B")) {
+      /* Print a bell (if user types ahead "B", the bell lets him know when
+         his command is finished - useful for long-running commands */
+      print2("%c",7);
+      continue;
+    }
+
+    if (cmdMatches("HELP")) {
+      /* Build the complete command */
+      k = pntrLen(g_fullArg);
+      let(&str1,"");
+      for (i = 0; i < k; i++) {
+        let(&str1, cat(str1, g_fullArg[i], " ", NULL));
+      }
+      let(&str1, left(str1, (long)(strlen(str1)) - 1));
+      if (g_toolsMode) {
+        help0(str1);
+        help1(str1);
+      } else {
+        help1(str1);
+        help2(str1);
+        help3(str1); /* 18-Jul-2015 nm */
+      }
+      continue;
+    }
+
+
+    if (cmdMatches("SET SCROLL")) {
+      if (cmdMatches("SET SCROLL CONTINUOUS")) {
+        defaultScrollMode = 0;
+        g_scrollMode = 0;
+        print2("Continuous scrolling is now in effect.\n");
+      } else {
+        defaultScrollMode = 1;
+        g_scrollMode = 1;
+        print2("Prompted scrolling is now in effect.\n");
+      }
+      continue;
+    }
+
+    if (cmdMatches("EXIT") || cmdMatches("QUIT")
+        || cmdMatches("_EXIT_PA")) { /* 9-Jun-2016 - for MM-PA> exit
+            in scripts, so it will error out in MM> (if for some reason
+            MM-PA wasn't entered) instead of exiting metamath */
+    /*???        || !strcmp(cmd,"^Z")) { */
+
+      /* 9-Jun-2016 */
+      if (cmdMatches("_EXIT_PA")) {
+        if (!g_PFASmode || (g_toolsMode && !g_listMode)) bug(1127);
+                 /* mmcmdl.c should have caught this */
+      }
+
+      if (g_toolsMode && !g_listMode) {
+        /* Quitting tools command from within Metamath */
+        if (!g_PFASmode) {
+          print2(
+ "Exiting the Text Tools.  Type EXIT again to exit Metamath.\n");
+        } else {
+          print2(
+ "Exiting the Text Tools.  Type EXIT again to exit the Proof Assistant.\n");
+        }
+        g_toolsMode = 0;
+        continue;
+      }
+
+      if (g_PFASmode) {
+
+        if (g_proofChanged &&
+              /* If g_proofChanged, but the UNDO stack is empty (and
+                 there were no other conditions such as stack overflow),
+                 the proof didn't really change, so it is safe to
+                 exit MM-PA without warning */
+              (processUndoStack(NULL, PUS_GET_STATUS, "", 0)
+                 /* However, if the proof was saved earlier, UNDO stack
+                    empty no longer indicates proof didn't change */
+                 || proofSavedFlag)) {
+          print2(
+              "Warning:  You have not saved changes to the proof of \"%s\".\n",
+              g_Statement[g_proveStatement].labelName); /* 21-Jan-06 nm */
+          /* 17-Aug-04 nm Added / FORCE qualifier */
+          if (switchPos("/ FORCE") == 0) {
+            str1 = cmdInput1("Do you want to EXIT anyway (Y, N) <N>? ");
+            if (str1[0] != 'y' && str1[0] != 'Y') {
+              print2("Use SAVE NEW_PROOF to save the proof.\n");
+              continue;
+            }
+          } else {
+            /* User specified / FORCE, so answer question automatically */
+            print2("Do you want to EXIT anyway (Y, N) <N>? Y\n");
+          }
+        }
+
+        g_proofChanged = 0;
+        processUndoStack(NULL, PUS_INIT, "", 0);
+        proofSavedFlag = 0; /* Will become 1 if proof is ever saved */
+
+        print2(
+ "Exiting the Proof Assistant.  Type EXIT again to exit Metamath.\n");
+
+        /* Deallocate proof structure */
+        deallocProofStruct(&g_ProofInProgress); /* 20-May-2013 nm */
+
+        /**** old deallocation before 20-May-2013
+        i = nmbrLen(g_ProofInProgress.proof);
+        nmbrLet(&g_ProofInProgress.proof, NULL_NMBRSTRING);
+        for (j = 0; j < i; j++) {
+          nmbrLet((nmbrString **)(&((g_ProofInProgress.target)[j])),
+              NULL_NMBRSTRING);
+          nmbrLet((nmbrString **)(&((g_ProofInProgress.source)[j])),
+              NULL_NMBRSTRING);
+          nmbrLet((nmbrString **)(&((g_ProofInProgress.user)[j])),
+              NULL_NMBRSTRING);
+        }
+        pntrLet(&g_ProofInProgress.target, NULL_PNTRSTRING);
+        pntrLet(&g_ProofInProgress.source, NULL_PNTRSTRING);
+        pntrLet(&g_ProofInProgress.user, NULL_PNTRSTRING);
+        *** end of old code before 20-May-2013 */
+
+        g_PFASmode = 0;
+        continue;
+      } else {
+        if (g_sourceChanged) {
+          print2("Warning:  You have not saved changes to the source.\n");
+          /* 17-Aug-04 nm Added / FORCE qualifier */
+          if (switchPos("/ FORCE") == 0) {
+            str1 = cmdInput1("Do you want to EXIT anyway (Y, N) <N>? ");
+            if (str1[0] != 'y' && str1[0] != 'Y') {
+              print2("Use WRITE SOURCE to save the changes.\n");
+              continue;
+            }
+          } else {
+            /* User specified / FORCE, so answer question automatically */
+            print2("Do you want to EXIT anyway (Y, N) <N>? Y\n");
+          }
+          g_sourceChanged = 0;
+        }
+
+        if (g_texFileOpenFlag) {
+          print2("The %s file \"%s\" was closed.\n",
+              g_htmlFlag ? "HTML" : "LaTeX", g_texFileName);
+          printTexTrailer(texHeaderFlag);
+          fclose(g_texFilePtr);
+          g_texFileOpenFlag = 0;
+        }
+        if (g_logFileOpenFlag) {
+          print2("The log file \"%s\" was closed %s %s.\n",g_logFileName,
+              date(),time_());
+          fclose(g_logFilePtr);
+          g_logFileOpenFlag = 0;
+        }
+
+        /* 4-May-2017 Ari Ferrera */
+        /* Free remaining allocations before exiting */
+        freeCommandLine();
+        freeInOu();
+        memFreePoolPurge(0);
+        eraseSource();
+        freeData(); /* Call AFTER eraseSource()(->initBigArrays->malloc) */
+        let(&g_commandPrompt,"");
+        let(&g_commandLine,"");
+        let(&g_input_fn,"");
+        let(&g_contributorName, ""); /* 14-May-2017 nm */
+
+        return; /* Exit from program */
+      }
+    }
+
+    if (cmdMatches("SUBMIT")) {
+      if (g_commandFileNestingLevel == MAX_COMMAND_FILE_NESTING) {
+        printf("?The SUBMIT nesting level has been exceeded.\n");
+        continue;
+      }
+      g_commandFilePtr[g_commandFileNestingLevel + 1] = fSafeOpen(g_fullArg[1], "r",
+          0/*noVersioningFlag*/);
+      if (!g_commandFilePtr[g_commandFileNestingLevel + 1]) continue;
+                                      /* Couldn't open (err msg was provided) */
+      g_commandFileNestingLevel++;
+      g_commandFileName[g_commandFileNestingLevel] = ""; /* Initialize if nec. */
+      let(&g_commandFileName[g_commandFileNestingLevel], g_fullArg[1]);
+
+      /* 23-Oct-2006 nm Added / SILENT */
+      g_commandFileSilent[g_commandFileNestingLevel] = 0;
+      if (switchPos("/ SILENT")
+          || g_commandFileSilentFlag /* Propagate silence from outer level */) {
+        g_commandFileSilent[g_commandFileNestingLevel] = 1;
+      } else {
+        g_commandFileSilent[g_commandFileNestingLevel] = 0;
+      }
+      g_commandFileSilentFlag = g_commandFileSilent[g_commandFileNestingLevel];
+      if (!g_commandFileSilentFlag)
+        print2("Taking command lines from file \"%s\"...\n",
+            g_commandFileName[g_commandFileNestingLevel]);
+
+      continue;
+    }
+
+    if (g_toolsMode) {
+      /* Start of g_toolsMode-specific commands */
+#define ADD_MODE 1
+#define DELETE_MODE 2
+#define CLEAN_MODE 3
+#define SUBSTITUTE_MODE 4
+#define SWAP_MODE 5
+#define INSERT_MODE 6
+#define BREAK_MODE 7
+#define BUILD_MODE 8
+#define MATCH_MODE 9
+#define RIGHT_MODE 10
+#define TAG_MODE 11  /* 2-Jul-2011 nm Added TAG command */
+      cmdMode = 0;
+      if (cmdMatches("ADD")) cmdMode = ADD_MODE;
+      else if (cmdMatches("DELETE")) cmdMode = DELETE_MODE;
+      else if (cmdMatches("CLEAN")) cmdMode = CLEAN_MODE;
+      else if (cmdMatches("SUBSTITUTE") || cmdMatches("S"))
+        cmdMode = SUBSTITUTE_MODE;
+      else if (cmdMatches("SWAP")) cmdMode = SWAP_MODE;
+      else if (cmdMatches("INSERT")) cmdMode = INSERT_MODE;
+      else if (cmdMatches("BREAK")) cmdMode = BREAK_MODE;
+      else if (cmdMatches("BUILD")) cmdMode = BUILD_MODE;
+      else if (cmdMatches("MATCH")) cmdMode = MATCH_MODE;
+      else if (cmdMatches("RIGHT")) cmdMode = RIGHT_MODE;
+      else if (cmdMatches("TAG")) cmdMode = TAG_MODE;
+      if (cmdMode) {
+        list1_fp = fSafeOpen(g_fullArg[1], "r", 0/*noVersioningFlag*/);
+        if (!list1_fp) continue; /* Couldn't open it (error msg was provided) */
+        if (cmdMode == RIGHT_MODE) {
+          /* Find the longest line */
+          p = 0;
+          while (linput(list1_fp, NULL, &str1)) {
+            if (p < (signed)(strlen(str1))) p = (long)(strlen(str1));
+          }
+          rewind(list1_fp);
+        }
+        let(&list2_fname, g_fullArg[1]);
+        if (list2_fname[strlen(list2_fname) - 2] == '~') {
+          let(&list2_fname, left(list2_fname, (long)(strlen(list2_fname)) - 2));
+          print2("The output file will be called %s.\n", list2_fname);
+        }
+        let(&list2_ftmpname, "");
+        list2_ftmpname = fGetTmpName("zz~tools");
+        list2_fp = fSafeOpen(list2_ftmpname, "w", 0/*noVersioningFlag*/);
+        if (!list2_fp) continue; /* Couldn't open it (error msg was provided) */
+        lines = 0;
+        changedLines = 0;
+        twoMatches = 0;
+        changedFlag = 0;
+        outMsgFlag = 0;
+        switch (cmdMode) {
+          case ADD_MODE:
+            break;
+          case TAG_MODE:  /* 2-Jul-2011 nm Added TAG command */
+            let(&tagStartMatch, g_fullArg[4]);
+            tagStartCount = (long)val(g_fullArg[5]);
+            if (tagStartCount == 0) tagStartCount = 1; /* Default */
+            let(&tagEndMatch, g_fullArg[6]);
+            tagEndCount = (long)val(g_fullArg[7]);
+            if (tagEndCount == 0) tagEndCount = 1; /* Default */
+            tagStartCounter = 0;
+            tagEndCounter = 0;
+            break;
+          case DELETE_MODE:
+            break;
+          case CLEAN_MODE:
+            let(&str4, edit(g_fullArg[2], 32));
+            q = 0;
+            if (instr(1, str4, "P") > 0) q = q + 1;
+            if (instr(1, str4, "D") > 0) q = q + 2;
+            if (instr(1, str4, "G") > 0) q = q + 4;
+            if (instr(1, str4, "B") > 0) q = q + 8;
+            if (instr(1, str4, "R") > 0) q = q + 16;
+            if (instr(1, str4, "C") > 0) q = q + 32;
+            if (instr(1, str4, "E") > 0) q = q + 128;
+            if (instr(1, str4, "Q") > 0) q = q + 256;
+            if (instr(1, str4, "L") > 0) q = q + 512;
+            if (instr(1, str4, "T") > 0) q = q + 1024;
+            if (instr(1, str4, "U") > 0) q = q + 2048;
+            if (instr(1, str4, "V") > 0) q = q + 4096;
+            break;
+          case SUBSTITUTE_MODE:
+            let(&newstr, g_fullArg[3]); /* The replacement string */
+            if (((vstring)(g_fullArg[4]))[0] == 'A' ||
+                ((vstring)(g_fullArg[4]))[0] == 'a') { /* ALL */
+              q = -1;
+            } else {
+              q = (long)val(g_fullArg[4]);
+              if (q == 0) q = 1;    /* The occurrence # of string to subst */
+            }
+            s = instr(1, g_fullArg[2], "\\n");
+            if (s) {
+              /*s = 1;*/ /* Replace lf flag */
+              q = 1; /* Only 1st occurrence makes sense in this mode */
+            }
+            if (!strcmp(g_fullArg[3], "\\n")) {
+              let(&newstr, "\n"); /* Replace with lf */
+            }
+            break;
+          case SWAP_MODE:
+            break;
+          case INSERT_MODE:
+            p = (long)val(g_fullArg[3]);
+            break;
+          case BREAK_MODE:
+            outMsgFlag = 1;
+            break;
+          case BUILD_MODE:
+            let(&str4, "");
+            outMsgFlag = 1;
+            break;
+          case MATCH_MODE:
+            outMsgFlag = 1;
+        } /* End switch */
+        let(&bufferedLine, "");
+        /*
+        while (linput(list1_fp, NULL, &str1)) {
+        */
+        while (1) {
+          if (bufferedLine[0]) {
+            /* Get input from buffered line (from rejected \n replacement) */
+            let(&str1, bufferedLine);
+            let(&bufferedLine, "");
+          } else {
+            if (!linput(list1_fp, NULL, &str1)) break;
+          }
+          lines++;
+          oldChangedLines = changedLines;
+          let(&str2, str1);
+          switch (cmdMode) {
+            case ADD_MODE:
+              let(&str2, cat(g_fullArg[2], str1, g_fullArg[3], NULL));
+              if (strcmp(str1, str2)) changedLines++;
+              break;
+            case TAG_MODE:   /* 2-Jul-2011 nm Added TAG command */
+              if (tagStartCounter < tagStartCount) {
+                if (instr(1, str1, tagStartMatch)) tagStartCounter++;
+              }
+              if (tagStartCounter == tagStartCount &&
+                  tagEndCounter < tagEndCount) { /* We're in tagging range */
+                let(&str2, cat(g_fullArg[2], str1, g_fullArg[3], NULL));
+                if (strcmp(str1, str2)) changedLines++;
+                if (instr(1, str1, tagEndMatch)) tagEndCounter++;
+              }
+              break;
+            case DELETE_MODE:
+              p1 = instr(1, str1, g_fullArg[2]);
+              if (strlen(g_fullArg[2]) == 0) p1 = 1;
+              p2 = instr(p1, str1, g_fullArg[3]);
+              if (strlen(g_fullArg[3]) == 0) p2 = (long)strlen(str1) + 1;
+              if (p1 != 0 && p2 != 0) {
+                let(&str2, cat(left(str1, p1 - 1), right(str1, p2
+                    + (long)strlen(g_fullArg[3])), NULL));
+                changedLines++;
+              }
+              break;
+            case CLEAN_MODE:
+              if (q) {
+                let(&str2, edit(str1, q));
+                if (strcmp(str1, str2)) changedLines++;
+              }
+              break;
+            case SUBSTITUTE_MODE:
+              let(&str2, str1);
+              p = 0;
+              p1 = 0;
+
+              k = 1;
+              /* See if an additional match on line is required */
+              if (((vstring)(g_fullArg[5]))[0] != 0) {
+                if (!instr(1, str2, g_fullArg[5])) {
+                  /* No match on line; prevent any substitution */
+                  k = 0;
+                }
+              }
+
+              if (s && k) { /* We're asked to replace a newline char */
+                /* Read in the next line */
+                /*
+                if (linput(list1_fp, NULL, &str4)) {
+                  let(&str2, cat(str1, "\\n", str4, NULL));
+                */
+                if (linput(list1_fp, NULL, &bufferedLine)) {
+                  /* Join the next line and see if the string matches */
+                  if (instr(1, cat(str1, "\\n", bufferedLine, NULL),
+                      g_fullArg[2])) {
+                    let(&str2, cat(str1, "\\n", bufferedLine, NULL));
+                    let(&bufferedLine, "");
+                  } else {
+                    k = 0; /* No match - leave bufferedLine for next pass */
+                  }
+                } else { /* EOF reached */
+                  print2("Warning: file %s has an odd number of lines\n",
+                      g_fullArg[1]);
+                }
+              }
+
+              while (k) {
+                p1 = instr(p1 + 1, str2, g_fullArg[2]);
+                if (!p1) break;
+                p++;
+                if (p == q || q == -1) {
+                  let(&str2, cat(left(str2, p1 - 1), newstr,
+                      right(str2, p1 + (long)strlen(g_fullArg[2])), NULL));
+                  if (newstr[0] == '\n') {
+                    /* Replacement string is an lf */
+                    lines++;
+                    changedLines++;
+                  }
+                  /* 14-Sep-2010 nm Continue the search after the replacement
+                     string, so that "SUBST 1.tmp abbb ab a ''" will change
+                     "abbbab" to "abba" rather than "aa" */
+                  p1 = p1 + (long)strlen(newstr) - 1;
+                  /* p1 = p1 - (long)strlen(g_fullArg[2]) + (long)strlen(newstr); */ /* bad */
+                  if (q != -1) break;
+                }
+              }
+              if (strcmp(str1, str2)) changedLines++;
+              break;
+            case SWAP_MODE:
+              p1 = instr(1, str1, g_fullArg[2]);
+              if (p1) {
+                p2 = instr(p1 + 1, str1, g_fullArg[2]);
+                if (p2) twoMatches++;
+                let(&str2, cat(right(str1, p1) + (long)strlen(g_fullArg[2]),
+                    g_fullArg[2], left(str1, p1 - 1), NULL));
+                if (strcmp(str1, str2)) changedLines++;
+              }
+              break;
+            case INSERT_MODE:
+              if ((signed)(strlen(str2)) < p - 1)
+                let(&str2, cat(str2, space(p - 1 - (long)strlen(str2)), NULL));
+              let(&str2, cat(left(str2, p - 1), g_fullArg[2],
+                  right(str2, p), NULL));
+              if (strcmp(str1, str2)) changedLines++;
+              break;
+            case BREAK_MODE:
+              let(&str2, str1);
+              changedLines++;
+              for (i = 0; i < (signed)(strlen(g_fullArg[2])); i++) {
+                p = 0;
+                while (1) {
+                  p = instr(p + 1, str2, chr(((vstring)(g_fullArg[2]))[i]));
+                  if (!p) break;
+                  /* Put spaces arount special one-char tokens */
+                  let(&str2, cat(left(str2, p - 1), " ",
+                      mid(str2, p, 1),
+                      " ", right(str2, p + 1), NULL));
+                  /*p++;*/
+                  /* Even though space is always a separator, it can be used
+                     to suppress all default tokens.  Go past 2nd space to prevent
+                     infinite loop in that case. */
+                  p += 2; /* 3-Jul-2020 nm */
+                }
+              }
+              let(&str2, edit(str2, 8 + 16 + 128)); /* Reduce & trim spaces */
+              for (p = (long)strlen(str2) - 1; p >= 0; p--) {
+                if (str2[p] == ' ') {
+                  str2[p] = '\n';
+                  changedLines++;
+                }
+              }
+              if (!str2[0]) changedLines--; /* Don't output blank line */
+              break;
+            case BUILD_MODE:
+              if (str2[0] != 0) { /* Ignore blank lines */
+                if (str4[0] == 0) {
+                  let(&str4, str2);
+                } else {
+                  if ((long)strlen(str4) + (long)strlen(str2) > 72) {
+                    let(&str4, cat(str4, "\n", str2, NULL));
+                    changedLines++;
+                  } else {
+                    let(&str4, cat(str4, " ", str2, NULL));
+                  }
+                }
+                p = instr(1, str4, "\n");
+                if (p) {
+                  let(&str2, left(str4, p - 1));
+                  let(&str4, right(str4, p + 1));
+                } else {
+                  let(&str2, "");
+                }
+              }
+              break;
+            case MATCH_MODE:
+              if (((vstring)(g_fullArg[2]))[0] == 0) {
+                /* Match any non-blank line */
+                p = str1[0];
+              } else {
+                p = instr(1, str1, g_fullArg[2]);
+              }
+              if (((vstring)(g_fullArg[3]))[0] == 'n' ||
+                  ((vstring)(g_fullArg[3]))[0] == 'N') {
+                p = !p;
+              }
+              if (p) changedLines++;
+              break;
+            case RIGHT_MODE:
+              let(&str2, cat(space(p - (long)strlen(str2)), str2, NULL));
+              if (strcmp(str1, str2)) changedLines++;
+              break;
+          } /* End switch(cmdMode) */
+          if (lines == 1) let(&str3, left(str2, 79)); /* For msg */
+          if (oldChangedLines != changedLines && !changedFlag) {
+            changedFlag = 1;
+            let(&str3, left(str2, 79)); /* For msg */
+            firstChangedLine = lines;
+            if ((cmdMode == SUBSTITUTE_MODE && newstr[0] == '\n')
+                || cmdMode == BUILD_MODE) /* Joining lines */ {
+              firstChangedLine = 1; /* Better message */
+            }
+          }
+          if (((cmdMode != BUILD_MODE && cmdMode != BREAK_MODE)
+              || str2[0] != 0)
+              && (cmdMode != MATCH_MODE || p))
+            fprintf(list2_fp, "%s\n", str2);
+        } /* Next input line */
+        if (cmdMode == BUILD_MODE) {
+          if (str4[0]) {
+            /* Output last partial line */
+            fprintf(list2_fp, "%s\n", str4);
+            changedLines++;
+            if (!str3[0]) {
+              let(&str3, str4); /* For msg */
+            }
+          }
+        }
+        /* Remove any lines after lf for readability of msg */
+        p = instr(1, str3, "\n");
+        if (p) let(&str3, left(str3, p - 1));
+        if (!outMsgFlag) {
+          /* 18-Aug-2011 nm Make message depend on line counts */
+          if (!changedFlag) {
+            if (!lines) {
+              print2("The file %s has no lines.\n", g_fullArg[1]);
+            } else {
+              print2(
+"The file %s has %ld line%s; none were changed.  First line:\n",
+                list2_fname, lines, (lines == 1) ? "" : "s");
+              print2("%s\n", str3);
+            }
+          } else {
+            print2(
+"The file %s has %ld line%s; %ld w%s changed.  First changed line is %ld:\n",
+                list2_fname,
+                lines,  (lines == 1) ? "" : "s",
+                changedLines,  (changedLines == 1) ? "as" : "ere",
+                firstChangedLine);
+            print2("%s\n", str3);
+          }
+          if (twoMatches > 0) {
+            /* For SWAP command */
+            print2(
+"Warning:  %ld line%s more than one \"%s\".  The first one was used.\n",
+                twoMatches, (twoMatches == 1) ? " has" : "s have", g_fullArg[2]);
+          }
+        } else {
+          /* if (changedLines == 0) let(&str3, ""); */
+          print2(
+"The input had %ld line%s, the output has %ld line%s.%s\n",
+              lines, (lines == 1) ? "" : "s",
+              changedLines, (changedLines == 1) ? "" : "s",
+              (changedLines == 0) ? "" : " First output line:");
+          if (changedLines != 0) print2("%s\n", str3);
+        }
+        fclose(list1_fp);
+        fclose(list2_fp);
+        fSafeRename(list2_ftmpname, list2_fname);
+        /* Deallocate string memory */
+        let(&tagStartMatch, "");  /* 2-Jul-2011 nm Added TAG command */
+        let(&tagEndMatch, "");  /* 2-Jul-2011 nm Added TAG command */
+        continue;
+      } /* end if cmdMode for ADD, etc. */
+
+#define SORT_MODE 1
+#define UNDUPLICATE_MODE 2
+#define DUPLICATE_MODE 3
+#define UNIQUE_MODE 4
+#define REVERSE_MODE 5
+      cmdMode = 0;
+      if (cmdMatches("SORT")) cmdMode = SORT_MODE;
+      else if (cmdMatches("UNDUPLICATE")) cmdMode = UNDUPLICATE_MODE;
+      else if (cmdMatches("DUPLICATE")) cmdMode = DUPLICATE_MODE;
+      else if (cmdMatches("UNIQUE")) cmdMode = UNIQUE_MODE;
+      else if (cmdMatches("REVERSE")) cmdMode = REVERSE_MODE;
+      if (cmdMode) {
+        list1_fp = fSafeOpen(g_fullArg[1], "r", 0/*noVersioningFlag*/);
+        if (!list1_fp) continue; /* Couldn't open it (error msg was provided) */
+        let(&list2_fname, g_fullArg[1]);
+        if (list2_fname[strlen(list2_fname) - 2] == '~') {
+          let(&list2_fname, left(list2_fname, (long)strlen(list2_fname) - 2));
+          print2("The output file will be called %s.\n", list2_fname);
+        }
+        let(&list2_ftmpname, "");
+        list2_ftmpname = fGetTmpName("zz~tools");
+        list2_fp = fSafeOpen(list2_ftmpname, "w", 0/*noVersioningFlag*/);
+        if (!list2_fp) continue; /* Couldn't open it (error msg was provided) */
+
+        /* Count the lines */
+        lines = 0;
+        while (linput(list1_fp, NULL, &str1)) lines++;
+        if (cmdMode != SORT_MODE  && cmdMode != REVERSE_MODE) {
+          print2("The input file has %ld lines.\n", lines);
+        }
+
+        /* Close and reopen the input file */
+        fclose(list1_fp);
+        list1_fp = fSafeOpen(g_fullArg[1], "r", 0/*noVersioningFlag*/);
+        /* Allocate memory */
+        pntrLet(&pntrTmp, pntrSpace(lines));
+        /* Assign the lines to string array */
+        for (i = 0; i < lines; i++) linput(list1_fp, NULL,
+            (vstring *)(&pntrTmp[i]));
+
+        /* Sort */
+        if (cmdMode != REVERSE_MODE) {
+          if (cmdMode == SORT_MODE) {
+            g_qsortKey = g_fullArg[2]; /* Do not deallocate! */
+          } else {
+            g_qsortKey = "";
+          }
+          qsort(pntrTmp, (size_t)lines, sizeof(void *), qsortStringCmp);
+        } else { /* Reverse the lines */
+          for (i = lines / 2; i < lines; i++) {
+            g_qsortKey = pntrTmp[i]; /* Use g_qsortKey as handy tmp var here */
+            pntrTmp[i] = pntrTmp[lines - 1 - i];
+            pntrTmp[lines - 1 - i] = g_qsortKey;
+          }
+        }
+
+        /* Output sorted lines */
+        changedLines = 0;
+        let(&str3, "");
+        for (i = 0; i < lines; i++) {
+          j = 0; /* Flag that line should be printed */
+          switch (cmdMode) {
+            case SORT_MODE:
+            case REVERSE_MODE:
+              j = 1;
+              break;
+            case UNDUPLICATE_MODE:
+              if (i == 0) {
+                j = 1;
+              } else {
+                if (strcmp((vstring)(pntrTmp[i - 1]), (vstring)(pntrTmp[i]))) {
+                  j = 1;
+                }
+              }
+              break;
+            case DUPLICATE_MODE:
+              if (i > 0) {
+                if (!strcmp((vstring)(pntrTmp[i - 1]), (vstring)(pntrTmp[i]))) {
+                  if (i == lines - 1) {
+                    j = 1;
+                  } else {
+                    if (strcmp((vstring)(pntrTmp[i]),
+                        (vstring)(pntrTmp[i + 1]))) {
+                      j = 1;
+                    }
+                  }
+                }
+              }
+              break;
+            case UNIQUE_MODE:
+              if (i < lines - 1) {
+                if (strcmp((vstring)(pntrTmp[i]), (vstring)(pntrTmp[i + 1]))) {
+                  if (i == 0) {
+                    j = 1;
+                  } else {
+                    if (strcmp((vstring)(pntrTmp[i - 1]),
+                        (vstring)(pntrTmp[i]))) {
+                      j = 1;
+                    }
+                  }
+                }
+              } else {
+                if (i == 0) {
+                  j = 1;
+                } else {
+                  if (strcmp((vstring)(pntrTmp[i - 1]),
+                        (vstring)(pntrTmp[i]))) {
+                      j = 1;
+                  }
+                }
+              }
+              break;
+          } /* end switch (cmdMode) */
+          if (j) {
+            fprintf(list2_fp, "%s\n", (vstring)(pntrTmp[i]));
+            changedLines++;
+            if (changedLines == 1)
+              let(&str3, left((vstring)(pntrTmp[i]), 79));
+          }
+        } /* next i */
+        print2("The output file has %ld lines.  The first line is:\n",
+            changedLines);
+        print2("%s\n", str3);
+
+        /* Deallocate memory */
+        for (i = 0; i < lines; i++) let((vstring *)(&pntrTmp[i]), "");
+        pntrLet(&pntrTmp,NULL_PNTRSTRING);
+
+        fclose(list1_fp);
+        fclose(list2_fp);
+        fSafeRename(list2_ftmpname, list2_fname);
+        continue;
+      } /* end if cmdMode for SORT, etc. */
+
+      if (cmdMatches("PARALLEL")) {
+        list1_fp = fSafeOpen(g_fullArg[1], "r", 0/*noVersioningFlag*/);
+        list2_fp = fSafeOpen(g_fullArg[2], "r", 0/*noVersioningFlag*/);
+        if (!list1_fp) continue; /* Couldn't open it (error msg was provided) */
+        if (!list2_fp) continue; /* Couldn't open it (error msg was provided) */
+        let(&list3_ftmpname, "");
+        list3_ftmpname = fGetTmpName("zz~tools");
+        list3_fp = fSafeOpen(list3_ftmpname, "w", 0/*noVersioningFlag*/);
+        if (!list3_fp) continue; /* Couldn't open it (error msg was provided) */
+
+        p1 = 1; p2 = 1; /* not eof */
+        p = 0; q = 0; /* lines */
+        j = 0; /* 1st line flag */
+        let(&str3, "");
+        while (1) {
+          let(&str1, "");
+          if (p1) {
+            p1 = linput(list1_fp, NULL, &str1);
+            if (p1) p++;
+            else let(&str1, "");
+          }
+          let(&str2, "");
+          if (p2) {
+            p2 = linput(list2_fp, NULL, &str2);
+            if (p2) q++;
+            else let(&str2, "");
+          }
+          if (!p1 && !p2) break;
+          let(&str4, cat(str1, g_fullArg[4], str2, NULL));
+          fprintf(list3_fp, "%s\n", str4);
+          if (!j) {
+            let(&str3, str4); /* Save 1st line for msg */
+            j = 1;
+          }
+        }
+        if (p == q) {
+          print2(
+"The input files each had %ld lines.  The first output line is:\n", p);
+        } else {
+          print2(
+"Warning: file \"%s\" had %ld lines while file \"%s\" had %ld lines.\n",
+              g_fullArg[1], p, g_fullArg[2], q);
+          if (p < q) p = q;
+          print2("The output file \"%s\" has %ld lines.  The first line is:\n",
+              g_fullArg[3], p);
+        }
+        print2("%s\n", str3);
+
+        fclose(list1_fp);
+        fclose(list2_fp);
+        fclose(list3_fp);
+        fSafeRename(list3_ftmpname, g_fullArg[3]);
+        continue;
+      }
+
+
+      if (cmdMatches("NUMBER")) {
+        list1_fp = fSafeOpen(g_fullArg[1], "w", 0/*noVersioningFlag*/);
+        if (!list1_fp) continue; /* Couldn't open it (error msg was provided) */
+        j = (long)strlen(str(val(g_fullArg[2])));
+        k = (long)strlen(str(val(g_fullArg[3])));
+        if (k > j) j = k;
+        for (i = (long)val(g_fullArg[2]); i <= val(g_fullArg[3]);
+            i = i + (long)val(g_fullArg[4])) {
+          let(&str1, str((double)i));
+          fprintf(list1_fp, "%s\n", str1);
+        }
+        fclose(list1_fp);
+        continue;
+      }
+
+      if (cmdMatches("COUNT")) {
+        list1_fp = fSafeOpen(g_fullArg[1], "r", 0/*noVersioningFlag*/);
+        if (!list1_fp) continue; /* Couldn't open it (error msg was provided) */
+        p1 = 0;
+        p2 = 0;
+        lines = 0;
+        q = 0; /* Longest line length */
+        i = 0; /* First longest line */
+        j = 0; /* Number of longest lines */
+        sum = 0.0; /* Sum of numeric content of lines */
+        firstChangedLine = 0;
+        while (linput(list1_fp, NULL, &str1)) {
+          lines++;
+
+          /* Longest line */
+          if (q < (signed)(strlen(str1))) {
+            q = (long)strlen(str1);
+            let(&str4, str1);
+            i = lines;
+            j = 0;
+          }
+
+          if (q == (signed)(strlen(str1))) {
+            j++;
+          }
+
+          if (instr(1, str1, g_fullArg[2])) {
+            if (!firstChangedLine) {
+              firstChangedLine = lines;
+              let(&str3, str1);
+            }
+            p1++;
+            p = 0;
+            while (1) {
+              p = instr(p + 1, str1, g_fullArg[2]);
+              if (!p) break;
+              p2++;
+            }
+          }
+          sum = sum + val(str1);
+        }
+        print2(
+"The file has %ld lines.  The string \"%s\" occurs %ld times on %ld lines.\n",
+            lines, g_fullArg[2], p2, p1);
+        if (firstChangedLine) {
+          print2("The first occurrence is on line %ld:\n", firstChangedLine);
+          print2("%s\n", str3);
+        }
+        print2(
+"The first longest line (out of %ld) is line %ld and has %ld characters:\n",
+            j, i, q);
+        printLongLine(str4, "    "/*startNextLine*/, ""/*breakMatch*/);
+            /* breakMatch empty means break line anywhere */  /* 6-Dec-03 */
+ /* print2("If each line were a number, their sum would be %s\n", str((double)sum)); */
+        printLongLine(cat(
+            "Stripping all but digits, \".\", and \"-\", the sum of lines is ",
+            str((double)sum), NULL), "    ", " ");
+        fclose(list1_fp);
+        continue;
+      }
+
+      if (cmdMatches("TYPE") || cmdMatches("T")) {
+        list1_fp = fSafeOpen(g_fullArg[1], "r", 0/*noVersioningFlag*/);
+        if (!list1_fp) continue; /* Couldn't open it (error msg was provided) */
+        if (g_rawArgs == 2) {
+          n = 10;
+        } else {
+          if (((vstring)(g_fullArg[2]))[0] == 'A' ||
+              ((vstring)(g_fullArg[2]))[0] == 'a') { /* ALL */
+            n = -1;
+          } else {
+            n = (long)val(g_fullArg[2]);
+          }
+        }
+        for (i = 0; i < n || n == -1; i++) {
+          if (!linput(list1_fp, NULL, &str1)) break;
+          if (!print2("%s\n", str1)) break;
+        }
+        fclose(list1_fp);
+        continue;
+      } /* end TYPE */
+
+      if (cmdMatches("UPDATE")) {
+        list1_fp = fSafeOpen(g_fullArg[1], "r", 0/*noVersioningFlag*/);
+        list2_fp = fSafeOpen(g_fullArg[2], "r", 0/*noVersioningFlag*/);
+        if (!list1_fp) continue; /* Couldn't open it (error msg was provided) */
+        if (!list2_fp) continue; /* Couldn't open it (error msg was provided) */
+        if (!getRevision(g_fullArg[4])) {
+          print2(
+"?The revision tag must be of the form /*nn*/ or /*#nn*/.  Please try again.\n");
+          continue;
+        }
+        let(&list3_ftmpname, "");
+        list3_ftmpname = fGetTmpName("zz~tools");
+        list3_fp = fSafeOpen(list3_ftmpname, "w", 0/*noVersioningFlag*/);
+        if (!list3_fp) continue; /* Couldn't open it (error msg was provided) */
+
+        revise(list1_fp, list2_fp, list3_fp, g_fullArg[4],
+            (long)val(g_fullArg[5]));
+
+        fSafeRename(list3_ftmpname, g_fullArg[3]);
+        continue;
+      }
+
+      if (cmdMatches("COPY") || cmdMatches("C")) {
+        let(&list2_ftmpname, "");
+        list2_ftmpname = fGetTmpName("zz~tools");
+        list2_fp = fSafeOpen(list2_ftmpname, "w", 0/*noVersioningFlag*/);
+        if (!list2_fp) continue; /* Couldn't open it (error msg was provided) */
+        let(&str4, cat(g_fullArg[1], ",", NULL));
+        lines = 0;
+        j = 0; /* Error flag */
+        while (1) {
+          if (!str4[0]) break; /* Done scanning list */
+          p = instr(1, str4, ",");
+          let(&str3, left(str4, p - 1));
+          let(&str4, right(str4, p + 1));
+          list1_fp = fSafeOpen((str3), "r", 0/*noVersioningFlag*/);
+          if (!list1_fp) { /* Couldn't open it (error msg was provided) */
+            j = 1; /* Error flag */
+            break;
+          }
+          n = 0;
+          while (linput(list1_fp, NULL, &str1)) {
+            lines++; n++;
+            fprintf(list2_fp, "%s\n", str1);
+          }
+          if (instr(1, g_fullArg[1], ",")) { /* More than 1 input file */
+            print2("The input file \"%s\" has %ld lines.\n", str3, n);
+          }
+          fclose(list1_fp);
+        }
+        if (j) continue; /* One of the input files couldn't be opened */
+        fclose(list2_fp);
+        print2("The output file \"%s\" has %ld lines.\n", g_fullArg[2], lines);
+        fSafeRename(list2_ftmpname, g_fullArg[2]);
+        continue;
+      }
+
+      print2("?This command has not been implemented yet.\n");
+      continue;
+    } /* End of g_toolsMode-specific commands */
+
+    if (cmdMatches("TOOLS")) {
+      print2(
+"Entering the Text Tools utilities.  Type HELP for help, EXIT to exit.\n");
+      g_toolsMode = 1;
+      continue;
+    }
+
+    if (cmdMatches("READ")) {
+      /*if (g_statements) {*/
+      /* 31-Dec-2017 nm */
+      /* We can't use 'statements > 0' for the test since the source
+         could be just a comment */
+      if (g_sourceHasBeenRead == 1) {
+        printLongLine(cat(
+            "?Sorry, reading of more than one source file is not allowed.  ",
+            "The file \"", g_input_fn, "\" has already been READ in.  ",
+                                                             /* 11-Dec-05 nm */
+            "You may type ERASE to start over.  Note that additional source ",
+        "files may be included in the source file with \"$[ <filename> $]\".",
+                                                             /* 11-Dec-05 nm */
+            NULL),"  "," ");
+        continue;
+      }
+
+      let(&g_input_fn, g_fullArg[1]);
+
+      /***** 3-Jan-2017 nm  This is now done with SET ROOT_DIRECTORY
+      /@ 31-Dec-2017 nm - Added ROOT_DIRECTORY switch @/
+      /@ TODO - remove this and just use SET ROOT_DIRECTORY instead @/
+      i = switchPos("/ ROOT_DIRECTORY"); /@ Statement match to skip @/
+      if (i != 0) {
+        let(&g_rootDirectory, edit(g_fullArg[i + 1], 2/@discard spaces,tabs@/));
+        if (g_rootDirectory[0] != 0) {  /@ Not an empty directory path @/
+          /@ Add trailing "/" to g_rootDirectory if missing @/
+          if (instr(1, g_rootDirectory, "\\") != 0
+              || instr(1, g_input_fn, "\\") != 0 ) {
+            /@ Using Windows-style path (not really supported, but at least
+               make full path consistent) @/
+            if (g_rootDirectory[strlen(g_rootDirectory) - 1] != '\\') {
+              let(&g_rootDirectory, cat(g_rootDirectory, "\\", NULL));
+            }
+          } else {
+            if (g_rootDirectory[strlen(g_rootDirectory) - 1] != '/') {
+              let(&g_rootDirectory, cat(g_rootDirectory, "/", NULL));
+            }
+          }
+        }
+      /@
+      } else {
+        let(&g_rootDirectory, "");
+      @/
+      }
+      */
+
+      let(&str1, cat(g_rootDirectory, g_input_fn, NULL));
+      g_input_fp = fSafeOpen(str1, "r", 0/*noVersioningFlag*/);
+      if (!g_input_fp) continue; /* Couldn't open it (error msg was provided
+                                     by fSafeOpen) */
+      fclose(g_input_fp);
+
+      readInput();
+      /*g_sourceHasBeenRead = 1;*/ /* Global variable - set in readInput() */
+
+      if (switchPos("/ VERIFY")) {
+        verifyProofs("*",1); /* Parse and verify */
+      } else {
+        /* verifyProofs("*",0); */ /* Parse only (for gross error checking) */
+      }
+
+      /* 13-Dec-2016 nm Moved to verifyMarkup in mmcmds.c */
+      /*
+      /@ 10/21/02 - detect Microsoft bugs reported by several users, when the
+         HTML output files are named "con.html" etc. @/
+      /@ If we want a standard error message underlining token, this could go
+         in mmpars.c @/
+      /@ From Microsoft's site:
+         "The following reserved words cannot be used as the name of a file:
+         CON, PRN, AUX, CLOCK$, NUL, COM1, COM2, COM3, COM4, COM5, COM6, COM7,
+         COM8, COM9, LPT1, LPT2, LPT3, LPT4, LPT5, LPT6, LPT7, LPT8, and LPT9.
+         Also, reserved words followed by an extension - for example,
+         NUL.tx7 - are invalid file names." @/
+      /@ Check for labels that will lead to illegal Microsoft file names for
+         Windows users.  Don't bother checking CLOCK$ since $ is already
+         illegal @/
+      let(&str1, cat(
+         ",CON,PRN,AUX,NUL,COM1,COM2,COM3,COM4,COM5,COM6,COM7,",
+         "COM8,COM9,LPT1,LPT2,LPT3,LPT4,LPT5,LPT6,LPT7,LPT8,LPT9,", NULL));
+      for (i = 1; i <= g_statements; i++) {
+        let(&str2, cat(",", edit(g_Statement[i].labelName, 32/@uppercase@/), ",",
+            NULL));
+        if (instr(1, str1, str2) ||
+            /@ 5-Jan-04 mm@.html is reserved for mmtheorems.html, etc. @/
+            !strcmp(",MM", left(str2, 3))) {
+          print2("\n");
+          assignStmtFileAndLineNum(j); /@ 9-Jan-2018 nm @/
+          printLongLine(cat("?Warning in statement \"",
+              g_Statement[i].labelName, "\" at line ",
+              str((double)(g_Statement[i].lineNum)),
+              " in file \"", g_Statement[i].fileName,
+              "\".  To workaround a Microsoft operating system limitation, the",
+              " the following reserved words cannot be used for label names:",
+              " CON, PRN, AUX, CLOCK$, NUL, COM1, COM2, COM3, COM4, COM5,",
+              " COM6, COM7, COM8, COM9, LPT1, LPT2, LPT3, LPT4, LPT5, LPT6,",
+              " LPT7, LPT8, and LPT9.  Also, \"mm@.html\" is reserved for",
+              " Metamath file names.  Use another name for this label.", NULL),
+              "", " ");
+          g_errorCount++;
+        }
+      }
+      /@ 10/21/02 end @/
+      */
+
+      if (g_sourceHasBeenRead == 1) {  /* 9-Jan-2018 nm */
+        if (!g_errorCount) {
+          let(&str1, "No errors were found.");
+          if (!switchPos("/ VERIFY")) {
+              let(&str1, cat(str1,
+         "  However, proofs were not checked.  Type VERIFY PROOF *",
+         " if you want to check them.",
+              NULL));
+          }
+          printLongLine(str1, "", " ");
+        } else {
+          print2("\n");
+          if (g_errorCount == 1) {
+            print2("One error was found.\n");
+          } else {
+            print2("%ld errors were found.\n", (long)g_errorCount);
+          }
+        }
+      } /* g_sourceHasBeenRead == 1 */
+
+      continue;
+    }
+
+    if (cmdMatches("WRITE SOURCE")) {
+      let(&g_output_fn, g_fullArg[2]);
+
+      /********* Deleted 28-Dec-2013 nm Now opened in writeSource()
+      g_output_fp = fSafeOpen(g_output_fn, "w", 0/@noVersioningFlag@/);
+      if (!g_output_fp) continue; /@ Couldn't open it (error msg was provided)@/
+      ********/
+
+      /******* Deleted 3-May-2017 nm
+      /@ Added 24-Oct-03 nm @/
+      if (switchPos("/ CLEAN") > 0) {
+        c = 1; /@ Clean out any proof-in-progress (that user has flagged
+                        with a ? in its date comment field) @/
+      } else {
+        c = 0; /@ Output all proofs (normal) @/
+      }
+      *******/
+
+      /********* Deleted 3-May-2017 nm
+      writeSource((char)c, (char)r); /@ Added arg 24-Oct-03 nm 12-Jun-2011 nm @/
+      fclose(g_output_fp);
+      if (c == 0) g_sourceChanged = 0; /@ Don't unset flag if CLEAN option
+                                    since some new proofs may not be saved. @/
+      ***********/
+
+
+      /***** 3-Jan-2017 nm  This is now done with SET ROOT_DIRECTORY
+      /@ 31-Dec-2017 nm - Added ROOT_DIRECTORY switch @/
+      /@ TODO - remove this qualifier; too confusing.
+         Use SET ROOT_DIRECTORY instead. @/
+      i = switchPos("/ ROOT_DIRECTORY"); /@ Statement match to skip @/
+      if (i != 0) {
+        let(&g_rootDirectory, edit(g_fullArg[i + 1], 2/@discard spaces,tabs@/));
+        /@ Add trailing "/" to g_rootDirectory if missing @/
+        if (instr(1, g_rootDirectory, "\\") != 0
+            || instr(1, g_input_fn, "\\") != 0 ) {
+          /@ Using Windows-style path (not really supported, but at least
+             make full path consistent) @/
+          if (g_rootDirectory[strlen(g_rootDirectory) - 1] != '\\') {
+            let(&g_rootDirectory, cat(g_rootDirectory, "\\", NULL));
+          }
+        } else {
+          if (g_rootDirectory[strlen(g_rootDirectory) - 1] != '/') {
+            let(&g_rootDirectory, cat(g_rootDirectory, "/", NULL));
+          }
+        }
+      /@
+      } else {
+        let(&g_rootDirectory, "");
+      @/
+      }
+      */
+
+      /* Added 12-Jun-2011 nm */
+      if (switchPos("/ REWRAP") > 0) {
+        r = 2; /* Re-wrap then format (more aggressive than / FORMAT) */
+      } else if (switchPos("/ FORMAT") > 0) {
+        r = 1; /* Format output according to set.mm standard */
+      } else {
+        r = 0; /* Keep formatting as-is */
+      }
+
+      /* 24-Aug-2020 nm */
+      i = switchPos("/ EXTRACT");
+      if (i > 0) {
+        let(&str1, g_fullArg[i + 1]); /* List of labels */
+        if (r > 0
+            || switchPos("/ SPLIT") > 0
+            || switchPos("/ KEEP_INCLUDES") > 0) {
+          print2(
+"?You may not use / SPLIT, / REWRAP, or / KEEP_INCLUDES with / EXTRACT.\n");
+          continue;
+        }
+      } else {
+        let(&str1, ""); /* Empty string means full db */
+      }
+
+      /* 3-May-2017 nm */
+      writeSource((char)r, /* Rewrap type */ /* Added arg 12-Jun-2011 nm */
+        ((switchPos("/ SPLIT") > 0) ? 1 : 0),          /* 31-Dec-2017 nm */
+        ((switchPos("/ NO_VERSIONING") > 0) ? 1 : 0),  /* 31-Dec-2017 nm */
+        ((switchPos("/ KEEP_INCLUDES") > 0) ? 1 : 0),   /* 31-Dec-2017 nm */
+        str1 /* Label list to extract */  /* 24-Aug-2020 nm */
+          );
+      /*fclose(g_output_fp);*/
+      g_sourceChanged = 0;
+
+      let(&str1, ""); /* Deallocate */ /* 24-Aug-2020 nm */
+      continue;
+    } /* End of WRITE SOURCE */
+
+
+    if (cmdMatches("WRITE THEOREM_LIST")) {
+      /* 4-Dec-03 - Write out an HTML summary of the theorems to
+         mmtheorems.html, mmtheorems1.html,... */
+      /* THEOREMS_PER_PAGE is the default number of proof descriptions to output. */
+#define THEOREMS_PER_PAGE 100
+      /* theoremsPerPage is the actual number of proof descriptions to output. */
+      /* See if the user overrode the default. */
+      i = switchPos("/ THEOREMS_PER_PAGE");
+      if (i != 0) {
+        theoremsPerPage = (long)val(g_fullArg[i + 1]); /* Use user's value */
+      } else {
+        theoremsPerPage = THEOREMS_PER_PAGE; /* Use the default value */
+      }
+      showLemmas = (switchPos("/ SHOW_LEMMAS") != 0);
+      noVersioning = (switchPos("/ NO_VERSIONING") != 0);
+
+      /**** 17-Nov-2015 nm Deleted, no longer need this restriction
+      if (!g_texDefsRead) {
+        g_htmlFlag = 1;
+        print2("Reading definitions from $t statement of %s...\n", g_input_fn);
+        if (2/@error@/ == readTexDefs(0 /@ 1 = check errors only @/,
+            0 /@ 1 = no GIF file existence check @/ )) {
+          continue; /@ An error occurred @/
+        }
+      } else {
+        /@ Current limitation - can only read def's from .mm file once @/
+        if (!g_htmlFlag) {
+          print2("?You cannot use both LaTeX and HTML in the same session.\n");
+          print2(
+              "You must EXIT and restart Metamath to switch to the other.\n");
+          continue;
+        }
+      }
+      *** end of 17-Nov-2015 deletion */
+
+      g_htmlFlag = 1;
+      /* If not specified, for backwards compatibility in scripts
+         leave g_altHtmlFlag at current value */
+      /* 7-Jul-17 - MathML/STS handling */
+      if (switchPos("/ HTML") != 0) {
+        if (switchPos("/ ALT_HTML") != 0 || switchPos("/ STS") != 0 ) {
+          print2("?Please specify only one of / HTML , / ALT_HTML and / STS.\n");
+          continue;
+        }
+        g_altHtmlFlag = 0;
+      } else if (switchPos("/ ALT_HTML") != 0) {
+        if (switchPos ("/ STS") != 0) {
+          print2 ("?Please specify only one of / HTML , / ALT_HTML and / STS.\n");
+          continue;
+        }
+        g_altHtmlFlag = 1;
+            } else if (switchPos ("/ STS") != 0) {
+        stsFlag = 1;
+        let(&stsOutput, g_fullArg[5]);
+
+        /* Parse the STS rules corresponding to the expected output . */
+        parsetSTSRules(stsOutput);
+      }
+
+      if (2/*error*/ == readTexDefs(0 /* 1 = check errors only */,
+          0 /* 1 = no GIF file existence check */ )) {
+        continue; /* An error occurred */
+      }
+
+      /* Output the theorem list */
+      writeTheoremList(theoremsPerPage, showLemmas,
+          noVersioning); /* (located in mmwtex.c) */
+      continue;
+    }  /* End of "WRITE THEOREM_LIST" */
+
+
+    if (cmdMatches("WRITE BIBLIOGRAPHY")) {
+      /* 10/10/02 */
+      /* This command builds the bibliographical cross-references to various
+         textbooks and updates the user-specified file normally called
+         mmbiblio.html. */
+
+      /* 17-Nov-2015 nm code moved to writeBibliography() in mmwtex.c */
+      /* (Also called by verifyMarkup() in mmcmds.c for error checking) */
+      writeBibliography(g_fullArg[2],
+          "*", /* labelMatch - all labels */
+          0,  /* 1 = no output, just warning msgs if any */
+          0); /* 1 = ignore missing external files (gifs, bib, etc.) */
+      continue;
+    }  /* End of "WRITE BIBLIOGRAPHY" */
+
+
+    if (cmdMatches("WRITE RECENT_ADDITIONS")) {
+      /* 18-Sep-03 -
+         This utility creates a list of recent proof descriptions and updates
+         the user-specified file normally called mmrecent.html.
+       */
+
+      /* RECENT_COUNT is the default number of proof descriptions to output. */
+#define RECENT_COUNT 100
+      /* i is the actual number of proof descriptions to output. */
+      /* See if the user overrode the default. */
+      i = switchPos("/ LIMIT");
+      if (i) {
+        i = (long)val(g_fullArg[i + 1]); /* Use user's value */
+      } else {
+        i = RECENT_COUNT; /* Use the default value */
+      }
+
+      /**** 17-Nov-2015 nm Deleted because readTeXDefs() now handles everything
+      if (!g_texDefsRead) {
+        g_htmlFlag = 1;
+        print2("Reading definitions from $t statement of %s...\n", g_input_fn);
+        if (2/@error@/ == readTexDefs(0 /@ 1 = check errors only @/,
+            0 /@ 1 = no GIF file existence check @/  )) {
+          continue; /@ An error occurred @/
+        }
+      } else {
+        /@ Current limitation - can only read def's from .mm file once @/
+        if (!g_htmlFlag) {
+          print2("?You cannot use both LaTeX and HTML in the same session.\n");
+          print2(
+              "You must EXIT and restart Metamath to switch to the other.\n");
+          continue;
+        }
+      }
+      **** end of 17-Nov-2015 deletion */
+
+      g_htmlFlag = 1;
+      /* If not specified, for backwards compatibility in scripts
+         leave g_altHtmlFlag at current value */
+      if (switchPos("/ HTML") != 0) {
+        if (switchPos("/ ALT_HTML") != 0) {
+          print2("?Please specify only one of / HTML and / ALT_HTML.\n");
+          continue;
+        }
+        g_altHtmlFlag = 0;
+      } else {
+        if (switchPos("/ ALT_HTML") != 0) g_altHtmlFlag = 1;
+      }
+
+      /* readTexDefs() rereads based on changed in g_htmlFlag, g_altHtmlFlag */
+      if (2/*error*/ == readTexDefs(0 /* 1 = check errors only */,
+          0 /* 1 = no GIF file existence check */  )) {
+        continue; /* An error occurred */
+      }
+
+      tmpFlag = 0; /* Error flag to recover input file */
+      list1_fp = fSafeOpen(g_fullArg[2], "r", 0/*noVersioningFlag*/);
+      if (list1_fp == NULL) {
+        /* Couldn't open it (error msg was provided)*/
+        continue;
+      }
+      fclose(list1_fp);
+      /* This will rename the input mmrecent.html as mmrecent.html~1 */
+      list2_fp = fSafeOpen(g_fullArg[2], "w", 0/*noVersioningFlag*/);
+      if (list2_fp == NULL) {
+          /* Couldn't open it (error msg was provided)*/
+        continue;
+      }
+      /* Note: in older versions the "~1" string was OS-dependent, but we
+         don't support VAX or THINK C anymore...  Anyway we reopen it
+         here with the renamed file in case the OS won't let us rename
+         an opened file during the fSafeOpen for write above. */
+      list1_fp = fSafeOpen(cat(g_fullArg[2], "~1", NULL), "r",
+          0/*noVersioningFlag*/);
+      if (list1_fp == NULL) bug(1117);
+
+      /* Transfer the input file up to the special "<!-- #START# -->" comment */
+      while (1) {
+        if (!linput(list1_fp, NULL, &str1)) {
+          print2(
+"?Error: Could not find \"<!-- #START# -->\" line in input file \"%s\".\n",
+              g_fullArg[2]);
+          tmpFlag = 1; /* Error flag to recover input file */
+          break;
+        }
+        /* 13-May-04 nm Put in "last updated" stamp */
+        if (!strcmp(left(str1, 21), "<!-- last updated -->")) {
+          let(&str1, cat(left(str1, 21), " <I>Last updated on ", date(),
+          /* ??Future: make "EDT"/"EST" or other automatic */
+          /*  " at ", time_(), " EST.</I>", NULL)); */
+          /* 10-Nov-04 nm Just make it "ET" for "Eastern Time" */
+            " at ", time_(), " ET.</I>", NULL));
+        }
+        fprintf(list2_fp, "%s\n", str1);
+        if (!strcmp(str1, "<!-- #START# -->")) break;
+      }
+      if (tmpFlag) goto wrrecent_error;
+
+      /* Get and parse today's date */
+      parseDate(date(), &k /*dd*/, &l /*mmm*/, &m /*yyyy*/); /* 4-Nov-2015 */
+
+      /************ Deleted 4-Nov-2015
+      let(&str1, date());
+      j = instr(1, str1, "-");
+      k = (long)val(left(str1, j - 1)); /@ Day @/
+#define MONTHS "JanFebMarAprMayJunJulAugSepOctNovDec"
+      l = ((instr(1, MONTHS, mid(str1, j + 1, 3)) - 1) / 3) + 1; /@ 1 = Jan @/
+      m = str1[j + 6]; /@ Character after 2-digit year @/  /@ nm 10-Apr-06 @/
+      if (m == ' ' || m == ']') {                          /@ nm 10-Apr-06 @/
+        /@ Handle 2-digit year @/
+        m = (long)val(mid(str1, j + 5, 2));  /@ Year @/
+#define START_YEAR 93 /@ Earliest 19xx year in set.mm database @/
+        if (m < START_YEAR) {
+          m = m + 2000;
+        } else {
+          m = m + 1900;
+        }
+      } else {                                            /@ nm 10-Apr-06 @/
+        /@ Handle 4-digit year @/                         /@ nm 10-Apr-06 @/
+        m = (long)val(mid(str1, j + 5, 4));  /@ Year @/         /@ nm 10-Apr-06 @/
+      }                                                   /@ nm 10-Apr-06 @/
+      *********** end of 4-Nov-2015 deletion */
+
+#define START_YEAR 93 /* Earliest 19xx year in set.mm database */
+      n = 0; /* Count of how many output so far */
+      while (n < i /*RECENT_COUNT*/ && m > START_YEAR + 1900 - 1) {
+
+        /* Build date string to match */
+        /* 4-Nov-2015 nm */
+        /*buildDate(k, l, m, &str5);*/
+        buildDate(k, l, m, &str1); /* 2-May-2017 nm */
+
+        /***** Deleted 2-May-2017 nm - we no longer match date below proof
+        let(&str5, cat("$([", str5, "]$)", NULL));
+        /@ 2-digit year is obsolete, but keep for backwards compatibility @/
+        let(&str1, cat(left(str5, (long)strlen(str5) - 7),
+            right(str5, (long)strlen(str5) - 4), NULL));
+        *******/
+
+        /************ Deleted 4-Nov-2015
+#define MONTHS "JanFebMarAprMayJunJulAugSepOctNovDec"
+        /@ Match for 2-digit year OBSOLETE @/
+        let(&str1, cat("$([", str((double)k), "-", mid(MONTHS, 3 @ l - 2, 3), "-",
+            right(str((double)m), 3), "]$)", NULL));
+        /@ Match for 4-digit year @/  /@ nm 10-Apr-06 @/
+        let(&str5, cat("$([", str((double)k), "-", mid(MONTHS, 3 @ l - 2, 3), "-",
+            str((double)m), "]$)", NULL));
+        *********** end of 4-Nov-2015 deletion */
+
+        for (stmt = g_statements; stmt >= 1; stmt--) {
+
+          if (g_Statement[stmt].type != (char)p_
+                && g_Statement[stmt].type != (char)a_) {
+            continue;
+          }
+
+          /******** Deleted 2-May-2017 nm
+          /@ Get the comment section after the statement @/
+          let(&str2, space(g_Statement[stmt + 1].labelSectionLen));
+          memcpy(str2, g_Statement[stmt + 1].labelSectionPtr,
+              (size_t)(g_Statement[stmt + 1].labelSectionLen));
+          p = instr(1, str2, "$)");
+          let(&str2, left(str2, p + 1)); /@ Get 1st comment (if any) @/
+          let(&str2, edit(str2, 2)); /@ Discard spaces @/
+          ******** end of 2-May-2017 deletion */
+          /* 2-May-2017 nm */
+          /******* Deleted 3-May-2017 nm
+          /@ In the call below, str3 is a dummy variable for a placeholder
+             (its value will be undefined because of multiple occurrences) @/
+          getContrib(stmt/@stmtNum@/, &str3, &str3, &str3, &str3, &str3, &str3,
+              &str2, /@mostRecentDate@/
+              0, /@printErrorsFlag@/
+              1); /@normal mode@/
+          **********/
+          /* 3-May-2017 nm */
+          let(&str2, "");
+          str2 = getContrib(stmt/*stmtNum*/, MOST_RECENT_DATE);
+
+          /* See if the date comment matches */
+          /*if (instr(1, str2, str1) || instr(1, str2, str5)) {*/ /* 10-Apr-06 */
+          if (!strcmp(str2, str1)) { /* 2-May-2017 nm */
+            /* We have a match, so increment the match count */
+            n++;
+            let(&str3, "");
+            str3 = getDescription(stmt);
+            let(&str4, "");
+            str4 = pinkHTML(stmt); /* Get little pink number */
+            /* Output the description comment */
+            /* Break up long lines for text editors with printLongLine */
+            let(&g_printString, "");
+            g_outputToString = 1;
+            print2("\n"); /* Blank line for HTML human readability */
+            printLongLine(cat(
+
+                /*
+                (stmt < g_extHtmlStmt) ?
+                     "<TR>" :
+                     cat("<TR BGCOLOR=", PURPLISH_BIBLIO_COLOR, ">", NULL),
+                */
+
+                /* 29-Jul-2008 nm Sandbox stuff */
+                (stmt < g_extHtmlStmt)
+                   ? "<TR>"
+                   : (stmt < g_mathboxStmt)
+                       ? cat("<TR BGCOLOR=", PURPLISH_BIBLIO_COLOR, ">",
+                           NULL)
+                       : cat("<TR BGCOLOR=", SANDBOX_COLOR, ">", NULL),
+
+                "<TD NOWRAP>",  /* IE breaks up the date */
+                /* mid(str1, 4, (long)strlen(str1) - 6), */ /* Date */
+                /* Use 4-digit year */   /* 10-Apr-06 */
+                /* mid(str5, 4, (long)strlen(str5) - 6), */ /* Date */ /* 10-Apr-06 */
+                str2, /* Date */ /* 2-May-2017 nm */
+                "</TD><TD ALIGN=CENTER><A HREF=\"",
+                g_Statement[stmt].labelName, ".html\">",
+                g_Statement[stmt].labelName, "</A>",
+                str4, "</TD><TD ALIGN=LEFT>", NULL),  /* Description */
+                            /* 28-Dec-05 nm Added ALIGN=LEFT for IE */
+              " ",  /* Start continuation line with space */
+              "\""); /* Don't break inside quotes e.g. "Arial Narrow" */
+
+            g_showStatement = stmt; /* For printTexComment */
+            g_outputToString = 0; /* For printTexComment */
+            g_texFilePtr = list2_fp;
+            /* 18-Sep-03 ???Future - make this just return a string??? */
+            /* printTexComment(str3, 0); */
+            /* 17-Nov-2015 nm Added 3rd & 4th arguments */
+            printTexComment(str3,              /* Sends result to g_texFilePtr */
+                0, /* 1 = htmlCenterFlag */
+                PROCESS_EVERYTHING, /* actionBits */ /* 13-Dec-2018 nm */
+                0  /* 1 = noFileCheck */ );
+            g_texFilePtr = NULL;
+            g_outputToString = 1; /* Restore after printTexComment */
+
+            /* Get HTML hypotheses => assertion */
+            let(&str4, "");
+            str4 = getTexOrHtmlHypAndAssertion(stmt); /* In mmwtex.c */
+            printLongLine(cat("</TD></TR><TR",
+
+                  /*
+                  (s < g_extHtmlStmt) ?
+                       ">" :
+                       cat(" BGCOLOR=", PURPLISH_BIBLIO_COLOR, ">", NULL),
+                  */
+
+                  /* 29-Jul-2008 nm Sandbox stuff */
+                  (stmt < g_extHtmlStmt)
+                     ? ">"
+                     : (stmt < g_mathboxStmt)
+                         ? cat(" BGCOLOR=", PURPLISH_BIBLIO_COLOR, ">",
+                             NULL)
+                         : cat(" BGCOLOR=", SANDBOX_COLOR, ">", NULL),
+
+                /*** old
+                "<TD BGCOLOR=white>&nbsp;</TD><TD COLSPAN=2 ALIGN=CENTER>",
+                str4, "</TD></TR>", NULL),
+                ****/
+                /* 27-Oct-03 nm */
+                "<TD COLSPAN=3 ALIGN=CENTER>",
+                str4, "</TD></TR>", NULL),
+
+                " ",  /* Start continuation line with space */
+                "\""); /* Don't break inside quotes e.g. "Arial Narrow" */
+
+            g_outputToString = 0;
+            fprintf(list2_fp, "%s", g_printString);
+            let(&g_printString, "");
+
+            if (n >= i /*RECENT_COUNT*/) break; /* We're done */
+
+            /* 27-Oct-03 nm Put separator row if not last theorem */
+            g_outputToString = 1;
+            printLongLine(cat("<TR BGCOLOR=white><TD COLSPAN=3>",
+                "<FONT SIZE=-3>&nbsp;</FONT></TD></TR>", NULL),
+                " ",  /* Start continuation line with space */
+                "\""); /* Don't break inside quotes e.g. "Arial Narrow" */
+
+            /* 29-Jul-04 nm Put the previous, current, and next statement
+               labels in HTML comments so a script can use them to update
+               web site incrementally.  This would be done by searching
+               for "For script" and gather label between = and --> then
+               regenerate just those statements.  Previous and next labels
+               are included to prevent dead links if they don't exist yet. */
+            /* This section can be deleted without side effects */
+            /* Find the previous statement with a web page */
+            j = 0;
+            for (q = stmt - 1; q >= 1; q--) {
+              if (g_Statement[q].type == (char)p_ ||
+                  g_Statement[q].type == (char)a_ ) {
+                j = q;
+                break;
+              }
+            }
+            /* 13-Dec-2018 nm This isn't used anywhere yet.  But fix error
+               in current label and also identify previous, current, next */
+            if (j) print2("<!-- For script: previous = %s -->\n",
+                g_Statement[j].labelName);
+            /* Current statement */
+            print2("<!-- For script: current = %s -->\n",
+                g_Statement[stmt].labelName);
+            /* Find the next statement with a web page */
+            j = 0;
+            for (q = stmt + 1; q <= g_statements; q++) {
+              if (g_Statement[q].type == (char)p_ ||
+                  g_Statement[q].type == (char)a_ ) {
+                j = q;
+                break;
+              }
+            }
+            if (j) print2("<!-- For script: next = %s -->\n",
+                g_Statement[j].labelName);
+            /* End of 29-Jul-04 section */
+
+            g_outputToString = 0;
+            fprintf(list2_fp, "%s", g_printString);
+            let(&g_printString, "");
+
+          }
+        } /* Next stmt - statement number */
+        /* Decrement date */
+        if (k > 1) {
+          k--; /* Decrement day */
+        } else {
+          k = 31; /* Non-existent day 31's will never match, which is OK */
+          if (l > 1) {
+            l--; /* Decrement month */
+          } else {
+            l = 12; /* Dec */
+            m --; /* Decrement year */
+          }
+        }
+      } /* next while - Scan next date */
+
+
+      /* Discard the input file up to the special "<!-- #END# -->" comment */
+      while (1) {
+        if (!linput(list1_fp, NULL, &str1)) {
+          print2(
+"?Error: Could not find \"<!-- #END# -->\" line in input file \"%s\".\n",
+              g_fullArg[2]);
+          tmpFlag = 1; /* Error flag to recover input file */
+          break;
+        }
+        if (!strcmp(str1, "<!-- #END# -->")) {
+          fprintf(list2_fp, "%s\n", str1);
+          break;
+        }
+      }
+      if (tmpFlag) goto wrrecent_error;
+
+      /* Transfer the rest of the input file */
+      while (1) {
+        if (!linput(list1_fp, NULL, &str1)) {
+          break;
+        }
+
+        /* Update the date stamp at the bottom of the HTML page. */
+        /* This is just a nicety; no error check is done. */
+        if (!strcmp("This page was last updated on ", left(str1, 30))) {
+          let(&str1, cat(left(str1, 30), date(), ".", NULL));
+        }
+
+        fprintf(list2_fp, "%s\n", str1);
+      }
+
+      print2("The %ld most recent theorem(s) were written.\n", n);
+
+     wrrecent_error:
+      fclose(list1_fp);
+      fclose(list2_fp);
+      if (tmpFlag) {
+        /* Recover input files in case of error */
+        remove(g_fullArg[2]);  /* Delete output file */
+        rename(cat(g_fullArg[2], "~1", NULL), g_fullArg[2]);
+            /* Restore input file name */
+        print2("?The file \"%s\" was not modified.\n", g_fullArg[2]);
+      }
+      continue;
+    }  /* End of "WRITE RECENT_ADDITIONS" */
+
+
+    if (cmdMatches("SHOW LABELS")) {
+      linearFlag = 0;
+      if (switchPos("/ LINEAR")) linearFlag = 1;
+      if (switchPos("/ ALL")) {
+        m = 1;  /* Include $e, $f statements */
+        print2(
+"The labels that match are shown with statement number, label, and type.\n");
+      } else {
+        m = 0;  /* Show $a, $p only */
+        print2(
+"The assertions that match are shown with statement number, label, and type.\n");
+      }
+      j = 0;
+      k = 0;
+      let(&str2, ""); /* Line so far */
+#define COL 20 /* Column width */
+#define MIN_SPACE 2 /* At least this many spaces between columns */
+      for (i = 1; i <= g_statements; i++) {
+        if (!g_Statement[i].labelName[0]) continue; /* No label */
+        if (!m && g_Statement[i].type != (char)p_ &&
+            g_Statement[i].type != (char)a_) continue; /* No /ALL switch */
+        /* 30-Jan-06 nm Added single-character-match wildcard argument */
+        if (!matchesList(g_Statement[i].labelName, g_fullArg[2], '*', '?')) {
+          continue;
+        }
+
+        /* 2-Oct-2015 nm */
+        let(&str1, cat(str((double)i), " ",
+            g_Statement[i].labelName, " $", chr(g_Statement[i].type),
+            NULL));
+        if (!str2[0]) {
+          j = 0; /* # of fields on line so far */
+        }
+        k = ((long)strlen(str2) + MIN_SPACE > j * COL)
+            ? (long)strlen(str2) + MIN_SPACE : j * COL;
+                /* Position before new str1 starts */
+        if (k + (long)strlen(str1) > g_screenWidth || linearFlag) {
+          if (j == 0) {
+            /* In case of huge label, force it out anyway */
+            printLongLine(str1, "", " ");
+          } else {
+            /* Line width exceeded, postpone adding str1 */
+            print2("%s\n", str2);
+            let(&str2, str1);
+            j = 1;
+          }
+        } else {
+          /* Add new field to line */
+          if (j == 0) {
+            let(&str2, str1); /* Don't put space before 1st label on line */
+          } else {
+            let(&str2, cat(str2, space(k - (long)strlen(str2)), str1, NULL));
+          }
+          j++;
+        }
+
+        /* 2-Oct-2015 nm Deleted
+        let(&str1,cat(str((double)i)," ",
+            g_Statement[i].labelName," $",chr(g_Statement[i].type)," ",NULL));
+#define COL 19 /@ Characters per column @/
+        if (j + (long)strlen(str1) > MAX_LEN
+            || (linearFlag && j != 0)) { /@ j != 0 to suppress 1st CR @/
+          print2("\n");
+          j = 0;
+          k = 0;
+        }
+        if (strlen(str1) > COL || linearFlag) {
+          j = j + (long)strlen(str1);
+          k = k + (long)strlen(str1) - COL;
+          print2(str1);
+        } else {
+          if (k == 0) {
+            j = j + COL;
+            print2("%s%s",str1,space(COL - (long)strlen(str1)));
+          } else {
+            k = k - (COL - (long)strlen(str1));
+            if (k > 0) {
+              print2(str1);
+              j = j + (long)strlen(str1);
+            } else {
+              print2("%s%s",str1,space(COL - (long)strlen(str1)));
+              j = j + COL;
+              k = 0;
+            }
+          }
+        }
+        */
+
+      } /* next i */
+      /* print2("\n"); */
+      if (str2[0]) {
+        print2("%s\n", str2);
+        let(&str2, "");
+      }
+      let(&str1, "");
+      continue;
+    }
+
+    if (cmdMatches("SHOW DISCOURAGED")) {  /* was SHOW RESTRICTED */
+      showDiscouraged(); /* In mmcmds.c */
+      continue;
+    }
+
+    if (cmdMatches("SHOW SOURCE")) {
+
+      /* 14-Sep-2012 nm */
+      /* Currently, SHOW SOURCE only handles one statement at a time,
+         so use getStatementNum().  Eventually, SHOW SOURCE may become
+         obsolete; I don't think anyone uses it. */
+      s = getStatementNum(g_fullArg[2],
+          1/*startStmt*/,
+          g_statements + 1  /*maxStmt*/,
+          1/*aAllowed*/,
+          1/*pAllowed*/,
+          1/*eAllowed*/,
+          1/*fAllowed*/,
+          0/*efOnlyForMaxStmt*/,
+          1/*uniqueFlag*/);
+      if (s == -1) {
+        continue; /* Error msg was provided */
+      }
+      g_showStatement = s; /* Update for future defaults */
+
+      /*********** 14-Sep-2012 replaced by getStatementNum()
+      for (i = 1; i <= g_statements; i++) {
+        if (!strcmp(g_fullArg[2],g_Statement[i].labelName)) break;
+      }
+      if (i > g_statements) {
+        printLongLine(cat("?There is no statement with label \"",
+            g_fullArg[2], "\".  ",
+            "Use SHOW LABELS for a list of valid labels.", NULL), "", " ");
+        g_showStatement = 0;
+        continue;
+      }
+      g_showStatement = i;
+      ************** end 14-Sep-2012 *******/
+
+      let(&str1, "");
+      str1 = outputStatement(g_showStatement, /*0, 3-May-2017 */ /* cleanFlag */
+          0 /* reformatFlag */);
+      let(&str1,edit(str1,128)); /* Trim trailing spaces */
+      if (str1[strlen(str1)-1] == '\n') let(&str1, left(str1,
+          (long)strlen(str1) - 1));
+      printLongLine(str1, "", "");
+      let(&str1,""); /* Deallocate vstring */
+      continue;
+    } /* if (cmdMatches("SHOW SOURCE")) */
+
+
+    if (cmdMatches("SHOW STATEMENT") && (
+        switchPos("/ HTML")
+        || switchPos("/ BRIEF_HTML")
+        || switchPos("/ ALT_HTML")
+      	/* 7-Jul-2017 added MathML/STS */
+        || switchPos("/ STS")
+        || switchPos("/ BRIEF_ALT_HTML"))) {
+      /* Special processing for the / HTML qualifiers - for each matching
+         statement, a .html file is opened, the statement is output,
+         and depending on statement type a proof or other information
+         is output. */
+      /* if (g_rawArgs != 5) { */  /* obsolete */
+
+      /* 16-Aug-2016 nm */
+      noVersioning = (switchPos("/ NO_VERSIONING") != 0);
+      i = 5;  /* # arguments with only / HTML or / ALT_HTML */
+      if (noVersioning) i = i + 2;
+      if (switchPos("/ TIME")) i = i + 2;
+      /* 7-Jul-2017 added MathML/STS */
+      if (switchPos("/ STS")) i = i + 1;
+      if (g_rawArgs != i) {
+        printLongLine(cat("?The HTML qualifiers may not be combined with",
+            " others except / NO_VERSIONING and / TIME.\n", NULL), "  ", " ");
+        continue;
+      }
+
+      /* 16-Aug-2016 nm */
+      printTime = 0;
+      if (switchPos("/ TIME") != 0) {
+        printTime = 1;
+      }
+
+      /*** 17-Nov-2014 nm This restriction has been removed.
+      if (g_texDefsRead) {
+        /@ Current limitation - can only read def's from .mm file once @/
+        if (!g_htmlFlag) {
+          print2("?You cannot use both LaTeX and HTML in the same session.\n");
+          print2(
+              "You must EXIT and restart Metamath to switch to the other.\n");
+          goto htmlDone;
+        } else {
+          if ((switchPos("/ ALT_HTML") || switchPos("/ BRIEF_ALT_HTML"))
+              == (g_altHtmlFlag == 0)) {
+            print2(
+              "?You cannot use both HTML and ALT_HTML in the same session.\n");
+            print2(
+              "You must EXIT and restart Metamath to switch to the other.\n");
+            goto htmlDone;
+          }
+        }
+      }
+      *** End 17-Nov-2014 deletion */
+
+      g_htmlFlag = 1; /* 17-Nov-2015 nm */
+
+      if (switchPos("/ BRIEF_HTML") || switchPos("/ BRIEF_ALT_HTML")) {
+        if (strcmp(g_fullArg[2], "*")) {
+          print2(
+              "?For BRIEF_HTML or BRIEF_ALT_HTML, the label must be \"*\"\n");
+          goto htmlDone;
+        }
+        g_briefHtmlFlag = 1;
+      } else {
+        g_briefHtmlFlag = 0;
+      }
+
+      if (switchPos("/ ALT_HTML") || switchPos("/ BRIEF_ALT_HTML")) {
+        g_altHtmlFlag = 1;
+      } else {
+        g_altHtmlFlag = 0;
+      }
+
+      /* 7-Jul-2017 added MathML/STS */
+      if (switchPos("/ STS")) {
+        stsFlag = 1;
+        let(&stsOutput, g_fullArg[5]);
+
+        /* Parse the STS rules corresponding to the expected output. */
+        parsetSTSRules(stsOutput);
+      }
+
+      q = 0;
+
+      /* Special feature:  if the match statement starts with "*", we
+         will also output mmascii.html, mmtheoremsall.html, and
+         mmdefinitions.html.  So, with
+                 SHOW STATEMENT * / HTML
+         these will be output plus all statements; with
+                 SHOW STATEMENT *! / HTML
+         these will be output with no statements (since ! is illegal in a
+         statement label); with
+                 SHOW STATEMENT ?* / HTML
+         all statements will be output, but without mmascii.html etc. */
+      /* if (instr(1, g_fullArg[2], "*") || g_briefHtmlFlag) { */  /* obsolete */
+      if (((char *)(g_fullArg[2]))[0] == '*' || g_briefHtmlFlag) {
+                                                            /* 6-Jul-2008 nm */
+        s = -2; /* -2 is for ASCII table; -1 is for theorems;
+                    0 is for definitions */
+      } else {
+        s = 1;
+      }
+
+      for (s = s + 0; s <= g_statements; s++) {
+
+        if (s > 0 && g_briefHtmlFlag) break; /* Only do summaries */
+
+        /*
+           s = -2:  mmascii.html
+           s = -1:  mmtheoremsall.html (used to be mmtheorems.html)
+           s = 0:   mmdefinitions.html
+           s > 0:   normal statement
+        */
+
+        if (s > 0) {
+          if (!g_Statement[s].labelName[0]) continue; /* No label */
+          /* 30-Jan-06 nm Added single-character-match wildcard argument */
+          if (!matchesList(g_Statement[s].labelName, g_fullArg[2], '*', '?'))
+            continue;
+          if (g_Statement[s].type != (char)a_
+              && g_Statement[s].type != (char)p_) continue;
+        }
+
+        q = 1; /* Flag that at least one matching statement was found */
+
+        if (s > 0) {
+          g_showStatement = s;
+        } else {
+          /* We set it to 1 here so we will output the Metamath Proof
+             Explorer and not the Hilbert Space Explorer header for
+             definitions and theorems lists, when g_showStatement is
+             compared to g_extHtmlStmt in printTexHeader in mmwtex.c */
+          g_showStatement = 1;
+        }
+
+
+        /*** Open the html file ***/
+        g_htmlFlag = 1;
+        /* Open the html output file */
+        switch (s) {
+          case -2:
+            let(&g_texFileName, "mmascii.html");
+            break;
+          case -1:
+            let(&g_texFileName, "mmtheoremsall.html");
+            break;
+          case 0:
+            let(&g_texFileName, "mmdefinitions.html");
+            break;
+          default:
+            let(&g_texFileName, cat(g_Statement[g_showStatement].labelName, ".html",
+                NULL));
+        }
+        /* 29-Sep-17 Thierry Arnoux - Post processing (for pre-rendering) */
+        if(stsFlag && strlen(postProcess) != 0) {
+          vstring pipeCommand = "";
+          print2("Creating and processing HTML file \"%s\"...\n", g_texFileName);
+          let(&pipeCommand, cat(postProcess, " > ", g_texFileName, NULL));
+          g_texFilePtr = popen(pipeCommand, "w");
+          if (!g_texFilePtr) print2("?Could not execute the command \"%s\".\n",
+	          pipeCommand);
+          let(&pipeCommand, "");
+        }
+        else {
+          print2("Creating HTML file \"%s\"...\n", g_texFileName);
+          g_texFilePtr = fSafeOpen(g_texFileName, "w",    /* 17-Jul-2019 nm */
+              noVersioning /*noVersioningFlag*/);
+          /****** old code before 17-Jul-2019 *******
+          if (switchPos("/ NO_VERSIONING") == 0) {
+            g_texFilePtr = fSafeOpen(g_texFileName, "w", 0/@noVersioningFlag@/);
+          } else {
+            /@ 6-Jul-2008 nm Added / NO_VERSIONING @/
+            /@ Don't create the backup versions ~1, ~2,... @/
+            g_texFilePtr = fopen(g_texFileName, "w");
+            if (!g_texFilePtr) print2("?Could not open the file \"%s\".\n",
+                g_texFileName);
+          }
+          ********* end of old code before 17-Jul-2019 *******/
+        }
+        if (!g_texFilePtr) goto htmlDone; /* Couldn't open it (err msg was
+            provided) */
+        g_texFileOpenFlag = 1;
+        printTexHeader((s > 0) ? 1 : 0 /*texHeaderFlag*/);
+        if (!g_texDefsRead) {
+          /* 9/6/03 If there was an error reading the $t xx.mm statement,
+             g_texDefsRead won't be set, and we should close out file and skip
+             further processing.  Otherwise we will be attempting to process
+             uninitialized htmldef arrays and such. */
+          print2("?HTML generation was aborted due to the error above.\n");
+          s = g_statements + 1; /* To force loop to exit */
+          goto ABORT_S; /* Go to end of loop where file is closed out */
+        }
+
+        if (s <= 0) {
+          g_outputToString = 1;
+          if (s == -2) {
+            printLongLine(cat("<CENTER><FONT COLOR=", GREEN_TITLE_COLOR,
+                "><B>",
+                "Symbol to ASCII Correspondence for Text-Only Browsers",
+                " (in order of appearance in $c and $v statements",
+                     " in the database)",
+                "</B></FONT></CENTER><P>", NULL), "", "\"");
+          }
+          /* 13-Oct-2006 nm todo - </CENTER> still appears - where is it? */
+          if (!g_briefHtmlFlag) print2("<CENTER>\n");
+          print2("<TABLE BORDER CELLSPACING=0 BGCOLOR=%s\n",
+              MINT_BACKGROUND_COLOR);
+          /* For bobby.cast.org approval */
+          switch (s) {
+            case -2:
+              print2("SUMMARY=\"Symbol to ASCII correspondences\">\n");
+              break;
+            case -1:
+              print2("SUMMARY=\"List of theorems\">\n");
+              break;
+            case 0:
+              print2("SUMMARY=\"List of syntax, axioms and definitions\">\n");
+              break;
+          }
+          switch (s) {
+            case -2:
+              print2("<TR ALIGN=LEFT><TD><B>\n");
+              break;
+            case -1:
+              print2(
+         "<CAPTION><B>List of Theorems</B></CAPTION><TR ALIGN=LEFT><TD><B>\n");
+              break;
+            case 0:
+              printLongLine(cat(
+/*"<CAPTION><B>List of Syntax (not <FONT COLOR=\"#00CC00\">|-&nbsp;</FONT>), ",*/
+                  /* 2/9/02 (in case |- suppressed) */
+                  "<CAPTION><B>List of Syntax, ",
+                  "Axioms (<FONT COLOR=", GREEN_TITLE_COLOR, ">ax-</FONT>) and",
+                  " Definitions (<FONT COLOR=", GREEN_TITLE_COLOR,
+                  ">df-</FONT>)", "</B></CAPTION><TR ALIGN=LEFT><TD><B>",
+                  NULL), "", "\"");
+              break;
+          }
+          switch (s) {
+            case -2:
+              print2("Symbol</B></TD><TD><B>ASCII\n");
+              break;
+            case -1:
+              print2(
+                  "Ref</B></TD><TD><B>Description\n");
+              break;
+            case 0:
+              printLongLine(cat(
+                  "Ref</B></TD><TD><B>",
+                "Expression (see link for any distinct variable requirements)",
+                NULL), "", "\"");
+              break;
+          }
+          print2("</B></TD></TR>\n");
+          m = 0; /* Statement number map */
+          let(&str3, ""); /* For storing ASCII token list in s=-2 mode */
+          let(&bgcolor, MINT_BACKGROUND_COLOR); /* 8-Aug-2008 nm Initialize */
+          for (i = 1; i <= g_statements; i++) {
+
+            /* 8-Aug-2008 nm Commented out: */
+            /*
+            if (i == g_extHtmlStmt && s != -2) {
+              / * Print a row that identifies the start of the extended
+                 database (e.g. Hilbert Space Explorer) * /
+              printLongLine(cat(
+                  "<TR><TD COLSPAN=2 ALIGN=CENTER><A NAME=\"startext\"></A>",
+                  "The list of syntax, axioms (ax-) and definitions (df-) for",
+                  " the <B><FONT COLOR=", GREEN_TITLE_COLOR, ">",
+                  g_extHtmlTitle,
+                  "</FONT></B> starts here</TD></TR>", NULL), "", "\"");
+            }
+            */
+
+            /* 8-Aug-2008 nm */
+            if (s != -2 && (i == g_extHtmlStmt || i == g_mathboxStmt)) {
+              /* Print a row that identifies the start of the extended
+                 database (e.g. Hilbert Space Explorer) or the user
+                 sandboxes */
+              if (i == g_extHtmlStmt) {
+                let(&bgcolor, PURPLISH_BIBLIO_COLOR);
+              } else {
+                let(&bgcolor, SANDBOX_COLOR);
+              }
+              printLongLine(cat("<TR BGCOLOR=", bgcolor,
+                  "><TD COLSPAN=2 ALIGN=CENTER><A NAME=\"startext\"></A>",
+                  "The list of syntax, axioms (ax-) and definitions (df-) for",
+                  " the <B><FONT COLOR=", GREEN_TITLE_COLOR, ">",
+                  (i == g_extHtmlStmt) ?
+                    g_extHtmlTitle :
+                    /*"User Sandboxes",*/
+                    /* 24-Jul-2009 nm Changed name of sandbox to "mathbox" */
+                    "User Mathboxes",
+                  "</FONT></B> starts here</TD></TR>", NULL), "", "\"");
+            }
+
+            if (g_Statement[i].type == (char)p_ ||
+                g_Statement[i].type == (char)a_ ) m++;
+            if ((s == -1 && g_Statement[i].type != (char)p_)
+                || (s == 0 && g_Statement[i].type != (char)a_)
+                || (s == -2 && g_Statement[i].type != (char)c_
+                    && g_Statement[i].type != (char)v_)
+                ) continue;
+            switch (s) {
+              case -2:
+                /* Print symbol to ASCII table entry */
+                /* It's a $c or $v statement, so each token generates a
+                   table row */
+                for (j = 0; j < g_Statement[i].mathStringLen; j++) {
+                  let(&str1, g_MathToken[(g_Statement[i].mathString)[j]].tokenName);
+                  /* Output each token only once in case of multiple decl. */
+                  if (!instr(1, str3, cat(" ", str1, " ", NULL))) {
+                    let(&str3, cat(str3, " ", str1, " ", NULL));
+                    let(&str2, "");
+                    /* 27 Jul 2017 tar For MathML/STS */
+                    if(stsFlag) str2 = stsToken((g_Statement[i].mathString)[j], i);
+                    else
+                      str2 = tokenToTex(g_MathToken[(g_Statement[i].mathString)[j]
+                        ].tokenName, i/*stmt# for error msgs*/);
+                    /* 2/9/02  Skip any tokens (such as |- in QL Explorer) that
+                       may be suppressed */
+                    if (!str2[0]) continue;
+                    /* Convert special characters to HTML entities */
+                    for (k = 0; k < (signed)(strlen(str1)); k++) {
+                      if (str1[k] == '&') {
+                        let(&str1, cat(left(str1, k), "&amp;",
+                            right(str1, k + 2), NULL));
+                        k = k + 4;
+                      }
+                      if (str1[k] == '<') {
+                        let(&str1, cat(left(str1, k), "&lt;",
+                            right(str1, k + 2), NULL));
+                        k = k + 3;
+                      }
+                      if (str1[k] == '>') {
+                        let(&str1, cat(left(str1, k), "&gt;",
+                            right(str1, k + 2), NULL));
+                        k = k + 3;
+                      }
+                    } /* next k */
+                    printLongLine(cat("<TR ALIGN=LEFT><TD>",
+                        (g_altHtmlFlag ? cat("<SPAN ", g_htmlFont, ">", NULL) : ""),
+                                                           /* 14-Jan-2016 nm */
+                        str2,
+                        (g_altHtmlFlag ? "</SPAN>" : ""),    /* 14-Jan-2016 nm */
+                        "&nbsp;", /* 10-Jan-2016 nm This will prevent a
+                                     -4px shifted image from overlapping the
+                                     lower border of the table cell */
+                        "</TD><TD><TT>",
+                        str1,
+                        "</TT></TD></TR>", NULL), "", "\"");
+                  }
+                } /* next j */
+                /* Close out the string now to prevent memory overflow */
+                fprintf(g_texFilePtr, "%s", g_printString);
+                let(&g_printString, "");
+                break;
+              case -1: /* Falls through to next case */
+              case 0:
+                /* Count the number of essential hypotheses k */
+                /* Not needed anymore??? since getTexOrHtmlHypAndAssertion() */
+                /*
+                k = 0;
+                j = nmbrLen(g_Statement[i].reqHypList);
+                for (n = 0; n < j; n++) {
+                  if (g_Statement[g_Statement[i].reqHypList[n]].type
+                      == (char)e_) {
+                    k++;
+                  }
+                }
+                */
+                let(&str1, "");
+                if (s == 0 || g_briefHtmlFlag) {
+                  let(&str1, "");
+                  /* 18-Sep-03 Get HTML hypotheses => assertion */
+                  str1 = getTexOrHtmlHypAndAssertion(i);
+                                                /* In mmwtex.c */
+                  let(&str1, cat(str1, "</TD></TR>", NULL));
+                }
+
+                /* 13-Oct-2006 nm Made some changes to BRIEF_HTML/_ALT_HTML
+                   to use its mmtheoremsall.html output for the Palm PDA */
+                if (g_briefHtmlFlag) {
+                  /* Get page number in mmtheorems*.html of WRITE THEOREMS */
+                  k = ((g_Statement[i].pinkNumber - 1) /
+                      THEOREMS_PER_PAGE) + 1; /* Page # */
+                  let(&str2, cat("<TR ALIGN=LEFT><TD ALIGN=LEFT>",
+                      /*"<FONT COLOR=\"#FA8072\">",*/
+                      "<FONT COLOR=ORANGE>",
+                      str((double)(g_Statement[i].pinkNumber)), "</FONT> ",
+                      "<FONT COLOR=GREEN><A HREF=\"",
+                      "mmtheorems", (k == 1) ? "" : str((double)k), ".html#",
+                      g_Statement[i].labelName,
+                      "\">", g_Statement[i].labelName,
+                      "</A></FONT>", NULL));
+                  let(&str1, cat(str2, " ", str1, NULL));
+                } else {
+                  /* Get little pink (or rainbow-colored) number */
+                  let(&str4, "");
+                  str4 = pinkHTML(i);
+                  let(&str2, cat("<TR BGCOLOR=", bgcolor, /* 8-Aug-2008 nm */
+                      " ALIGN=LEFT><TD><A HREF=\"",
+                      g_Statement[i].labelName,
+                      ".html\">", g_Statement[i].labelName,
+                      "</A>", str4, NULL));
+                  let(&str1, cat(str2, "</TD><TD>", str1, NULL));
+                }
+                /* End of 13-Oct-2006 changed section */
+
+                print2("\n");  /* New line for HTML source readability */
+                printLongLine(str1, "", "\"");
+
+                if (s == 0 || g_briefHtmlFlag) {
+                              /* Set s == 0 here for Web site version,
+                                 s == s for symbol version of theorem list */
+                  /* The below has been replaced by
+                     getTexOrHtmlHypAndAssertion(i) above. */
+                  /*printTexLongMath(g_Statement[i].mathString, "", "", 0, 0);*/
+                  /*g_outputToString = 1;*/ /* Is reset by printTexLongMath */
+                } else {
+                  /* Theorems are listed w/ description; otherwise file is too
+                     big for convenience */
+                  let(&str1, "");
+                  str1 = getDescription(i);
+                  if (strlen(str1) > 29)
+                    let(&str1, cat(left(str1, 26), "...", NULL));
+                  let(&str1, cat(str1, "</TD></TR>", NULL));
+                  printLongLine(str1, "", "\"");
+                }
+                /* Close out the string now to prevent overflow */
+                fprintf(g_texFilePtr, "%s", g_printString);
+                let(&g_printString, "");
+                break;
+            } /* end switch */
+          } /* next i (statement number) */
+          /* print2("</TABLE></CENTER>\n"); */ /* 8/8/03 Removed - already
+              done somewhere else, causing validator.w3.org to fail */
+          g_outputToString = 0;  /* closing will write out the string */
+          let(&bgcolor, ""); /* Deallocate (to improve fragmentation) */
+
+        } else { /* s > 0 */
+
+          /* 16-Aug-2016 nm */
+          if (printTime == 1) {
+            getRunTime(&timeIncr);  /* This call just resets the time */
+          }
+
+          /*** Output the html statement body ***/
+          typeStatement(g_showStatement,
+              0 /*briefFlag*/,
+              0 /*commentOnlyFlag*/,
+              1 /*texFlag*/,   /* means latex or html */
+              1 /*g_htmlFlag*/);
+
+          /* 16-Aug-2016 nm */
+          if (printTime == 1) {
+            getRunTime(&timeIncr);
+            print2("SHOW STATEMENT run time = %6.2f sec for \"%s\"\n",
+                timeIncr,
+                g_texFileName);
+          }
+
+        } /* if s <= 0 */
+
+       ABORT_S:
+        /*** Close the html file ***/
+        printTexTrailer(1 /*texHeaderFlag*/);
+        if(stsFlag && strlen(postProcess) != 0) pclose(g_texFilePtr);
+        else fclose(g_texFilePtr);
+        g_texFileOpenFlag = 0;
+        let(&g_texFileName,"");
+
+      } /* next s */
+
+      if (!q) {
+        /* No matching statement was found */
+        printLongLine(cat("?There is no statement whose label matches \"",
+            g_fullArg[2], "\".  ",
+            "Use SHOW LABELS for a list of valid labels.", NULL), "", " ");
+        continue;
+      }
+
+      /* Complete the command processing to bypass normal SHOW STATEMENT
+         (non-html) below. */
+     htmlDone:
+      continue;
+    } /* if (cmdMatches("SHOW STATEMENT") && switchPos("/ HTML")...) */
+
+
+    /******* Section for / MNEMONICS added 12-May-2009 by Stefan Allan *****/
+    /* Write mnemosyne.txt */
+    if (cmdMatches("SHOW STATEMENT") && switchPos("/ MNEMONICS")) {
+
+      /*** 17-Nov-2015 nm Deleted - removed g_htmlFlag, g_altHtmlFlag
+            change prohibition
+      if (!g_texDefsRead) {
+        g_htmlFlag = 1;     /@ Use HTML, not TeX section @/
+        g_altHtmlFlag = 1;  /@ Use Unicode, not GIF @/
+        print2("Reading definitions from $t statement of %s...\n", g_input_fn);
+        if (2/@error@/ == readTexDefs(0 /@ 1 = check errors only @/,
+            0 /@ 1 = no GIF file existence check @/  )) {
+          print2(
+          "?There was an error in the $t comment's LaTeX/HTML definitions.\n");
+          print2("?HTML generation was aborted due to the error above.\n");
+          continue; /@ An error occurred @/
+        }
+      } else {
+        /@ Current limitation - can only read def's from .mm file once @/
+        if (!g_htmlFlag) {
+          print2("?You cannot use both LaTeX and HTML in the same session.\n");
+          print2(
+              "You must EXIT and restart Metamath to switch to the other.\n");
+          continue;
+        } else {
+          if (!g_altHtmlFlag) {
+            print2(
+              "?You cannot use both HTML and ALT_HTML in the same session.\n");
+            print2(
+              "You must EXIT and restart Metamath to switch to the other.\n");
+            continue;
+          }
+        }
+      }
+      *** end of 17-Nov-2015 deletion */
+
+      g_htmlFlag = 1;     /* Use HTML, not TeX section */
+      g_altHtmlFlag = 1;  /* Use Unicode, not GIF */
+      /* readTexDefs() rereads based on changes to g_htmlFlag, g_altHtmlFlag */
+      if (2/*error*/ == readTexDefs(0 /* 1 = check errors only */,
+          0 /* 1 = no GIF file existence check */  )) {
+        continue; /* An error occurred */
+      }
+
+      let(&g_texFileName, "mnemosyne.txt");
+      g_texFilePtr = fSafeOpen(g_texFileName, "w", 0/*noVersioningFlag*/);
+      if (!g_texFilePtr) {
+        /* Couldn't open file; error message was provided by fSafeOpen */
+        continue;
+      }
+      print2("Creating Mnemosyne file \"%s\"...\n", g_texFileName);
+
+      for (s = 1; s <= g_statements; s++) {
+        g_showStatement = s;
+/*
+        if (strcmp("|-", g_MathToken[
+         (g_Statement[g_showStatement].mathString)[0]].tokenName)) {
+           subType = SYNTAX;
+        }
+*/
+        if (!g_Statement[s].labelName[0]) continue; /* No label */
+        /* 30-Jan-06 nm Added single-character-match wildcard argument */
+        if (!matchesList(g_Statement[s].labelName, g_fullArg[2], '*', '?'))
+          continue;
+        if (g_Statement[s].type != (char)a_
+            && g_Statement[s].type != (char)p_)
+          continue;
+
+        let(&str1, cat("<CENTER><B><FONT SIZE=\"+1\">",
+            " <FONT COLOR=", GREEN_TITLE_COLOR,
+            " SIZE = \"+3\">", g_Statement[g_showStatement].labelName,
+            "</FONT></FONT></B>", "</CENTER>", NULL));
+        fprintf(g_texFilePtr, "%s", str1);
+
+        let(&str1, cat("<TABLE>",NULL));
+        fprintf(g_texFilePtr, "%s", str1);
+
+        j = nmbrLen(g_Statement[g_showStatement].reqHypList);
+        for (i = 0; i < j; i++) {
+          k = g_Statement[g_showStatement].reqHypList[i];
+          if (g_Statement[k].type != (char)e_
+              && !(subType == SYNTAX
+              && g_Statement[k].type == (char)f_))
+            continue;
+
+          let(&str1, cat("<TR ALIGN=LEFT><TD><FONT SIZE=\"+2\">",
+              g_Statement[k].labelName, "</FONT></TD><TD><FONT SIZE=\"+2\">",
+              NULL));
+          fprintf(g_texFilePtr, "%s", str1);
+
+          /* Print hypothesis */
+          let(&str1, ""); /* Free any previous allocation to str1 */
+          /* getTexLongMath does not return a temporary allocation; must
+             assign str1 directly, not with let().  It will be deallocated
+             with the next let(&str1,...). */
+          str1 = getTexLongMath(g_Statement[k].mathString,
+              k/*stmt# for err msgs*/);
+          fprintf(g_texFilePtr, "%s</FONT></TD>", str1);
+        }
+
+
+        let(&str1, "</TABLE>");
+        fprintf(g_texFilePtr, "%s", str1);
+
+        let(&str1, "<BR><FONT SIZE=\"+2\">What is the conclusion?</FONT>");
+        fprintf(g_texFilePtr, "%s\n", str1);
+
+        let(&str1, "<FONT SIZE=\"+3\">");
+        fprintf(g_texFilePtr, "%s", str1);
+
+        let(&str1, ""); /* Free any previous allocation to str1 */
+        /* getTexLongMath does not return a temporary allocation */
+        str1 = getTexLongMath(g_Statement[s].mathString, s);
+        fprintf(g_texFilePtr, "%s", str1);
+
+        let(&str1, "</FONT>");
+        fprintf(g_texFilePtr, "%s\n",str1);
+      } /*  for(s=1;s<g_statements;++s) */
+
+      fclose(g_texFilePtr);
+      g_texFileOpenFlag = 0;
+      let(&g_texFileName,"");
+      let(&str1,"");
+      let(&str2,"");
+
+      continue;
+    } /* if (cmdMatches("SHOW STATEMENT") && switchPos("/ MNEMONICS")) */
+    /** End of section for / MNEMONICS added 12-May-2009 by Stefan Allan *****/
+
+    /* If we get here, the user did not specify one of the qualifiers /HTML,
+       /BRIEF_HTML, /ALT_HTML, or /BRIEF_ALT_HTML */
+    if (cmdMatches("SHOW STATEMENT") && !switchPos("/ HTML")) {
+
+      texFlag = 0;
+      /* 14-Sep-2010 nm Added OLD_TEX */
+      if (switchPos("/ TEX") || switchPos("/ OLD_TEX")
+          || switchPos("/ HTML"))
+        texFlag = 1;
+
+      briefFlag = 1;
+      g_oldTexFlag = 0;
+      if (switchPos("/ TEX")) briefFlag = 0;
+      /* 14-Sep-2010 nm Added OLD_TEX */
+      if (switchPos("/ OLD_TEX")) briefFlag = 0;
+      if (switchPos("/ OLD_TEX")) g_oldTexFlag = 1;
+      if (switchPos("/ FULL")) briefFlag = 0;
+
+      commentOnlyFlag = 0;
+      if (switchPos("/ COMMENT")) {
+        commentOnlyFlag = 1;
+        briefFlag = 1;
+      }
+
+
+      if (switchPos("/ FULL")) {
+        briefFlag = 0;
+        commentOnlyFlag = 0;
+      }
+
+      if (texFlag) {
+        if (!g_texFileOpenFlag) {
+          print2(
+      "?You have not opened a %s file.  Use the OPEN TEX command first.\n",
+              g_htmlFlag ? "HTML" : "LaTeX");
+          continue;
+        }
+      }
+
+      if (texFlag && (commentOnlyFlag || briefFlag)) {
+        print2("?TEX qualifier should be used alone\n");
+        continue;
+      }
+
+      q = 0;
+
+      for (s = 1; s <= g_statements; s++) {
+        if (!g_Statement[s].labelName[0]) continue; /* No label */
+        /* We are not in MM-PA mode, or the statement isn't "=" */
+        /* 30-Jan-06 nm Added single-character-match wildcard argument */
+        if (!matchesList(g_Statement[s].labelName, g_fullArg[2], '*', '?'))
+          continue;
+
+        if (briefFlag || commentOnlyFlag || texFlag) {
+          /* For brief or comment qualifier, if label has wildcards,
+             show only $p and $a's */
+          /* 30-Jan-06 nm Added single-character-match wildcard argument */
+          if (g_Statement[s].type != (char)p_
+              && g_Statement[s].type != (char)a_ && (instr(1, g_fullArg[2], "*")
+                  || instr(1, g_fullArg[2], "?")))
+            continue;
+        }
+
+        if (q && !texFlag) {
+          /* 17-Jul-2019 nm Changed "79" to "g_screenWidth" */
+          if (!print2("%s\n", string(g_screenWidth, '-'))) /* Put line between
+                                                   statements */
+            break; /* Break for speedup if user quit */
+        }
+        if (texFlag) print2("Outputting statement \"%s\"...\n",
+            g_Statement[s].labelName);
+
+        q = 1; /* Flag that at least one matching statement was found */
+
+        g_showStatement = s;
+
+
+        typeStatement(g_showStatement,
+            briefFlag,
+            commentOnlyFlag,
+            texFlag,
+            g_htmlFlag);
+      } /* Next s */
+
+      if (!q) {
+        /* No matching statement was found */
+        printLongLine(cat("?There is no statement whose label matches \"",
+            g_fullArg[2], "\".  ",
+            "Use SHOW LABELS for a list of valid labels.", NULL), "", " ");
+        continue;
+      }
+
+      if (texFlag && !g_htmlFlag) {
+        print2("The LaTeX source was written to \"%s\".\n", g_texFileName);
+        /* 14-Sep-2010 nm Added OLD_TEX */
+        g_oldTexFlag = 0;
+      }
+      continue;
+    } /* (cmdMatches("SHOW STATEMENT") && !switchPos("/ HTML")) */
+
+    if (cmdMatches("SHOW SETTINGS")) {
+      print2("Metamath settings on %s at %s:\n",date(),time_());
+      if (g_commandEcho) {
+        print2("(SET ECHO...) Command ECHO is ON.\n");
+      } else {
+        print2("(SET ECHO...) Command ECHO is OFF.\n");
+      }
+      if (defaultScrollMode == 1) {
+        print2("(SET SCROLL...) SCROLLing mode is PROMPTED.\n");
+      } else {
+        print2("(SET SCROLL...) SCROLLing mode is CONTINUOUS.\n");
+      }
+      print2("(SET WIDTH...) Screen display WIDTH is %ld.\n", g_screenWidth);
+      print2("(SET HEIGHT...) Screen display HEIGHT is %ld.\n",
+          g_screenHeight + 1);
+      if (g_sourceHasBeenRead == 1) {
+        print2("(READ...) %ld statements have been read from \"%s\".\n",
+            g_statements, g_input_fn);
+      } else {
+        print2("(READ...) No source file has been read in yet.\n");
+      }
+      print2("(SET ROOT_DIRECTORY...) Root directory is \"%s\".\n",
+          g_rootDirectory);
+      print2(
+     "(SET DISCOURAGEMENT...) Blocking based on \"discouraged\" tags is %s.\n",
+          (g_globalDiscouragement ? "ON" : "OFF"));
+      print2(
+     "(SET CONTRIBUTOR...) The current contributor is \"%s\".\n",
+          g_contributorName);
+      if (g_PFASmode) {
+        print2("(PROVE...) The statement you are proving is \"%s\".\n",
+            g_Statement[g_proveStatement].labelName);
+      }
+      print2("(SET UNDO...) The maximum number of UNDOs is %ld.\n",
+          processUndoStack(NULL, PUS_GET_SIZE, "", 0));
+      print2(
+    "(SET UNIFICATION_TIMEOUT...) The unification timeout parameter is %ld.\n",
+          g_userMaxUnifTrials);
+      print2(
+    "(SET SEARCH_LIMIT...) The SEARCH_LIMIT for the IMPROVE command is %ld.\n",
+          g_userMaxProveFloat);
+      if (g_minSubstLen) {
+        print2(
+     "(SET EMPTY_SUBSTITUTION...) EMPTY_SUBSTITUTION is not allowed (OFF).\n");
+      } else {
+        print2(
+          "(SET EMPTY_SUBSTITUTION...) EMPTY_SUBSTITUTION is allowed (ON).\n");
+      }
+      if (g_hentyFilter) { /* 18-Nov-05 nm Added to the SHOW listing */
+        print2(
+              "(SET JEREMY_HENTY_FILTER...) The Henty filter is turned ON.\n");
+      } else {
+        print2(
+             "(SET JEREMY_HENTY_FILTER...) The Henty filter is turned OFF.\n");
+      }
+      if (g_showStatement) {
+        print2("(SHOW...) The default statement for SHOW commands is \"%s\".\n",
+            g_Statement[g_showStatement].labelName);
+      }
+      if (g_logFileOpenFlag) {
+        print2("(OPEN LOG...) The log file \"%s\" is open.\n", g_logFileName);
+      } else {
+        print2("(OPEN LOG...) No log file is currently open.\n");
+      }
+      if (g_texFileOpenFlag) {
+        print2("The %s file \"%s\" is open.\n", g_htmlFlag ? "HTML" : "LaTeX",
+            g_texFileName);
+      }
+      /* 17-Nov-2015 nm */
+      print2(
+  "(SHOW STATEMENT.../[TEX,HTML,ALT_HTML]) Current output mode is %s.\n",
+          g_htmlFlag
+             ? (g_altHtmlFlag ? "ALT_HTML" : "HTML")
+             : "TEX (LaTeX)");
+      /* 21-Jun-2014 */
+      print2("The program is compiled for a %ld-bit CPU.\n",
+          (long)(8 * sizeof(long)));
+      print2(
+ "sizeof(short)=%ld, sizeof(int)=%ld, sizeof(long)=%ld, sizeof(size_t)=%ld.\n",
+        (long)(sizeof(short)),
+        (long)(sizeof(int)), (long)(sizeof(long)), (long)(sizeof(size_t)));
+      continue;
+    }
+
+    if (cmdMatches("SHOW MEMORY")) {
+      /*print2("%ld bytes of data memory have been used.\n",db+db3);*/
+      j = 32000000; /* The largest we'ed ever look for */
+#ifdef THINK_C
+      i = FreeMem();
+#else
+      i = getFreeSpace(j);
+#endif
+      if (i > j-3) {
+        print2("At least %ld bytes of memory are free.\n",j);
+      } else {
+        print2("%ld bytes of memory are free.\n",i);
+      }
+      continue;
+    }
+
+    /* 21-Jun-2014 */
+    if (cmdMatches("SHOW ELAPSED_TIME")) {
+      timeTotal = getRunTime(&timeIncr);
+      print2(
+      "Time since last SHOW ELAPSED_TIME command = %6.2f s; total = %6.2f s\n",
+          timeIncr, timeTotal);
+      continue;
+    } /* if (cmdMatches("SHOW ELAPSED_TIME")) */
+
+
+    if (cmdMatches("SHOW TRACE_BACK")) {
+
+
+      /* Pre-21-May-2008
+        for (i = 1; i <= g_statements; i++) {
+          if (!strcmp(g_fullArg[2],g_Statement[i].labelName)) break;
+        }
+        if (i > g_statements) {
+          printLongLine(cat("?There is no statement with label \"",
+              g_fullArg[2], "\".  ",
+              "Use SHOW LABELS for a list of valid labels.", NULL), "", " ");
+          g_showStatement = 0;
+          continue;
+        }
+       */
+
+      essentialFlag = 0;
+      axiomFlag = 0;
+      endIndent = 0;
+      i = switchPos("/ ESSENTIAL");
+      if (i) essentialFlag = 1; /* Limit trace to essential steps only */
+      i = switchPos("/ ALL");
+      if (i) essentialFlag = 0;
+      i = switchPos("/ AXIOMS");
+      if (i) axiomFlag = 1; /* Limit trace printout to axioms */
+      i = switchPos("/ DEPTH"); /* Limit depth of printout */
+      if (i) endIndent = (long)val(g_fullArg[i + 1]);
+
+       /* 19-May-2013 nm */
+      i = switchPos("/ COUNT_STEPS");
+      countStepsFlag = (i != 0 ? 1 : 0);
+      i = switchPos("/ TREE");
+      treeFlag = (i != 0 ? 1 : 0);
+      i = switchPos("/ MATCH");
+      matchFlag = (i != 0 ? 1 : 0);
+      if (matchFlag) {
+        let(&matchList, g_fullArg[i + 1]);
+      } else {
+        let(&matchList, "");
+      }
+      i = switchPos("/ TO");
+      if (i != 0) {
+        let(&traceToList, g_fullArg[i + 1]);
+      } else {
+        let(&traceToList, "");
+      }
+      if (treeFlag) {
+        if (axiomFlag) {
+          print2(
+              "(Note:  The AXIOMS switch is ignored in TREE mode.)\n");
+        }
+        if (countStepsFlag) {
+          print2(
+              "(Note:  The COUNT_STEPS switch is ignored in TREE mode.)\n");
+        }
+        if (matchFlag) {
+          print2(
+  "(Note: The MATCH list is ignored in TREE mode.)\n");
+        }
+      } else {
+        if (endIndent != 0) {
+          print2(
+  "(Note:  The DEPTH is ignored if the TREE switch is not used.)\n");
+        }
+        if (countStepsFlag) {
+          if (matchFlag) {
+            print2(
+  "(Note: The MATCH list is ignored in COUNT_STEPS mode.)\n");
+          }
+        }
+      }
+
+      /* 21-May-2008 nm Added wildcard handling */
+      g_showStatement = 0;
+      for (i = 1; i <= g_statements; i++) {
+        if (g_Statement[i].type != (char)p_)
+          continue; /* Not a $p statement; skip it */
+        /* Wildcard matching */
+        if (!matchesList(g_Statement[i].labelName, g_fullArg[2], '*', '?'))
+          continue;
+
+        g_showStatement = i;
+        /*** start of 19-May-2013 deletion
+        j = switchPos("/ TREE");
+        if (j) {
+          if (axiomFlag) {
+            print2(
+                "(Note:  The AXIOMS switch is ignored in TREE mode.)\n");
+          }
+          if (switchPos("/ COUNT_STEPS")) {
+            print2(
+                "(Note:  The COUNT_STEPS switch is ignored in TREE mode.)\n");
+          }
+          traceProofTree(g_showStatement, essentialFlag, endIndent);
+        } else {
+          if (endIndent != 0) {
+           print2(
+"(Note:  The DEPTH is ignored if the TREE switch is not used.)\n");
+          }
+
+          j = switchPos("/ COUNT_STEPS");
+          if (j) {
+            countSteps(g_showStatement, essentialFlag);
+          } else {
+            traceProof(g_showStatement, essentialFlag, axiomFlag);
+          }
+        }
+        *** end of 19-May-2013 deletion */
+
+
+        /* 19-May-2013 nm - move /TREE and /COUNT_STEPS to outside loop,
+           assigning new variables, for cleaner code. */
+        if (treeFlag) {
+          traceProofTree(g_showStatement, essentialFlag, endIndent);
+        } else {
+          if (countStepsFlag) {
+            countSteps(g_showStatement, essentialFlag);
+          } else {
+            traceProof(g_showStatement,
+                essentialFlag,
+                axiomFlag,
+                matchList, /* 19-May-2013 nm */
+                traceToList, /* 18-Jul-2015 nm */
+                0 /* testOnlyFlag */ /* 20-May-2013 nm */);
+          }
+        }
+
+      /* 21-May-2008 nm Added wildcard handling */
+      } /* next i */
+      if (g_showStatement == 0) {
+        printLongLine(cat("?There are no $p labels matching \"",
+            g_fullArg[2], "\".  ",
+            "See HELP SHOW TRACE_BACK for matching rules.", NULL), "", " ");
+      }
+
+      let(&matchList, ""); /* Deallocate memory */
+      let(&traceToList, ""); /* Deallocate memory */
+      continue;
+    } /* if (cmdMatches("SHOW TRACE_BACK")) */
+
+
+    if (cmdMatches("SHOW USAGE")) {
+
+      /* 7-Jan-2008 nm Added / ALL qualifier */
+      if (switchPos("/ ALL")) {
+        m = 1;  /* Always include $e, $f statements */
+      } else {
+        m = 0;  /* If wildcards are used, show $a, $p only */
+      }
+
+      g_showStatement = 0;
+      for (i = 1; i <= g_statements; i++) { /* 7-Jan-2008 */
+
+        /* 7-Jan-2008 nm Added wildcard handling */
+        if (!g_Statement[i].labelName[0]) continue; /* No label */
+        if (!m && g_Statement[i].type != (char)p_ &&
+            g_Statement[i].type != (char)a_
+            /* A wildcard-free user-specified statement is always matched even
+               if it's a $e, i.e. it overrides omission of / ALL */
+            && (instr(1, g_fullArg[2], "*")
+              || instr(1, g_fullArg[2], "?")))
+          continue; /* No /ALL switch and wildcard and not $p, $a */
+        /* Wildcard matching */
+        if (!matchesList(g_Statement[i].labelName, g_fullArg[2], '*', '?'))
+          continue;
+
+        g_showStatement = i;
+        recursiveFlag = 0;
+        j = switchPos("/ RECURSIVE");
+        if (j) recursiveFlag = 1; /* Recursive (indirect) usage */
+        j = switchPos("/ DIRECT");
+        if (j) recursiveFlag = 0; /* Direct references only */
+
+        let(&str1, "");
+        str1 = traceUsage(g_showStatement,
+            recursiveFlag,
+            0 /* cutoffStmt */);
+
+
+
+        /************* 18-Jul-2015 nm Start of deleted code ************/
+        /*
+        /@ Count the number of statements = # of spaces @/
+        k = (long)strlen(str1) - (long)strlen(edit(str1, 2));
+
+        if (!k) {
+          printLongLine(cat("Statement \"",
+              g_Statement[g_showStatement].labelName,
+              "\" is not referenced in the proof of any statement.", NULL),
+              "", " ");
+        } else {
+          if (recursiveFlag) {
+            let(&str2, "\" directly or indirectly affects");
+          } else {
+            let(&str2, "\" is directly referenced in");
+          }
+          if (k == 1) {
+            printLongLine(cat("Statement \"",
+                g_Statement[g_showStatement].labelName,
+                str2, " the proof of ",
+                str((double)k), " statement:", NULL), "", " ");
+          } else {
+            printLongLine(cat("Statement \"",
+                g_Statement[g_showStatement].labelName,
+                str2, " the proofs of ",
+                str((double)k), " statements:", NULL), "", " ");
+          }
+        }
+
+        if (k) {
+          let(&str1, cat(" ", str1, NULL));
+        } else {
+          let(&str1, "  (None)");
+        }
+
+        /@ Print the output @/
+        printLongLine(str1, "  ", " ");
+        */
+        /********* 18-Jul-2015 nm End of deleted code ****************/
+
+
+        /************* 18-Jul-2015 nm Start of new code ************/
+        /* 18-Jul-2015 nm */
+        /* str1[0] will be 'Y' or 'N' depending on whether there are any
+           statements.  str1[i] will be 'Y' or 'N' depending on whether
+           g_Statement[i] uses g_showStatement. */
+        /* Count the number of statements k = # of 'Y' */
+        k = 0;
+        if (str1[0] == 'Y') {
+          /* There is at least one statement using g_showStatement */
+          for (j = g_showStatement + 1; j <= g_statements; j++) {
+            if (str1[j] == 'Y') {
+              k++;
+            } else {
+              if (str1[j] != 'N') bug(1124); /* Must be 'Y' or 'N' */
+            }
+          }
+        } else {
+          if (str1[0] != 'N') bug(1125); /* Must be 'Y' or 'N' */
+        }
+
+        if (k == 0) {
+          printLongLine(cat("Statement \"",
+              g_Statement[g_showStatement].labelName,
+              "\" is not referenced in the proof of any statement.", NULL),
+              "", " ");
+        } else {
+          if (recursiveFlag) {
+            let(&str2, "\" directly or indirectly affects");
+          } else {
+            let(&str2, "\" is directly referenced in");
+          }
+          if (k == 1) {
+            printLongLine(cat("Statement \"",
+                g_Statement[g_showStatement].labelName,
+                str2, " the proof of ",
+                str((double)k), " statement:", NULL), "", " ");
+          } else {
+            printLongLine(cat("Statement \"",
+                g_Statement[g_showStatement].labelName,
+                str2, " the proofs of ",
+                str((double)k), " statements:", NULL), "", " ");
+          }
+        }
+
+        if (k != 0) {
+          let(&str3, " "); /* Line buffer */
+          for (j = g_showStatement + 1; j <= g_statements; j++) {
+            if (str1[j] == 'Y') {
+              /* Since the output list could be huge, don't build giant
+                 string (very slow) but output it line by line */
+              if ((long)strlen(str3) + 1 +
+                  (long)strlen(g_Statement[j].labelName) > g_screenWidth) {
+                /* Output and reset the line buffer */
+                print2("%s\n", str3);
+                let(&str3, " ");
+              }
+              let(&str3, cat(str3, " ", g_Statement[j].labelName, NULL));
+            }
+          }
+          if (strlen(str3) > 1) print2("%s\n", str3);
+          let(&str3, "");
+        } else {
+          print2("  (None)\n");
+        } /* if (k != 0) */
+        /********* 18-Jul-2015 nm End of new code ****************/
+
+
+      } /* next i (statement matching wildcard list) */
+
+      if (g_showStatement == 0) {
+        printLongLine(cat("?There are no labels matching \"",
+            g_fullArg[2], "\".  ",
+            "See HELP SHOW USAGE for matching rules.", NULL), "", " ");
+      }
+      continue;
+    } /* if cmdMatches("SHOW USAGE") */
+
+
+    if (cmdMatches("SHOW PROOF")
+        || cmdMatches("SHOW NEW_PROOF")
+        || cmdMatches("SAVE PROOF")
+        || cmdMatches("SAVE NEW_PROOF")
+        || cmdMatches("MIDI")) {
+      if (switchPos("/ HTML")) {
+        print2("?HTML qualifier is obsolete - use SHOW STATEMENT * / HTML\n");
+        continue;
+      }
+
+      /* 3-May-2016 nm */
+      if (cmdMatches("SAVE NEW_PROOF")
+          && getMarkupFlag(g_proveStatement, PROOF_DISCOURAGED)) {
+        if (switchPos("/ OVERRIDE") == 0 && g_globalDiscouragement == 1) {
+          /* print2("\n"); */ /* Enable for more emphasis */
+          print2(
+">>> ?Error: Attempt to overwrite a proof whose modification is discouraged.\n");
+          print2(
+   ">>> Use SAVE NEW_PROOF ... / OVERRIDE if you really want to do this.\n");
+          /* print2("\n"); */ /* Enable for more emphasis */
+          continue;
+        } else {
+          /* print2("\n"); */ /* Enable for more emphasis */
+          print2(
+">>> ?Warning: You are overwriting a proof whose modification is discouraged.\n");
+          /* print2("\n"); */ /* Enable for more emphasis */
+        }
+      }
+
+      if (cmdMatches("SHOW PROOF") || cmdMatches("SAVE PROOF")) {
+        pipFlag = 0;
+      } else {
+        pipFlag = 1; /* Proof-in-progress (NEW_PROOF) flag */
+      }
+      if (cmdMatches("SHOW")) {
+        saveFlag = 0;
+      } else {
+        saveFlag = 1; /* The command is SAVE PROOF */
+      }
+
+      /* 16-Aug-2016 nm */
+      printTime = 0;
+      if (switchPos("/ TIME") != 0) {  /* / TIME legal in SAVE mode only */
+        printTime = 1;
+      }
+
+      /* 27-Dec-2013 nm */
+      i = switchPos("/ OLD_COMPRESSION");
+      if (i) {
+        if (!switchPos("/ COMPRESSED")) {
+          print2("?/ OLD_COMPRESSION must be accompanied by / COMPRESSED.\n");
+          continue;
+        }
+      }
+
+      /* 2-Mar-2016 nm */
+      i = switchPos("/ FAST");
+      if (i) {
+        if (!switchPos("/ COMPRESSED") && !switchPos("/ PACKED")) {
+          print2("?/ FAST must be accompanied by / COMPRESSED or / PACKED.\n");
+          continue;
+        }
+        fastFlag = 1;
+      } else {
+        fastFlag = 0;
+      }
+
+      /* 2-Mar-2016 nm */
+      if (switchPos("/ EXPLICIT")) {
+        if (switchPos("/ COMPRESSED")) {
+          print2("?/ COMPRESSED and / EXPLICIT may not be used together.\n");
+          continue;
+        } else if (switchPos("/ NORMAL")) {
+          print2("?/ NORMAL and / EXPLICIT may not be used together.\n");
+          continue;
+        }
+      }
+      if (switchPos("/ NORMAL")) {
+        if (switchPos("/ COMPRESSED")) {
+          print2("?/ NORMAL and / COMPRESSED may not be used together.\n");
+          continue;
+        }
+      }
+
+
+      /* Establish defaults for omitted qualifiers */
+      startStep = 0;
+      endStep = 0;
+      /* startIndent = 0; */ /* Not used */
+      endIndent = 0;
+      /*essentialFlag = 0;*/
+      essentialFlag = 1; /* 10/9/99 - friendlier default */
+      renumberFlag = 0;
+      unknownFlag = 0;
+      notUnifiedFlag = 0;
+      reverseFlag = 0;
+      detailStep = 0;
+      noIndentFlag = 0;
+      splitColumn = DEFAULT_COLUMN;
+      skipRepeatedSteps = 0; /* 28-Jun-2013 nm */
+      texFlag = 0;
+
+      i = switchPos("/ FROM_STEP");
+      if (i) startStep = (long)val(g_fullArg[i + 1]);
+      i = switchPos("/ TO_STEP");
+      if (i) endStep = (long)val(g_fullArg[i + 1]);
+      i = switchPos("/ DEPTH");
+      if (i) endIndent = (long)val(g_fullArg[i + 1]);
+      /* 10/9/99 - ESSENTIAL is retained for downwards compatibility, but is
+         now the default, so we ignore it. */
+      /*
+      i = switchPos("/ ESSENTIAL");
+      if (i) essentialFlag = 1;
+      */
+      i = switchPos("/ ALL");
+      if (i) essentialFlag = 0;
+      if (i && switchPos("/ ESSENTIAL")) {
+        print2("?You may not specify both / ESSENTIAL and / ALL.\n");
+        continue;
+      }
+      i = switchPos("/ RENUMBER");
+      if (i) renumberFlag = 1;
+      i = switchPos("/ UNKNOWN");
+      if (i) unknownFlag = 1;
+      i = switchPos("/ NOT_UNIFIED"); /* pip mode only */
+      if (i) notUnifiedFlag = 1;
+      i = switchPos("/ REVERSE");
+      if (i) reverseFlag = 1;
+      i = switchPos("/ LEMMON");
+      if (i) noIndentFlag = 1;
+      i = switchPos("/ START_COLUMN");
+      if (i) splitColumn = (long)val(g_fullArg[i + 1]);
+      i = switchPos("/ NO_REPEATED_STEPS"); /* 28-Jun-2013 nm */
+      if (i) skipRepeatedSteps = 1;         /* 28-Jun-2013 nm */
+
+      /* 8-Dec-2018 nm */
+      /* If NO_REPEATED_STEPS is specified, indentation (tree) mode will be
+         misleading because a hypothesis assignment will be suppressed if the
+         same assignment occurred earlier, i.e. it is no longer a "tree". */
+      if (skipRepeatedSteps == 1 && noIndentFlag == 0) {
+        print2("?You must specify / LEMMON with / NO_REPEATED_STEPS\n");
+        continue;
+      }
+
+      i = switchPos("/ TEX") || switchPos("/ HTML")
+          /* 14-Sep-2010 nm Added OLDE_TEX */
+          || switchPos("/ OLD_TEX");
+      if (i) texFlag = 1;
+
+      /* 14-Sep-2010 nm Added OLD_TEX */
+      g_oldTexFlag = 0;
+      if (switchPos("/ OLD_TEX")) g_oldTexFlag = 1;
+
+      if (cmdMatches("MIDI")) { /* 8/28/00 */
+        g_midiFlag = 1;
+        pipFlag = 0;
+        saveFlag = 0;
+        let(&labelMatch, g_fullArg[1]);
+        i = switchPos("/ PARAMETER"); /* MIDI only */
+        if (i) {
+          let(&g_midiParam, g_fullArg[i + 1]);
+        } else {
+          let(&g_midiParam, "");
+        }
+      } else {
+        g_midiFlag = 0;
+        if (!pipFlag) let(&labelMatch, g_fullArg[2]);
+      }
+
+
+      if (texFlag) {
+        if (!g_texFileOpenFlag) {
+          print2(
+     "?You have not opened a %s file.  Use the OPEN %s command first.\n",
+              g_htmlFlag ? "HTML" : "LaTeX",
+              g_htmlFlag ? "HTML" : "TEX");
+          continue;
+        }
+        /**** this is now done after outputting
+        print2("The %s source was written to \"%s\".\n",
+            g_htmlFlag ? "HTML" : "LaTeX", g_texFileName);
+        */
+      }
+
+      i = switchPos("/ DETAILED_STEP"); /* non-pip mode only */
+      if (i) {
+        detailStep = (long)val(g_fullArg[i + 1]);
+        if (!detailStep) detailStep = -1; /* To use as flag; error message
+                                             will occur in showDetailStep() */
+      }
+
+/*??? Need better warnings for switch combinations that don't make sense */
+
+      /* 2-Jan-2017 nm */
+      /* Print a single message for "/compressed/fast" */
+      if (switchPos("/ COMPRESSED") && fastFlag
+          && !strcmp("*", labelMatch)) {
+        print2(
+            "Reformatting and saving (but not recompressing) all proofs...\n");
+      }
+
+
+      q = 0;  /* Flag that at least one matching statement was found */
+      for (stmt = 1; stmt <= g_statements; stmt++) {
+        /* If pipFlag (NEW_PROOF), we will iterate exactly once.  This
+           loop of course will be entered because there is a least one
+           statement, and at the end of the s loop we break out of it. */
+        /* If !pipFlag, get the next statement: */
+        if (!pipFlag) {
+          if (g_Statement[stmt].type != (char)p_) continue; /* Not $p */
+          /* 30-Jan-06 nm Added single-character-match wildcard argument */
+          if (!matchesList(g_Statement[stmt].labelName, labelMatch, '*', '?'))
+            continue;
+          g_showStatement = stmt;
+        }
+
+        q = 1; /* Flag that at least one matching statement was found */
+
+        if (detailStep) {
+          /* Show the details of just one step */
+          showDetailStep(g_showStatement, detailStep);
+          continue;
+        }
+
+        if (switchPos("/ STATEMENT_SUMMARY")) { /* non-pip mode only */
+          /* Just summarize the statements used in the proof */
+          proofStmtSumm(g_showStatement, essentialFlag, texFlag);
+          continue;
+        }
+
+        /* 21-Jun-2014 */
+        if (switchPos("/ SIZE")) { /* non-pip mode only */
+          /* Just print the size of the stored proof and continue */
+          let(&str1, space(g_Statement[g_showStatement].proofSectionLen));
+          memcpy(str1, g_Statement[g_showStatement].proofSectionPtr,
+              (size_t)(g_Statement[g_showStatement].proofSectionLen));
+          n = instr(1, str1, "$.");
+          if (n == 0) {
+            /* The original source truncates the proof before $. */
+            n = g_Statement[g_showStatement].proofSectionLen;
+          } else {
+            /* If a proof is saved, it includes the $. (Should we
+               revisit or document better how/why this is done?) */
+            n = n - 1;
+          }
+          print2("The proof source for \"%s\" has %ld characters.\n",
+              g_Statement[g_showStatement].labelName, n);
+          continue;
+        }
+
+        if (switchPos("/ PACKED") || switchPos("/ NORMAL") ||
+            switchPos("/ COMPRESSED") || switchPos("/ EXPLICIT") || saveFlag) {
+          /*??? Add error msg if other switches were specified. (Ignore them.)*/
+
+          /* 16-Aug-2016 nm */
+          if (saveFlag) {
+            if (printTime == 1) {
+              getRunTime(&timeIncr);  /* This call just resets the time */
+            }
+          }
+
+          if (!pipFlag) {
+            outStatement = g_showStatement;
+          } else {
+            outStatement = g_proveStatement;
+          }
+
+          explicitTargets = (switchPos("/ EXPLICIT") != 0) ? 1 : 0;
+
+          /* Get the amount to indent the proof by */
+          indentation = 2 + getSourceIndentation(outStatement);
+
+          if (!pipFlag) {
+            parseProof(g_showStatement);  /* Prints message if severe error */
+            if (g_WrkProof.errorSeverity > 1) {  /* 21-Aug-04 nm */
+                              /* Prevent bugtrap in nmbrSquishProof -> */
+                              /* nmbrGetSubProofLen if proof corrupted */
+              print2(
+          "?The proof has a severe error and cannot be displayed or saved.\n");
+              continue;
+            }
+            /* verifyProof(g_showStatement); */ /* Not necessary */
+            if (fastFlag) { /* 2-Mar-2016 nm */
+              /* 2-Mar-2016 nm */
+              /* Use the proof as is */
+              nmbrLet(&nmbrSaveProof, g_WrkProof.proofString);
+            } else {
+              /* Make sure the proof is uncompressed */
+              nmbrLet(&nmbrSaveProof, nmbrUnsquishProof(g_WrkProof.proofString));
+            }
+          } else {
+            nmbrLet(&nmbrSaveProof, g_ProofInProgress.proof);
+          }
+          if (switchPos("/ PACKED")  || switchPos("/ COMPRESSED")) {
+            if (!fastFlag) { /* 2-Mar-2016 nm */
+              nmbrLet(&nmbrSaveProof, nmbrSquishProof(nmbrSaveProof));
+            }
+          }
+
+          if (switchPos("/ COMPRESSED")) {
+            let(&str1, compressProof(nmbrSaveProof,
+                outStatement, /* g_showStatement or g_proveStatement based on pipFlag */
+                (switchPos("/ OLD_COMPRESSION")) ? 1 : 0  /* 27-Dec-2013 nm */
+                ));
+          } else {
+            let(&str1, nmbrCvtRToVString(nmbrSaveProof,
+                /* 25-Jan-2016 nm */
+                explicitTargets, /*explicitTargets*/
+                outStatement /*statemNum, used only if explicitTargets*/));
+          }
+
+
+          if (saveFlag) {
+            /* ??? This is a problem when mixing html and save proof */
+            if (g_printString[0]) bug(1114);
+            let(&g_printString, "");
+
+            /* Set flag for print2() to put output in g_printString instead
+               of displaying it on the screen */
+            g_outputToString = 1;
+
+          } else {
+            if (!print2("Proof of \"%s\":\n", g_Statement[outStatement].labelName))
+              break; /* Break for speedup if user quit */
+            print2(
+"---------Clip out the proof below this line to put it in the source file:\n");
+            /* 19-Apr-2015 so */
+            /* 24-Apr-2015 nm Reverted */
+            /*print2("\n");*/ /* Add a blank line to make clipping easier */
+          }
+          if (switchPos("/ COMPRESSED")) {
+            printLongLine(cat(space(indentation), str1, " $.", NULL),
+              space(indentation), "& "); /* "&" is special flag to break
+                  compressed part of proof anywhere */
+          } else {
+            printLongLine(cat(space(indentation), str1," $.", NULL),
+              space(indentation), " ");
+          }
+
+          /* 24-Apr-2015 nm */
+          l = (long)(strlen(str1)); /* Save length for printout below */
+
+          /* 3-May-2017 nm Rewrote the if block below */
+          /* 12-Jun-2011 nm Removed pipFlag condition so that a date
+             stamp will always be created if it doesn't exist */
+          if /*(pipFlag)*/ (1  /* Add the date proof was created */
+              /* 19-Apr-2015 so */
+              /* SOREAR Only generate date if the proof looks complete.
+                 This is not intended as a grading mechanism, just trying
+                 to avoid premature output */
+              && !nmbrElementIn(1, nmbrSaveProof, -(long)'?')) {
+
+            /* 3-May-2017 nm */
+            /* Add a "(Contributed by...)" date if it isn't there */
+            let(&str2, "");
+            str2 = getContrib(outStatement, CONTRIBUTOR);
+            if (str2[0] == 0) { /* The is no contributor, so add one */
+
+              /* 14-May-2017 nm */
+              /* See if there is a date below the proof (for converting old
+                 .mm files).  Someday this will be obsolete, with str3 and
+                 str4 always returned as "". */
+              getProofDate(outStatement, &str3, &str4);
+              /* If there are two dates below the proof, the first on is
+                 the revision date and the second the "Contributed by" date. */
+              if (str4[0] != 0) { /* There are 2 dates below the proof */
+                let(&str5, str3); /* 1st date is Revised by... */
+                let(&str3, str4); /* 2nd date is Contributed by... */
+              } else {
+                let(&str5, "");
+              }
+              /* If there is no date below proof, use today's date */
+              if (str3[0] == 0) let(&str3, date());
+              let(&str4, cat("\n", space(indentation + 1),
+                  /*"(Contributed by ?who?, ", date(), ".) ", NULL));*/
+                  "(Contributed by ", g_contributorName,
+                      ", ", str3, ".) ", NULL)); /* 14-May-2017 nm */
+              /* If there is a 2nd date below proof, add a "(Revised by..."
+                 tag */
+              if (str5[0] != 0) {
+                /* Use the DEFAULT_CONTRIBUTOR ?who? because we don't
+                   know the reviser name (using the contributor name may
+                   be incorrect).  Also, this will trigger a warning in
+                   VERIFY MARKUP since it may be a proof shortener rather than
+                   a reviser. */
+                let(&str4, cat(str4, "\n", space(indentation + 1),
+                    "(Revised by ", DEFAULT_CONTRIBUTOR,
+                        ", ", str5, ".) ", NULL)); /* 15-May-2017 nm */
+              }
+
+              let(&str3, space(g_Statement[outStatement].labelSectionLen));
+              /* str3 will have the statement's label section w/ comment */
+              memcpy(str3, g_Statement[outStatement].labelSectionPtr,
+                  (size_t)(g_Statement[outStatement].labelSectionLen));
+              i = rinstr(str3, "$)");  /* The last "$)" occurrence */
+              if (i != 0    /* A description comment exists */
+                  && saveFlag) { /* and we are saving the proof */
+                /* This isn't a perfect wrapping but we assume
+                   'write source .../rewrap' will be done eventually. */
+                /* str3 will have the updated comment */
+                let(&str3, cat(left(str3, i - 1), str4, right(str3, i), NULL));
+                if (g_Statement[outStatement].labelSectionChanged == 1) {
+                  /* Deallocate old comment if not original source */
+                  let(&str4, ""); /* Deallocate any previous str4 content */
+                  str4 = g_Statement[outStatement].labelSectionPtr;
+                  let(&str4, ""); /* Deallocate the old content */
+                }
+                /* Set flag that this is not the original source */
+                g_Statement[outStatement].labelSectionChanged = 1;
+                g_Statement[outStatement].labelSectionLen = (long)strlen(str3);
+                /* We do a direct assignment instead of let(&...) because
+                   labelSectionPtr may point to the middle of the giant input
+                   file buffer, which we don't want to deallocate */
+                g_Statement[outStatement].labelSectionPtr = str3;
+                /* Reset str3 without deallocating with let(), since it
+                   was assigned to labelSectionPtr */
+                str3 = "";
+                /* Reset the cache for this statement in getContrib() */
+                str3 = getContrib(outStatement, GC_RESET_STMT);
+              } /* if i != 0 */
+
+#ifdef DATE_BELOW_PROOF /* 12-May-2017 nm */
+
+              /* Add a date below the proof.  It actually goes in the
+                 label section of the next statement; the proof section
+                 is not changed. */
+              /* (This will become obsolete eventually) */
+              let(&str3, space(g_Statement[outStatement + 1].labelSectionLen));
+              /* str3 will have the next statement's label section w/ comment */
+              memcpy(str3, g_Statement[outStatement + 1].labelSectionPtr,
+                  (size_t)(g_Statement[outStatement + 1].labelSectionLen));
+              let(&str5, ""); /* We need to guarantee this
+                                for the screen printout later */
+              if (instr(1, str3, "$( [") == 0) {
+                /* There is no date below proof (if there is, don't do
+                   anything; if it is wrong, 'verify markup' will check it) */
+
+                /* Save str5 for screen printout later! */
+                let(&str5, cat(space(indentation),
+                    "$( [", date(), "] $)", NULL)); /* str4 will be used
+                                          for the screen printout later */
+
+                if (saveFlag) { /* save proof, not show proof */
+
+                  if (g_Statement[outStatement + 1].labelSectionChanged == 1) {
+                    /* Deallocate old comment if not original source */
+                    let(&str4, ""); /* Deallocate any previous str4 content */
+                    str4 = g_Statement[outStatement + 1].labelSectionPtr;
+                    let(&str4, ""); /* Deallocate the old content */
+                  }
+                  /* str3 starts after the "$." ending the proof, and should
+                     start with "\n" */
+                  let(&str3, edit(str3, 8/* Discard leading spaces and tabs */));
+                  if (str3[0] != '\n') let(&str3, cat("\n", str3, NULL));
+                  /* Add the date after the proof */
+                  let(&str3, cat("\n", str5, str3, NULL));
+                  /* Set flag that this is not the original source */
+                  g_Statement[outStatement + 1].labelSectionChanged = 1;
+                  g_Statement[outStatement + 1].labelSectionLen
+                      = (long)strlen(str3);
+                  /* We do a direct assignment instead of let(&...) because
+                     labelSectionPtr may point to the middle of the giant input
+                     file buffer, which we don't want to deallocate */
+                  g_Statement[outStatement + 1].labelSectionPtr = str3;
+                  /* Reset str3 without deallocating with let(), since it
+                     was assigned to labelSectionPtr */
+                  str3 = "";
+                  /* Reset the cache for this statement in getContrib() */
+                  str3 = getContrib(outStatement + 1, GC_RESET_STMT);
+                } /* if saveFlag */
+              } /* if (instr(1, str3, "$( [") == 0) */
+
+#endif /* end #ifdef DATE_BELOW_PROOF */ /* 12-May-2017 nm */
+
+            } /* if str2[0] == 0 */
+
+            /* At this point, str4 contains the "$( [date] $)" comment
+               if it would have been added to the saved proof, for use
+               by "show proof" */
+
+
+            /********* deleted 3-May-2017 - date below proof is obsolete
+            /@ 12-Jun-2011 nm Removed pipFlag condition so that a date
+               stamp will always be created if it doesn't exist @/
+            if ( /@ pipFlag && @/ !instr(1, str2, "$([")
+                /@ 7-Sep-04 Allow both "$([<date>])$" and "$( [<date>] )$" @/
+                /@ 19-Apr-2015 so @/
+                /@ SOREAR Only generate date if the proof looks complete.
+                   This is not intended as a grading mechanism, just trying
+                   to avoid premature output @/
+                && !nmbrElementIn(1, nmbrSaveProof, -(long)'?')
+                && !instr(1, str2, "$( [")) {
+            /@ 6/13/98 end @/
+              /@ No date stamp existed before.  Create one for today's
+                 date.  Note that the characters after "$." at the end of
+                 the proof normally go in the labelSection of the next
+                 statement, but a special mode in outputStatement() (in
+                 mmpars.c) will output the date stamp characters for a saved
+                 proof. @/
+              /@ print2("%s$([%s]$)\n", space(indentation), date()); @/
+              /@ 4/23/04 nm Initialize with a "?" date followed by today's
+                 date.  The "?" date can be edited by the user when the
+                 proof is becomes "official." @/
+              /@print2("%s$([?]$) $([%s]$)\n", space(indentation), date());@/
+              /@ 7-Sep-04 Put space around "[<date>]" @/
+              /@print2("%s$( [?] $) $( [%s] $)\n", space(indentation), date());@/
+              /@ 30-Nov-2013 remove the unknown date placeholder @/
+              print2("%s$( [%s] $)\n", space(indentation), date());
+            } else {
+              if (saveFlag && (instr(1, str2, "$([")
+                  /@ 7-Sep-04 Allow both "$([<date>])$" and "$( [<date>] )$" @/
+                  || instr(1, str2, "$( ["))) {
+                /@ An old date stamp existed, and we're saving the proof to
+                   the output file.  Make sure the indentation of the old
+                   date stamp (which exists in the labelSection of the
+                   next statement) matches the indentation of the saved
+                   proof.  To do this, we "delete" the indentation spaces
+                   on the old date in the labelSection of the next statement,
+                   and we put the actual required indentation spaces at
+                   the end of the saved proof.  This is done because the
+                   labelSectionPtr of the next statement does not point to
+                   an isolated string that can be allocated/deallocated but
+                   rather to a place in the input source buffer. @/
+                /@ Correct the indentation on old date @/
+                while ((g_Statement[outStatement + 1].labelSectionPtr)[0] !=
+                    '$') {
+                  /@ "Delete" spaces before old date (by moving source
+                     buffer pointer forward), and also "delete"
+                     the \n that comes before those spaces @/
+                  /@ If the proof is saved a 2nd time, this loop will
+                     not be entered because the pointer will already be
+                     at the "$". @/
+                  (g_Statement[outStatement + 1].labelSectionPtr)++;
+                  (g_Statement[outStatement + 1].labelSectionLen)--;
+                }
+                if (!g_outputToString) bug(1115);
+                /@ The final \n will not appear in final output (done in
+                   outputStatement() in mmpars.c) because the proofSectionLen
+                   below is adjusted to omit it.  This will allow the
+                   space(indentation) to appear before the old date without an
+                   intervening \n. @/
+                print2("%s\n", space(indentation));
+              }
+            }
+            ******** end of deletion 3-May-2017 ******/
+          } /* if / *(pipFlag)* / (1) */
+
+          if (saveFlag) {
+            g_sourceChanged = 1;
+            g_proofChanged = 0;
+            if (processUndoStack(NULL, PUS_GET_STATUS, "", 0)) {
+              /* The UNDO stack may not be empty */
+              proofSavedFlag = 1; /* UNDO stack empty no longer reliably
+                             indicates that proof hasn't changed */
+            }
+
+            /******** deleted 3-May-2017 nm (before proofSectionChanged added)
+            /@ ASCII 1 is a flag that string was allocated and not part of
+               original source file text buffer @/
+            let(&g_printString, cat(chr(1), "\n", g_printString, NULL));
+            if (g_Statement[outStatement].proofSectionPtr[-1] == 1) {
+              /@ Deallocate old proof if not original source @/
+              let(&str1, ""); /@ Deallocate any previous str1 content @/
+              str1 = g_Statement[outStatement].proofSectionPtr - 1;
+              let(&str1, ""); /@ Deallocate the proof section @/
+            }
+            g_Statement[outStatement].proofSectionPtr = g_printString + 1;
+            /@ Subtr 1 char for ASCII 1 at beg, 1 char for "\n" at the end
+               (which is the first char of next statement's labelSection) @/
+            g_Statement[outStatement].proofSectionLen
+                = (long)strlen(g_printString) - 2;
+            /@ Reset g_printString without deallocating @/
+            g_printString = "";
+            g_outputToString = 0;
+            **********/
+
+            /* 3-May-2017 nm */
+            /* Add an initial \n which will go after the "$=" and the
+               beginning of the proof */
+            let(&g_printString, cat("\n", g_printString, NULL));
+            if (g_Statement[outStatement].proofSectionChanged == 1) {
+              /* Deallocate old proof if not original source */
+              let(&str1, ""); /* Deallocate any previous str1 content */
+              str1 = g_Statement[outStatement].proofSectionPtr;
+              let(&str1, ""); /* Deallocate the proof section */
+            }
+            /* Set flag that this is not the original source */
+            g_Statement[outStatement].proofSectionChanged = 1;
+            if (strcmp(" $.\n",
+                right(g_printString, (long)strlen(g_printString) - 3))) {
+              bug(1128);
+            }
+            /* Note that g_printString ends with "$.\n", but those 3 characters
+               should not be in the proofSection.  (The "$." keyword is
+               added between proofSection and next labelSection when the
+               output is written by writeOutput.)  Thus we subtract 3
+               from the length.  But there is no need to truncate the
+               string; later deallocation will take care of the whole
+               string. */
+            g_Statement[outStatement].proofSectionLen
+                = (long)strlen(g_printString) - 3;
+            /* We do a direct assignment instead of let(&...) because
+               proofSectionPtr may point to the middle of the giant input
+               file string, which we don't want to deallocate */
+            g_Statement[outStatement].proofSectionPtr = g_printString;
+            /* Reset g_printString without deallocating with let(), since it
+               was assigned to proofSectionPtr */
+            g_printString = "";
+            g_outputToString = 0;
+
+
+            if (!pipFlag) {
+              if (!(fastFlag && !strcmp("*", labelMatch))) {
+                printLongLine(
+                    cat("The proof of \"", g_Statement[outStatement].labelName,
+                    "\" has been reformatted and saved internally.",
+                    NULL), "", " ");
+              }
+            } else {
+              printLongLine(cat("The new proof of \"", g_Statement[outStatement].labelName,
+                  "\" has been saved internally.",
+                  NULL), "", " ");
+            }
+
+            /* 16-Aug-2016 nm */
+            if (printTime == 1) {
+              getRunTime(&timeIncr);
+              print2("SAVE PROOF run time = %6.2f sec for \"%s\"\n", timeIncr,
+                  g_Statement[outStatement].labelName);
+            }
+
+          } else {
+
+#ifdef DATE_BELOW_PROOF /* 12-May-2017 nm */
+
+            /* Print the date on the screen if it would be added to the file */
+            if (str5[0] != 0) print2("%s\n", str5);
+
+#endif /*#ifdef DATE_BELOW_PROOF*/ /* 12-May-2017 nm */
+
+            /* 19-Apr-2015 so */
+            /* 24-Apr-2015 nm Reverted */
+            /*print2("\n");*/ /* Add a blank line to make clipping easier */
+            print2(cat(
+                "---------The proof of \"", g_Statement[outStatement].labelName,
+                /* "\" to clip out ends above this line.\n",NULL)); */
+                /* 24-Apr-2015 nm */
+                "\" (", str((double)l), " bytes) ends above this line.\n", NULL));
+          } /* End if saveFlag */
+          nmbrLet(&nmbrSaveProof, NULL_NMBRSTRING);
+          if (pipFlag) break; /* Only one iteration for NEW_PROOF stuff */
+          continue;  /* to next s iteration */
+        } /* end if (switchPos("/ PACKED") || switchPos("/ NORMAL") ||
+            switchPos("/ COMPRESSED") || switchPos("/ EXPLICIT") || saveFlag) */
+
+        if (saveFlag) bug(1112); /* Shouldn't get here */
+
+        if (!pipFlag) {
+          outStatement = g_showStatement;
+        } else {
+          outStatement = g_proveStatement;
+        }
+        if (texFlag) {
+          g_outputToString = 1; /* Flag for print2 to add to g_printString */
+          if (!g_htmlFlag) {
+            if (!g_oldTexFlag) {
+              /* 14-Sep-2010 nm */
+              print2("\\begin{proof}\n");
+              print2("\\begin{align}\n");
+            } else {
+              print2("\n");
+              print2("\\vspace{1ex} %%1\n");
+              printLongLine(cat("Proof of ",
+                  "{\\tt ",
+                  asciiToTt(g_Statement[outStatement].labelName),
+                  "}:", NULL), "", " ");
+              print2("\n");
+              print2("\n");
+            }
+          } else { /* g_htmlFlag */
+            bug(1118);
+            /*???? The code below is obsolete - now down in show statement*/
+            /*
+            print2("<CENTER><TABLE BORDER CELLSPACING=0 BGCOLOR=%s>\n",
+                MINT_BACKGROUND_COLOR);
+            print2("<CAPTION><B>Proof of Theorem <FONT\n");
+            printLongLine(cat("   COLOR=", GREEN_TITLE_COLOR, ">",
+                asciiToTt(g_Statement[outStatement].labelName),
+                "</FONT></B></CAPTION>", NULL), "", "\"");
+            print2(
+                "<TR><TD><B>Step</B></TD><TD><B>Hyp</B></TD><TD><B>Ref</B>\n");
+            print2("</TD><TD><B>Expression</B></TD></TR>\n");
+            */
+          }
+          g_outputToString = 0;
+          /* 8/26/99: Obsolete: */
+          /* printTexLongMath in typeProof will do this
+          fprintf(g_texFilePtr, "%s", g_printString);
+          let(&g_printString, "");
+          */
+          /* 8/26/99: printTeXLongMath now clears g_printString in LaTeX
+             mode before starting its output, so we must put out the
+             g_printString ourselves here */
+          fprintf(g_texFilePtr, "%s", g_printString);
+          let(&g_printString, ""); /* We'll clr it anyway */
+        } else { /* !texFlag */
+          /* Terminal output - display the statement if wildcard is used */
+          if (!pipFlag) {
+            /* 30-Jan-06 nm Added single-character-match wildcard argument */
+            if (instr(1, labelMatch, "*") || instr(1, labelMatch, "?")) {
+              if (!print2("Proof of \"%s\":\n", g_Statement[outStatement].labelName))
+                break; /* Break for speedup if user quit */
+            }
+          }
+        }
+
+
+        if (texFlag) print2("Outputting proof of \"%s\"...\n",
+            g_Statement[outStatement].labelName);
+
+        typeProof(outStatement,
+            pipFlag,
+            startStep,
+            endStep,
+            endIndent,
+            essentialFlag,
+
+            /* 1-May-2017 nm */
+            /* In SHOW PROOF xxx /TEX, we use renumber steps mode so that
+               the first step is step 1.  The step number is checked for
+               step 1 in mmwtex.c to prevent a spurious \\ (newline) at the
+               start of the proof.  Note that
+               SHOW PROOF is not available in HTML mode, so texFlag will
+               always mean LaTeX mode here. */
+            (texFlag ? 1 : renumberFlag),
+            /*was: renumberFlag,*/
+
+            unknownFlag,
+            notUnifiedFlag,
+            reverseFlag,
+
+            /* 1-May-2017 nm */
+            /* In SHOW PROOF xxx /TEX, we use Lemmon mode so that the
+               hypothesis reference list will be available.  Note that
+               SHOW PROOF is not available in HTML mode, so texFlag will
+               always mean LaTeX mode here. */
+            (texFlag ? 1 : noIndentFlag),
+            /*was: noIndentFlag,*/
+
+            splitColumn,
+            skipRepeatedSteps, /* 28-Jun-2013 nm */
+            texFlag,
+            g_htmlFlag);
+        if (texFlag) {
+          if (!g_htmlFlag) {
+            /* 14-Sep-2010 nm */
+            if (!g_oldTexFlag) {
+              g_outputToString = 1;
+              print2("\\end{align}\n");
+              print2("\\end{proof}\n");
+              print2("\n");
+              g_outputToString = 0;
+              fprintf(g_texFilePtr, "%s", g_printString);
+              let(&g_printString, "");
+            } else {
+            }
+          } else { /* g_htmlFlag */
+            g_outputToString = 1;
+            print2("</TABLE>\n");
+            print2("</CENTER>\n");
+            /* print trailer will close out string later */
+            g_outputToString = 0;
+          }
+        }
+
+        /*???CLEAN UP */
+        /*nmbrLet(&g_WrkProof.proofString, nmbrSaveProof);*/
+
+        /*E*/ if (0) { /* for debugging: */
+          printLongLine(nmbrCvtRToVString(g_WrkProof.proofString,
+                /* 25-Jan-2016 nm */
+                0, /*explicitTargets*/
+                0 /*statemNum, used only if explicitTargets*/)," "," ");
+          print2("\n");
+
+          nmbrLet(&nmbrSaveProof, nmbrSquishProof(g_WrkProof.proofString));
+          printLongLine(nmbrCvtRToVString(nmbrSaveProof,
+                /* 25-Jan-2016 nm */
+                0, /*explicitTargets*/
+                0 /*statemNum, used only if explicitTargets*/)," "," ");
+          print2("\n");
+
+          nmbrLet(&nmbrTmp, nmbrUnsquishProof(nmbrSaveProof));
+          printLongLine(nmbrCvtRToVString(nmbrTmp,
+                /* 25-Jan-2016 nm */
+                0, /*explicitTargets*/
+                0 /*statemNum, used only if explicitTargets*/)," "," ");
+
+          nmbrLet(&nmbrTmp, nmbrGetTargetHyp(nmbrSaveProof,g_showStatement));
+          printLongLine(nmbrCvtAnyToVString(nmbrTmp)," "," "); print2("\n");
+
+          nmbrLet(&nmbrTmp, nmbrGetEssential(nmbrSaveProof));
+          printLongLine(nmbrCvtAnyToVString(nmbrTmp)," "," "); print2("\n");
+
+          cleanWrkProof(); /* Deallocate verifyProof storage */
+        } /* end debugging */
+
+        if (pipFlag) break; /* Only one iteration for NEW_PROOF stuff */
+      } /* Next stmt */
+      if (!q) {
+        /* No matching statement was found */
+        printLongLine(cat("?There is no $p statement whose label matches \"",
+            (cmdMatches("MIDI")) ? g_fullArg[1] : g_fullArg[2],
+            "\".  ",
+            "Use SHOW LABELS to see list of valid labels.", NULL), "", " ");
+      } else {
+        if (saveFlag) {
+          print2("Remember to use WRITE SOURCE to save changes permanently.\n");
+        }
+        if (texFlag) {
+          print2("The LaTeX source was written to \"%s\".\n", g_texFileName);
+         /* 14-Sep-2010 nm Added OLD_TEX */
+         g_oldTexFlag = 0;
+        }
+      }
+
+      continue;
+    } /* if (cmdMatches("SHOW/SAVE [NEW_]PROOF" or" MIDI") */
+
+
+/*E*/ /*???????? DEBUG command for debugging only */
+    if (cmdMatches("DBG")) {
+      print2("DEBUGGING MODE IS FOR DEVELOPER'S USE ONLY!\n");
+      print2("Argument:  %s\n", g_fullArg[1]);
+      nmbrLet(&nmbrTmp, parseMathTokens(g_fullArg[1], g_proveStatement));
+      for (j = 0; j < 3; j++) {
+        print2("Trying depth %ld\n", j);
+        nmbrTmpPtr = proveFloating(nmbrTmp, g_proveStatement, j, 0, 0,
+            1/*overrideFlag*/, 1/*mathboxFlag*/);
+        if (nmbrLen(nmbrTmpPtr)) break;
+      }
+
+      print2("Result:  %s\n", nmbrCvtRToVString(nmbrTmpPtr,
+                /* 25-Jan-2016 nm */
+                0, /*explicitTargets*/
+                0 /*statemNum, used only if explicitTargets*/));
+      nmbrLet(&nmbrTmpPtr, NULL_NMBRSTRING);
+
+      continue;
+    }
+/*E*/ /*???????? DEBUG command for debugging only */
+
+    if (cmdMatches("PROVE")) {
+
+      /* 14-Sep-2012 nm */
+      /* Get the unique statement matching the g_fullArg[1] pattern */
+      i = getStatementNum(g_fullArg[1],
+          1/*startStmt*/,
+          g_statements + 1  /*maxStmt*/,
+          0/*aAllowed*/,
+          1/*pAllowed*/,
+          0/*eAllowed*/,
+          0/*fAllowed*/,
+          0/*efOnlyForMaxStmt*/,
+          1/*uniqueFlag*/);
+      if (i == -1) {
+        continue; /* Error msg was provided if not unique */
+      }
+      g_proveStatement = i;
+
+
+      /* 10-May-2016 nm */
+      /* 1 means to override usage locks */
+      overrideFlag = ( (switchPos("/ OVERRIDE")) ? 1 : 0)
+         || g_globalDiscouragement == 0;
+      if (getMarkupFlag(g_proveStatement, PROOF_DISCOURAGED)) {
+        if (overrideFlag == 0) {
+          /* print2("\n"); */ /* Enable for more emphasis */
+          print2(
+ ">>> ?Error: Modification of this statement's proof is discouraged.\n"
+              );
+          print2(
+ ">>> You must use PROVE ... / OVERRIDE to work on it.\n");
+          /* print2("\n"); */ /* Enable for more emphasis */
+          continue;
+        }
+      }
+
+
+      /*********** 14-Sep-2012 replaced by getStatementNum()
+      /@??? Make sure only $p statements are allowed. @/
+      for (i = 1; i <= g_statements; i++) {
+        if (!strcmp(g_fullArg[1],g_Statement[i].labelName)) break;
+      }
+      if (i > g_statements) {
+        printLongLine(cat("?There is no statement with label \"",
+            g_fullArg[1], "\".  ",
+            "Use SHOW LABELS for a list of valid labels.", NULL), "", " ");
+        g_proveStatement = 0;
+        continue;
+      }
+      g_proveStatement = i;
+      if (g_Statement[g_proveStatement].type != (char)p_) {
+        printLongLine(cat("?Statement \"", g_fullArg[1],
+            "\" is not a $p statement.", NULL), "", " ");
+        g_proveStatement = 0;
+        continue;
+      }
+      ************** end of 14-Sep-2012 deletion ************/
+
+      print2(
+"Entering the Proof Assistant.  HELP PROOF_ASSISTANT for help, EXIT to exit.\n");
+
+      /* Obsolete:
+      print2("You will be working on the proof of statement %s:\n",
+          g_Statement[g_proveStatement].labelName);
+      printLongLine(cat("  $p ", nmbrCvtMToVString(
+          g_Statement[g_proveStatement].mathString), NULL), "    ", " ");
+      */
+
+      g_PFASmode = 1; /* Set mode for commands here and in mmcmdl.c */
+      /* Note:  Proof Assistant mode can equivalently be determined by:
+            nmbrLen(g_ProofInProgress.proof) != 0  */
+
+      parseProof(g_proveStatement);
+      verifyProof(g_proveStatement); /* Necessary to set RPN stack ptrs
+                                      before calling cleanWrkProof() */
+      if (g_WrkProof.errorSeverity > 1) {
+        print2(
+             "The starting proof has a severe error.  It will not be used.\n");
+        nmbrLet(&nmbrSaveProof, nmbrAddElement(NULL_NMBRSTRING, -(long)'?'));
+      } else {
+        nmbrLet(&nmbrSaveProof, g_WrkProof.proofString);
+      }
+      cleanWrkProof(); /* Deallocate verifyProof storage */
+
+      /* 11-Sep-2016 nm */
+      /* Initialize the structure needed for the Proof Assistant */
+      initProofStruct(&g_ProofInProgress, nmbrSaveProof, g_proveStatement);
+
+      /****** 11-Sep-2016 nm Replaced by initProofStruct()
+      /@ Right now, only non-packed proofs are handled. @/
+      nmbrLet(&nmbrSaveProof, nmbrUnsquishProof(nmbrSaveProof));
+
+      /@ Assign initial proof structure @/
+      if (nmbrLen(g_ProofInProgress.proof)) bug(1113); /@ Should've been deall.@/
+      nmbrLet(&g_ProofInProgress.proof, nmbrSaveProof);
+      i = nmbrLen(g_ProofInProgress.proof);
+      pntrLet(&g_ProofInProgress.target, pntrNSpace(i));
+      pntrLet(&g_ProofInProgress.source, pntrNSpace(i));
+      pntrLet(&g_ProofInProgress.user, pntrNSpace(i));
+      nmbrLet((nmbrString @@)(&((g_ProofInProgress.target)[i - 1])),
+          g_Statement[g_proveStatement].mathString);
+      g_pipDummyVars = 0;
+
+      /@ Assign known subproofs @/
+      assignKnownSubProofs();
+
+      /@ Initialize remaining steps @/
+      for (j = 0; j < i/@proof length@/; j++) {
+        if (!nmbrLen((g_ProofInProgress.source)[j])) {
+          initStep(j);
+        }
+      }
+
+      /@ Unify whatever can be unified @/
+      autoUnify(0); /@ 0 means no "congrats" message @/
+      **** end of 11-Sep-2016 deletion ************/
+
+/*
+      print2(
+"Periodically save your work with SAVE NEW_PROOF and WRITE SOURCE.\n");
+      print2(
+"There is no UNDO command yet.  You can OPEN LOG to track what you've done.\n");
+*/
+      /* Show the user the statement to be proved */
+      print2("You will be working on statement (from \"SHOW STATEMENT %s\"):\n",
+          g_Statement[g_proveStatement].labelName);
+      typeStatement(g_proveStatement /*g_showStatement*/,
+          1 /*briefFlag*/,
+          0 /*commentOnlyFlag*/,
+          0 /*texFlag*/,
+          0 /*g_htmlFlag*/);
+
+      if (!nmbrElementIn(1, g_ProofInProgress.proof, -(long)'?')) {
+        print2(
+        "Note:  The proof you are starting with is already complete.\n");
+      } else {
+
+        print2(
+     "Unknown step summary (from \"SHOW NEW_PROOF / UNKNOWN\"):\n");
+        /* 6/14/98 - Automatically display new unknown steps
+         ???Future - add switch to enable/defeat this */
+        typeProof(g_proveStatement,
+            1 /*pipFlag*/,
+            0 /*startStep*/,
+            0 /*endStep*/,
+            0 /*endIndent*/,
+            1 /*essentialFlag*/,
+            0 /*renumberFlag*/,
+            1 /*unknownFlag*/,
+            0 /*notUnifiedFlag*/,
+            0 /*reverseFlag*/,
+            0 /*noIndentFlag*/,
+            0 /*splitColumn*/,
+            0 /*skipRepeatedSteps*/, /* 28-Jun-2013 nm */
+            0 /*texFlag*/,
+            0 /*g_htmlFlag*/);
+        /* 6/14/98 end */
+      }
+
+      /* 3-May-2016 nm */
+      if (getMarkupFlag(g_proveStatement, PROOF_DISCOURAGED)) {
+        /* print2("\n"); */ /* Enable for more emphasis */
+        print2(
+">>> ?Warning: Modification of this statement's proof is discouraged.\n"
+            );
+        /*
+        print2(
+">>> You must use SAVE NEW_PROOF ... / OVERRIDE to save it.\n");
+        */
+        /* print2("\n"); */ /* Enable for more emphasis */
+      }
+
+      processUndoStack(NULL, PUS_INIT, "", 0); /* Optional? */
+      /* Put the initial proof into the UNDO stack; we don't need
+         the info string since it won't be undone */
+      processUndoStack(&g_ProofInProgress, PUS_PUSH, "", 0);
+      continue;
+    }
+
+
+    /* 1-Nov-2013 nm Added UNDO */
+    if (cmdMatches("UNDO")) {
+      processUndoStack(&g_ProofInProgress, PUS_UNDO, "", 0);
+      g_proofChanged = 1; /* Maybe make this more intelligent some day */
+      /* 6/14/98 - Automatically display new unknown steps
+         ???Future - add switch to enable/defeat this */
+      typeProof(g_proveStatement,
+          1 /*pipFlag*/,
+          0 /*startStep*/,
+          0 /*endStep*/,
+          0 /*endIndent*/,
+          1 /*essentialFlag*/,
+          0 /*renumberFlag*/,
+          1 /*unknownFlag*/,
+          0 /*notUnifiedFlag*/,
+          0 /*reverseFlag*/,
+          0 /*noIndentFlag*/,
+          0 /*splitColumn*/,
+          0 /*skipRepeatedSteps*/, /* 28-Jun-2013 nm */
+          0 /*texFlag*/,
+          0 /*g_htmlFlag*/);
+      /* 6/14/98 end */
+      continue;
+    }
+
+    /* 1-Nov-2013 nm Added REDO */
+    if (cmdMatches("REDO")) {
+      processUndoStack(&g_ProofInProgress, PUS_REDO, "", 0);
+      g_proofChanged = 1; /* Maybe make this more intelligent some day */
+      /* 6/14/98 - Automatically display new unknown steps
+         ???Future - add switch to enable/defeat this */
+      typeProof(g_proveStatement,
+          1 /*pipFlag*/,
+          0 /*startStep*/,
+          0 /*endStep*/,
+          0 /*endIndent*/,
+          1 /*essentialFlag*/,
+          0 /*renumberFlag*/,
+          1 /*unknownFlag*/,
+          0 /*notUnifiedFlag*/,
+          0 /*reverseFlag*/,
+          0 /*noIndentFlag*/,
+          0 /*splitColumn*/,
+          0 /*skipRepeatedSteps*/, /* 28-Jun-2013 nm */
+          0 /*texFlag*/,
+          0 /*g_htmlFlag*/);
+      /* 6/14/98 end */
+      continue;
+    }
+
+    if (cmdMatches("UNIFY")) {
+      m = nmbrLen(g_ProofInProgress.proof); /* Original proof length */
+      g_proofChangedFlag = 0;
+      if (cmdMatches("UNIFY STEP")) {
+
+        s = (long)val(g_fullArg[2]); /* Step number */
+        if (s > m || s < 1) {
+          print2("?The step must be in the range from 1 to %ld.\n", m);
+          continue;
+        }
+
+        interactiveUnifyStep(s - 1, 1); /* 2nd arg. means print msg if
+                                           already unified */
+
+        /* (The interactiveUnifyStep handles all messages.) */
+        /* print2("... */
+
+        autoUnify(1);
+        if (g_proofChangedFlag) {
+          g_proofChanged = 1; /* Cumulative flag */
+          processUndoStack(&g_ProofInProgress, PUS_PUSH, g_fullArgString, 0);
+        }
+        continue;
+      }
+
+      /* "UNIFY ALL" */
+      if (!switchPos("/ INTERACTIVE")) {
+        autoUnify(1);
+        if (!g_proofChangedFlag) {
+          print2("No new unifications were made.\n");
+        } else {
+          print2(
+  "Steps were unified.  SHOW NEW_PROOF / NOT_UNIFIED to see any remaining.\n");
+          g_proofChanged = 1; /* Cumulative flag */
+          processUndoStack(&g_ProofInProgress, PUS_PUSH, g_fullArgString, 0);
+        }
+      } else {
+        q = 0;
+        while (1) {
+          /* Repeat the unifications over and over until done, since
+             a later unification may improve the ability of an aborted earlier
+             one to be done without timeout */
+          g_proofChangedFlag = 0; /* This flag is set by autoUnify() and
+                                   interactiveUnifyStep() */
+          autoUnify(0);
+          for (s = m - 1; s >= 0; s--) {
+            interactiveUnifyStep(s, 0); /* 2nd arg. means no msg if already
+                                           unified */
+          }
+          autoUnify(1); /* 1 means print congratulations if complete */
+          if (!g_proofChangedFlag) {
+            if (!q) {
+              print2("No new unifications were made.\n");
+            } else {
+              /* If q=1, then we are in the 2nd or later pass, which means
+                 there was a change in the 1st pass. */
+              print2(
+  "Steps were unified.  SHOW NEW_PROOF / NOT_UNIFIED to see any remaining.\n");
+              g_proofChanged = 1; /* Cumulative flag */
+              processUndoStack(&g_ProofInProgress, PUS_PUSH, g_fullArgString, 0);
+            }
+            break; /* while (1) */
+          } else {
+            q = 1; /* Flag that we're starting a 2nd or later pass */
+          }
+        } /* End while (1) */
+      }
+      /* 6/14/98 - Automatically display new unknown steps
+         ???Future - add switch to enable/defeat this */
+      typeProof(g_proveStatement,
+          1 /*pipFlag*/,
+          0 /*startStep*/,
+          0 /*endStep*/,
+          0 /*endIndent*/,
+          1 /*essentialFlag*/,
+          0 /*renumberFlag*/,
+          1 /*unknownFlag*/,
+          0 /*notUnifiedFlag*/,
+          0 /*reverseFlag*/,
+          0 /*noIndentFlag*/,
+          0 /*splitColumn*/,
+          0 /*skipRepeatedSteps*/, /* 28-Jun-2013 nm */
+          0 /*texFlag*/,
+          0 /*g_htmlFlag*/);
+      /* 6/14/98 end */
+      continue;
+    }
+
+    if (cmdMatches("MATCH")) {
+
+      maxEssential = -1; /* Default:  no maximum */
+      i = switchPos("/ MAX_ESSENTIAL_HYP");
+      if (i) maxEssential = (long)val(g_fullArg[i + 1]);
+
+      if (cmdMatches("MATCH STEP")) {
+
+        s = (long)val(g_fullArg[2]); /* Step number */
+        m = nmbrLen(g_ProofInProgress.proof); /* Original proof length */
+        if (s > m || s < 1) {
+          print2("?The step must be in the range from 1 to %ld.\n", m);
+          continue;
+        }
+        if ((g_ProofInProgress.proof)[s - 1] != -(long)'?') {
+          print2(
+    "?Step %ld is already assigned.  Only unknown steps can be matched.\n", s);
+          continue;
+        }
+
+        interactiveMatch(s - 1, maxEssential);
+        n = nmbrLen(g_ProofInProgress.proof); /* New proof length */
+        if (n != m) {
+          if (s != m) {
+            printLongLine(cat("Steps ", str((double)s), ":",
+                str((double)m), " are now ", str((double)(s - m + n)), ":",
+                str((double)n), ".",
+                NULL),
+                "", " ");
+          } else {
+            printLongLine(cat("Step ", str((double)m), " is now step ", str((double)n), ".",
+                NULL),
+                "", " ");
+          }
+        }
+
+        autoUnify(1);
+        g_proofChanged = 1; /* Cumulative flag */
+        /* 1-Nov-2013 nm Why is g_proofChanged set unconditionally above?
+           Do we need the processUndoStack() call? */
+        processUndoStack(&g_ProofInProgress, PUS_PUSH, g_fullArgString, 0);
+
+        continue;
+      } /* End if MATCH STEP */
+
+      if (cmdMatches("MATCH ALL")) {
+
+        m = nmbrLen(g_ProofInProgress.proof); /* Original proof length */
+
+        k = 0;
+        g_proofChangedFlag = 0;
+
+        if (switchPos("/ ESSENTIAL")) {
+          nmbrLet(&nmbrTmp, nmbrGetEssential(g_ProofInProgress.proof));
+        }
+
+        for (s = m; s > 0; s--) {
+          /* Match only unknown steps */
+          if ((g_ProofInProgress.proof)[s - 1] != -(long)'?') continue;
+          /* Match only essential steps if specified */
+          if (switchPos("/ ESSENTIAL")) {
+            if (!nmbrTmp[s - 1]) continue;
+          }
+
+          interactiveMatch(s - 1, maxEssential);
+          if (g_proofChangedFlag) {
+            k = s; /* Save earliest step changed */
+            g_proofChangedFlag = 0;
+          }
+          print2("\n");
+        }
+        if (k) {
+          g_proofChangedFlag = 1; /* Restore it */
+          g_proofChanged = 1; /* Cumulative flag */
+          processUndoStack(&g_ProofInProgress, PUS_PUSH, g_fullArgString, 0);
+          print2("Steps %ld and above have been renumbered.\n", k);
+        }
+        autoUnify(1);
+
+        continue;
+      } /* End if MATCH ALL */
+    }
+
+    if (cmdMatches("LET")) {
+
+      g_errorCount = 0;
+      nmbrLet(&nmbrTmp, parseMathTokens(g_fullArg[4], g_proveStatement));
+      if (g_errorCount) {
+        /* Parsing issued error message(s) */
+        g_errorCount = 0;
+        continue;
+      }
+
+      if (cmdMatches("LET VARIABLE")) {
+        if (((vstring)(g_fullArg[2]))[0] != '$') {
+          print2(
+   "?The target variable must be of the form \"$<integer>\", e.g. \"$23\".\n");
+          continue;
+        }
+        n = (long)val(right(g_fullArg[2], 2));
+        if (n < 1 || n > g_pipDummyVars) {
+          print2("?The target variable must be between $1 and $%ld.\n",
+              g_pipDummyVars);
+          continue;
+        }
+
+        replaceDummyVar(n, nmbrTmp);
+
+        autoUnify(1);
+
+
+        g_proofChangedFlag = 1; /* Flag to push 'undo' stack */
+        g_proofChanged = 1; /* Cumulative flag */
+        processUndoStack(&g_ProofInProgress, PUS_PUSH, g_fullArgString, 0);
+
+      }
+
+      if (cmdMatches("LET STEP")) {
+
+        /* 14-Sep-2012 nm */
+        s = getStepNum(g_fullArg[2], g_ProofInProgress.proof,
+            0 /* ALL not allowed */);
+        if (s == -1) continue;  /* Error; message was provided already */
+
+        /************** 14-Sep-2012 replaced by getStepNum()
+        s = (long)val(g_fullArg[2]); /@ Step number @/
+
+        /@ 16-Apr-06 nm Added LET STEP n where n <= 0: 0 = last,
+           -1 = penultimate, etc. _unknown_ step @/
+        /@ Unlike ASSIGN LAST/FIRST and IMPROVE LAST/FIRST, it probably
+           doesn't make sense to add LAST/FIRST to LET STEP since known
+           steps can also be LET.  The main purpose of LET STEP n, n<=0, is
+           to use with scripting for mmj2 imports. @/
+        offset = 0;
+        if (s <= 0) {
+          offset = - s + 1;
+          s = 1; /@ Temp. until we figure out which step @/
+        }
+        /@ End of 16-Apr-06 @/
+
+        m = nmbrLen(g_ProofInProgress.proof); /@ Original proof length @/
+        if (s > m || s < 1) {
+          print2("?The step must be in the range from 1 to %ld.\n", m);
+          continue;
+        }
+
+        /@ 16-Apr-06 nm Added LET STEP n where n <= 0: 0 = last,
+           1 = penultimate, etc. _unknown_ step @/
+        if (offset > 0) {  /@ step <= 0 @/
+          /@ Get the essential step flags @/
+          s = 0; /@ Use as flag that step was found @/
+          nmbrLet(&essentialFlags, nmbrGetEssential(g_ProofInProgress.proof));
+          /@ Scan proof backwards until last essential unknown step found @/
+          /@ 16-Apr-06 - count back 'offset' unknown steps @/
+          j = offset;
+          for (i = m; i >= 1; i--) {
+            if (essentialFlags[i - 1]
+                && (g_ProofInProgress.proof)[i - 1] == -(long)'?') {
+              j--;
+              if (j == 0) {
+                /@ Found it @/
+                s = i;
+                break;
+              }
+            }
+          } /@ Next i @/
+          if (s == 0) {
+            if (offset == 1) {
+              print2("?There are no unknown essential steps.\n");
+            } else {
+              print2("?There are not at least %ld unknown essential steps.\n",
+                offset);
+            }
+            continue;
+          }
+        } /@ if offset > 0 @/
+        /@ End of 16-Apr-06 @/
+        ******************** end 14-Sep-2012 deletion ********/
+
+        /* Check to see if the statement selected is allowed */
+        if (!checkMStringMatch(nmbrTmp, s - 1)) {
+          printLongLine(cat("?Step ", str((double)s), " cannot be unified with \"",
+              nmbrCvtMToVString(nmbrTmp),"\".", NULL), " ", " ");
+          continue;
+        }
+
+        /* Assign the user string */
+        nmbrLet((nmbrString **)(&((g_ProofInProgress.user)[s - 1])), nmbrTmp);
+
+        autoUnify(1);
+        g_proofChangedFlag = 1; /* Flag to push 'undo' stack */
+        g_proofChanged = 1; /* Cumulative flag */
+        processUndoStack(&g_ProofInProgress, PUS_PUSH, g_fullArgString, 0);
+      }
+      /* 6/14/98 - Automatically display new unknown steps
+         ???Future - add switch to enable/defeat this */
+      typeProof(g_proveStatement,
+          1 /*pipFlag*/,
+          0 /*startStep*/,
+          0 /*endStep*/,
+          0 /*endIndent*/,
+          1 /*essentialFlag*/,
+          0 /*renumberFlag*/,
+          1 /*unknownFlag*/,
+          0 /*notUnifiedFlag*/,
+          0 /*reverseFlag*/,
+          0 /*noIndentFlag*/,
+          0 /*splitColumn*/,
+          0 /*skipRepeatedSteps*/, /* 28-Jun-2013 nm */
+          0 /*texFlag*/,
+          0 /*g_htmlFlag*/);
+      /* 6/14/98 end */
+      continue;
+    }
+
+
+    if (cmdMatches("ASSIGN")) {
+
+      /* 10/4/99 - Added LAST - this means the last unknown step shown
+         with SHOW NEW_PROOF/ESSENTIAL/UNKNOWN */
+      /* 11-Dec-05 nm - Added FIRST - this means the first unknown step shown
+         with SHOW NEW_PROOF/ESSENTIAL/UNKNOWN */
+      /* 16-Apr-06 nm - Handle nonpositive step number: 0 = last,
+         -1 = penultimate, etc.*/
+      /* 14-Sep-2012 nm All the above now done by getStepNum() */
+      s = getStepNum(g_fullArg[1], g_ProofInProgress.proof,
+          0 /* ALL not allowed */);
+      if (s == -1) continue;  /* Error; message was provided already */
+
+      /* 3-May-2016 nm */
+      /* 1 means to override usage locks */
+      overrideFlag = ( (switchPos("/ OVERRIDE")) ? 1 : 0)
+         || g_globalDiscouragement == 0;
+
+      /****** replaced by getStepNum()  nm 14-Sep-2012
+      offset = 0; /@ 16-Apr-06 @/
+      let(&str1, g_fullArg[1]); /@ To avoid void pointer problems with g_fullArg @/
+      if (toupper((unsigned char)(str1[0])) == 'L'
+          || toupper((unsigned char)(str1[0])) == 'F') {
+                                          /@ "ASSIGN LAST" or "ASSIGN FIRST" @/
+                                          /@ 11-Dec-05 nm @/
+        s = 1; /@ Temporary until we figure out which step @/
+        offset = 1;          /@ 16-Apr-06 @/
+      } else {
+        s = (long)val(g_fullArg[1]); /@ Step number @/
+        if (strcmp(g_fullArg[1], str((double)s))) {
+          print2("?Expected either a number or FIRST or LAST after ASSIGN.\n");
+                                                             /@ 11-Dec-05 nm @/
+          continue;
+        }
+        if (s <= 0) {         /@ 16-Apr-06 @/
+          offset = - s + 1;   /@ 16-Apr-06 @/
+          s = 1; /@ Temporary until we figure out which step @/ /@ 16-Apr-06 @/
+        }                     /@ 16-Apr-06 @/
+      }
+      ******************** end 14-Sep-2012 deletion ********/
+
+      /* 14-Sep-2012 nm */
+      /* Get the unique statement matching the g_fullArg[2] pattern */
+      k = getStatementNum(g_fullArg[2],
+          1/*startStmt*/,
+          g_proveStatement  /*maxStmt*/,
+          1/*aAllowed*/,
+          1/*pAllowed*/,
+          1/*eAllowed*/,
+          1/*fAllowed*/,
+          1/*efOnlyForMaxStmt*/,
+          1/*uniqueFlag*/);
+      if (k == -1) {
+        continue; /* Error msg was provided if not unique */
+      }
+
+      /*********** 14-Sep-2012 replaced by getStatementNum()
+      for (i = 1; i <= g_statements; i++) {
+        if (!strcmp(g_fullArg[2], g_Statement[i].labelName)) {
+          /@ If a $e or $f, it must be a hypothesis of the statement
+             being proved @/
+          if (g_Statement[i].type == (char)e_ || g_Statement[i].type == (char)f_){
+            if (!nmbrElementIn(1, g_Statement[g_proveStatement].reqHypList, i) &&
+                !nmbrElementIn(1, g_Statement[g_proveStatement].optHypList, i))
+                continue;
+          }
+          break;
+        }
+      }
+      if (i > g_statements) {
+        printLongLine(cat("?The statement with label \"",
+            g_fullArg[2],
+            "\" was not found or is not a hypothesis of the statement ",
+            "being proved.  ",
+            "Use SHOW LABELS for a list of valid labels.", NULL), "", " ");
+        continue;
+      }
+      k = i;
+
+      if (k >= g_proveStatement) {
+        print2(
+   "?You must specify a statement that occurs earlier the one being proved.\n");
+        continue;
+      }
+      ***************** end of 14-Sep-2012 deletion ************/
+
+      /* 3-May-2016 nm */
+      if (getMarkupFlag(k, USAGE_DISCOURAGED)) {
+        if (overrideFlag == 0) {
+          /* print2("\n"); */ /* Enable for more emphasis */
+          print2(
+">>> ?Error: Attempt to assign a statement whose usage is discouraged.\n");
+          print2(
+       ">>> Use ASSIGN ... / OVERRIDE if you really want to do this.\n");
+          /* print2("\n"); */ /* Enable for more emphasis */
+          continue;
+        } else {
+          /* print2("\n"); */ /* Enable for more emphasis */
+          print2(
+">>> ?Warning: You are assigning a statement whose usage is discouraged.\n");
+          /* print2("\n"); */ /* Enable for more emphasis */
+        }
+      }
+
+      m = nmbrLen(g_ProofInProgress.proof); /* Original proof length */
+
+
+      /****** replaced by getStepNum()  nm 14-Sep-2012
+      if (s > m || s < 1) {
+        print2("?The step must be in the range from 1 to %ld.\n", m);
+        continue;
+      }
+
+      /@ 10/4/99 - For ASSIGN FIRST/LAST command, figure out the last unknown
+         essential step @/                      /@ 11-Dec-05 nm - Added LAST @/
+      /@if (toupper(str1[0]) == 'L' || toupper(str1[0]) == 'F') {@/
+                                /@ "ASSIGN LAST or FIRST" @/ /@ 11-Dec-05 nm @/
+      if (offset > 0) {  /@ LAST, FIRST, or step <= 0 @/ /@ 16-Apr-06 @/
+        /@ Get the essential step flags @/
+        s = 0; /@ Use as flag that step was found @/
+        nmbrLet(&essentialFlags, nmbrGetEssential(g_ProofInProgress.proof));
+        /@ if (toupper((unsigned char)(str1[0])) == 'L') { @/
+        if (toupper((unsigned char)(str1[0])) != 'F') {   /@ 16-Apr-06 @/
+          /@ Scan proof backwards until last essential unknown step is found @/
+          /@ 16-Apr-06 - count back 'offset' unknown steps @/
+          j = offset;      /@ 16-Apr-06 @/
+          for (i = m; i >= 1; i--) {
+            if (essentialFlags[i - 1]
+                && (g_ProofInProgress.proof)[i - 1] == -(long)'?') {
+              j--;          /@ 16-Apr-06 @/
+              if (j == 0) {  /@ 16-Apr-06 @/
+                /@ Found it @/
+                s = i;
+                break;
+              }             /@ 16-Apr-06 @/
+            }
+          } /@ Next i @/
+        } else {
+          /@ 11-Dec-05 nm Added ASSIGN FIRST @/
+          /@ Scan proof forwards until first essential unknown step is found @/
+          for (i = 1; i <= m; i++) {
+            if (essentialFlags[i - 1]
+                && (g_ProofInProgress.proof)[i - 1] == -(long)'?') {
+              /@ Found it @/
+              s = i;
+              break;
+            }
+          } /@ Next i @/
+        }
+        if (s == 0) {
+          if (offset == 1) {                                /@ 16-Apr-06 @/
+            print2("?There are no unknown essential steps.\n");
+          } else {                                          /@ 16-Apr-06 @/
+            print2("?There are not at least %ld unknown essential steps.\n",
+              offset);                                      /@ 16-Apr-06 @/
+          }                                                 /@ 16-Apr-06 @/
+          continue;
+        }
+      }
+      ******************** end 14-Sep-2012 deletion ********/
+
+      /* Check to see that the step is an unknown step */
+      if ((g_ProofInProgress.proof)[s - 1] != -(long)'?') {
+        print2(
+        "?Step %ld is already assigned.  You can only assign unknown steps.\n"
+            , s);
+        continue;
+      }
+
+      /* Check to see if the statement selected is allowed */
+      if (!checkStmtMatch(k, s - 1)) {
+        print2("?Statement \"%s\" cannot be unified with step %ld.\n",
+          g_Statement[k].labelName, s);
+        continue;
+      }
+
+      assignStatement(k /*statement#*/, s - 1 /*step*/);
+
+      n = nmbrLen(g_ProofInProgress.proof); /* New proof length */
+      autoUnify(1);
+
+      /* Automatically interact with user if step not unified */
+      /* ???We might want to add a setting to defeat this if user doesn't
+         like it */
+      /* 8-Apr-05 nm Since ASSIGN LAST is often run from a commmand file, don't
+         interact if / NO_UNIFY is specified, so response is predictable */
+      if (switchPos("/ NO_UNIFY") == 0) {
+        interactiveUnifyStep(s - m + n - 1, 2); /* 2nd arg. means print msg if
+                                                 already unified */
+      } /* if NO_UNIFY flag not set */
+
+      /******* 8-Apr-05 nm Commented out:
+      if (m == n) {
+        print2("Step %ld was assigned statement %s.\n",
+          s, g_Statement[k].labelName);
+      } else {
+        if (s != m) {
+          printLongLine(cat("Step ", str((double)s),
+              " was assigned statement ", g_Statement[k].labelName,
+              ".  Steps ", str((double)s), ":",
+              str((double)m), " are now ", str((double)(s - m + n)), ":", str((double)n), ".",
+              NULL),
+              "", " ");
+        } else {
+          printLongLine(cat("Step ", str((double)s),
+              " was assigned statement ", g_Statement[k].labelName,
+              ".  Step ", str((double)m), " is now step ", str((double)n), ".",
+              NULL),
+              "", " ");
+        }
+      }
+      *********/
+      /* 8-Apr-05 nm Added: */
+      /* 1-Nov-2013 nm No longer needed because of UNDO
+      printLongLine(cat("To undo the assignment, DELETE STEP ",
+              str((double)(s - m + n)), " and if needed INITIALIZE, UNIFY.",
+              NULL),
+              "", " ");
+      */
+
+      /* 5-Aug-2020 nm */
+      /* See if it's in another mathbox; if so, let user know */
+      assignMathboxInfo();
+      if (k > g_mathboxStmt && g_proveStatement > g_mathboxStmt) {
+        if (k < g_mathboxStart[getMathboxNum(g_proveStatement) - 1]) {
+          printLongLine(cat("\"", g_Statement[k].labelName,
+                "\" is in the mathbox for ",
+                g_mathboxUser[getMathboxNum(k) - 1], ".",
+                NULL),
+              "", " ");
+        }
+      }
+
+      /* 6/14/98 - Automatically display new unknown steps
+         ???Future - add switch to enable/defeat this */
+      typeProof(g_proveStatement,
+          1 /*pipFlag*/,
+          0 /*startStep*/,
+          0 /*endStep*/,
+          0 /*endIndent*/,
+          1 /*essentialFlag*/,
+          0 /*renumberFlag*/,
+          1 /*unknownFlag*/,
+          0 /*notUnifiedFlag*/,
+          0 /*reverseFlag*/,
+          0 /*noIndentFlag*/,
+          0 /*splitColumn*/,
+          0 /*skipRepeatedSteps*/, /* 28-Jun-2013 nm */
+          0 /*texFlag*/,
+          0 /*g_htmlFlag*/);
+      /* 6/14/98 end */
+
+
+      g_proofChangedFlag = 1; /* Flag to push 'undo' stack (future) */
+      g_proofChanged = 1; /* Cumulative flag */
+      processUndoStack(&g_ProofInProgress, PUS_PUSH, g_fullArgString, 0);
+      continue;
+
+    } /* cmdMatches("ASSIGN") */
+
+
+    if (cmdMatches("REPLACE")) {
+
+      /* s = (long)val(g_fullArg[1]);  obsolete */ /* Step number */
+
+      /* 3-May-2016 nm */
+      /* 1 means to override usage locks */
+      overrideFlag = ( (switchPos("/ OVERRIDE")) ? 1 : 0)
+         || g_globalDiscouragement == 0;
+
+      /* 14-Sep-2012 nm */
+      step = getStepNum(g_fullArg[1], g_ProofInProgress.proof,
+          0 /* ALL not allowed */);
+      if (step == -1) continue;  /* Error; message was provided already */
+
+      /* This limitation is due to the assignKnownSteps call below which
+         does not tolerate unknown steps. */
+      /******* 10/20/02  Limitation removed
+      if (nmbrElementIn(1, g_ProofInProgress.proof, -(long)'?')) {
+        print2("?The proof must be complete before you can use REPLACE.\n");
+        continue;
+      }
+      *******/
+
+      /* 14-Sep-2012 nm */
+      /* Get the unique statement matching the g_fullArg[2] pattern */
+      stmt = getStatementNum(g_fullArg[2],
+          1/*startStmt*/,
+          g_proveStatement  /*maxStmt*/,
+          1/*aAllowed*/,
+          1/*pAllowed*/,
+          0/*eAllowed*/, /* Not implemented (yet?) */
+          0/*fAllowed*/, /* Not implemented (yet?) */
+          1/*efOnlyForMaxStmt*/,
+          1/*uniqueFlag*/);
+      if (stmt == -1) {
+        continue; /* Error msg was provided if not unique */
+      }
+
+      /*********** 14-Sep-2012 replaced by getStatementNum()
+      for (i = 1; i <= g_statements; i++) {
+        if (!strcmp(g_fullArg[2], g_Statement[i].labelName)) {
+          /@ If a $e or $f, it must be a hypothesis of the statement
+             being proved @/
+          if (g_Statement[i].type == (char)e_ || g_Statement[i].type == (char)f_){
+            if (!nmbrElementIn(1, g_Statement[g_proveStatement].reqHypList, i) &&
+                !nmbrElementIn(1, g_Statement[g_proveStatement].optHypList, i))
+                continue;
+          }
+          break;
+        }
+      }
+      if (i > g_statements) {
+        printLongLine(cat("?The statement with label \"",
+            g_fullArg[2],
+            "\" was not found or is not a hypothesis of the statement ",
+            "being proved.  ",
+            "Use SHOW LABELS for a list of valid labels.", NULL), "", " ");
+        continue;
+      }
+      k = i;
+
+      if (k >= g_proveStatement) {
+        print2(
+   "?You must specify a statement that occurs earlier the one being proved.\n");
+        continue;
+      }
+      ****************************** end of 14-Sep-2012 deletion *********/
+
+      /* 3-May-2016 nm */
+      if (getMarkupFlag(stmt, USAGE_DISCOURAGED)) {
+        if (overrideFlag == 0) {
+          /* print2("\n"); */ /* Enable for more emphasis */
+          print2(
+">>> ?Error: Attempt to assign a statement whose usage is discouraged.\n");
+          print2(
+       ">>> Use REPLACE ... / OVERRIDE if you really want to do this.\n");
+          /* print2("\n"); */ /* Enable for more emphasis */
+          continue;
+        } else {
+          /* print2("\n"); */ /* Enable for more emphasis */
+          print2(
+">>> ?Warning: You are assigning a statement whose usage is discouraged.\n");
+          /* print2("\n"); */ /* Enable for more emphasis */
+        }
+      }
+
+      m = nmbrLen(g_ProofInProgress.proof); /* Original proof length */
+
+      /************** 14-Sep-2012 replaced by getStepNum()
+      if (s > m || s < 1) {
+        print2("?The step must be in the range from 1 to %ld.\n", m);
+        continue;
+      }
+      ************* end of 14-Sep-2012 deletion **************/
+
+      /* Check to see that the step is a known step */
+      /* 22-Aug-2012 nm This check was deleted because it is unnecessary  */
+      /*
+      if ((g_ProofInProgress.proof)[s - 1] == -(long)'?') {
+        print2(
+        "?Step %ld is unknown.  You can only replace known steps.\n"
+            , s);
+        continue;
+      }
+      */
+
+      /* 10/20/02  Set a flag that proof has unknown steps (for autoUnify()
+         call below) */
+      if (nmbrElementIn(1, g_ProofInProgress.proof, -(long)'?')) {
+        p = 1;
+      } else {
+        p = 0;
+      }
+
+      /* Check to see if the statement selected is allowed */
+      if (!checkStmtMatch(stmt, step - 1)) {
+        print2("?Statement \"%s\" cannot be unified with step %ld.\n",
+          g_Statement[stmt].labelName, step);
+        continue;
+      }
+
+      /* 16-Sep-2012 nm */
+      /* Check dummy variable status of step */
+      /* For use in message later */
+      dummyVarIsoFlag = checkDummyVarIsolation(step - 1);
+            /* 0=no dummy vars, 1=isolated dummy vars, 2=not isolated*/
+
+      /* Do the replacement */
+      nmbrTmpPtr = replaceStatement(stmt /*statement#*/,
+          step - 1 /*step*/,
+          g_proveStatement,
+          0,/*scan whole proof to maximize chance of a match*/
+          0/*noDistinct*/,
+          1/* try to prove $e's */,
+          1/*improveDepth*/,
+          overrideFlag,   /* 3-May-2016 nm */
+          /* Currently REPLACE (not often used) allows other mathboxes
+             silently; TODO: we may want to notify user like for ASSIGN */
+          1/*mathboxFlag*/ /* 5-Aug-2020 nm */
+          );
+      if (!nmbrLen(nmbrTmpPtr)) {
+        print2(
+           "?Hypotheses of statement \"%s\" do not match known proof steps.\n",
+            g_Statement[stmt].labelName);
+        continue;
+      }
+
+      /* Get the subproof at step s */
+      q = subproofLen(g_ProofInProgress.proof, step - 1);
+      deleteSubProof(step - 1);
+      addSubProof(nmbrTmpPtr, step - q);
+
+      /* 10/20/02 Replaced "assignKnownSteps" with code from entry of PROVE
+         command so REPLACE can be done in partial proofs */
+      /*assignKnownSteps(s - q, nmbrLen(nmbrTmpPtr));*/  /* old code */
+      /* Assign known subproofs */
+      assignKnownSubProofs();
+      /* Initialize remaining steps */
+      i = nmbrLen(g_ProofInProgress.proof);
+      for (j = 0; j < i; j++) {
+        if (!nmbrLen((g_ProofInProgress.source)[j])) {
+          initStep(j);
+        }
+      }
+      /* Unify whatever can be unified */
+      /* If proof wasn't complete before (p = 1), but is now, print congrats
+         for user */
+      autoUnify((char)p); /* 0 means no "congrats" message */
+      /* end 10/20/02 */
+
+      nmbrLet(&nmbrTmpPtr, NULL_NMBRSTRING); /* Deallocate memory */
+
+      n = nmbrLen(g_ProofInProgress.proof); /* New proof length */
+      if (nmbrElementIn(1, g_ProofInProgress.proof, -(long)'?')) {
+        /* The proof is not complete, so print step numbers that changed */
+        if (m == n) {
+          print2("Step %ld was replaced with statement %s.\n",
+            step, g_Statement[stmt].labelName);
+        } else {
+          if (step != m) {
+            printLongLine(cat("Step ", str((double)step),
+                " was replaced with statement ", g_Statement[stmt].labelName,
+                ".  Steps ", str((double)step), ":",
+                str((double)m), " are now ", str((double)(step - m + n)), ":",
+                str((double)n), ".",
+                NULL),
+                "", " ");
+          } else {
+            printLongLine(cat("Step ", str((double)step),
+                " was replaced with statement ", g_Statement[stmt].labelName,
+                ".  Step ", str((double)m), " is now step ", str((double)n), ".",
+                NULL),
+                "", " ");
+          }
+        }
+      }
+      /*autoUnify(1);*/
+
+      /************ delete 19-Sep-2012 nm - not needed for REPLACE *******
+      /@ Automatically interact with user if step not unified @/
+      /@ ???We might want to add a setting to defeat this if user doesn't
+         like it @/
+      if (1 /@ ???Future setting flag @/) {
+        interactiveUnifyStep(step - m + n - 1, 2); /@ 2nd arg. means print
+                                         msg if already unified @/
+      }
+      *************** end 19-Sep-2012 deletion ********************/
+
+      g_proofChangedFlag = 1; /* Flag to push 'undo' stack */
+      g_proofChanged = 1; /* Cumulative flag */
+      processUndoStack(&g_ProofInProgress, PUS_PUSH, g_fullArgString, 0);
+
+      /* 16-Sep-2012 nm */
+      /*
+      if (dummyVarIsoFlag == 2 && g_proofChangedFlag) {
+        printLongLine(cat(
+     "Assignments to shared working variables ($nn) are guesses.  If "
+     "incorrect, to undo DELETE STEP ",
+              str((double)(step - m + n)),
+      ", INITIALIZE, UNIFY, then assign them manually with LET ",
+      "and try REPLACE again.",
+              NULL),
+              "", " ");
+      }
+      */
+      /* 25-Feb-2014 nm */
+      if (dummyVarIsoFlag == 2 && g_proofChangedFlag) {
+        printLongLine(cat(
+     "Assignments to shared working variables ($nn) are guesses.  If "
+     "incorrect, UNDO then assign them manually with LET ",
+      "and try REPLACE again.",
+              NULL),
+              "", " ");
+      }
+
+
+      /* 14-Sep-2012 nm - Automatically display new unknown steps
+         ???Future - add switch to enable/defeat this */
+      if (g_proofChangedFlag)
+        typeProof(g_proveStatement,
+            1 /*pipFlag*/,
+            0 /*startStep*/,
+            0 /*endStep*/,
+            0 /*endIndent*/,
+            1 /*essentialFlag*/,
+            0 /*renumberFlag*/,
+            1 /*unknownFlag*/,
+            0 /*notUnifiedFlag*/,
+            0 /*reverseFlag*/,
+            0 /*noIndentFlag*/,
+            0 /*splitColumn*/,
+            0 /*skipRepeatedSteps*/, /* 28-Jun-2013 nm */
+            0 /*texFlag*/,
+            0 /*g_htmlFlag*/);
+      /* 14-Sep-2012 end */
+
+
+      continue;
+
+    } /* REPLACE */
+
+
+    if (cmdMatches("IMPROVE")) {
+
+      improveDepth = 0; /* Depth */
+      i = switchPos("/ DEPTH");
+      if (i) improveDepth = (long)val(g_fullArg[i + 1]);
+      if (switchPos("/ NO_DISTINCT")) p = 1; else p = 0;
+                        /* p = 1 means don't try to use statements with $d's */
+      /* 22-Aug-2012 nm Added */
+      searchAlg = 1; /* Default */
+      if (switchPos("/ 1")) searchAlg = 1;
+      if (switchPos("/ 2")) searchAlg = 2;
+      if (switchPos("/ 3")) searchAlg = 3;
+      /* 4-Sep-2012 nm Added */
+      searchUnkSubproofs = 0;
+      if (switchPos("/ SUBPROOFS")) searchUnkSubproofs = 1;
+
+      mathboxFlag = (switchPos("/ INCLUDE_MATHBOXES") != 0); /* 5-Aug-2020 */
+      /* 5-Aug-2020 nm */
+      assignMathboxInfo(); /* In case it hasn't been assigned yet */
+      if (g_proveStatement > g_mathboxStmt) {
+        /* We're in a mathbox */
+        i = getMathboxNum(g_proveStatement);
+        if (i <= 0) bug(1130);
+        thisMathboxStartStmt = g_mathboxStart[i - 1];
+      } else {
+        thisMathboxStartStmt = g_mathboxStmt;
+      }
+
+      /* 3-May-2016 nm */
+      /* 1 means to override usage locks */
+      overrideFlag = ( (switchPos("/ OVERRIDE")) ? 1 : 0)
+         || g_globalDiscouragement == 0;
+
+      /* 14-Sep-2012 nm */
+      s = getStepNum(g_fullArg[1], g_ProofInProgress.proof,
+          1 /* 1 = "ALL" is permissible; returns 0 */);
+      if (s == -1) continue;  /* Error; message was provided already */
+
+      if (s != 0) {  /* s=0 means ALL */
+
+      /**************** 14-Sep-2012 nm replaced with getStepNum()
+      /@ 26-Aug-2006 nm Changed 'IMPROVE STEP <step>' to 'IMPROVE <step>' @/
+      let(&str1, g_fullArg[1]); /@ To avoid void pointer problems with g_fullArg @/
+      if (toupper((unsigned char)(str1[0])) != 'A') {
+        /@ 16-Apr-06 nm - Handle nonpositive step number: 0 = last,
+           -1 = penultimate, etc.@/
+        offset = 0; /@ 16-Apr-06 @/
+        /@ 10/4/99 - Added LAST - this means the last unknown step shown
+           with SHOW NEW_PROOF/ESSENTIAL/UNKNOWN @/
+        if (toupper((unsigned char)(str1[0])) == 'L'
+            || toupper((unsigned char)(str1[0])) == 'F') {
+                                        /@ 'IMPROVE LAST' or 'IMPROVE FIRST' @/
+          s = 1; /@ Temporary until we figure out which step @/
+          offset = 1;          /@ 16-Apr-06 @/
+        } else {
+          if (toupper((unsigned char)(str1[0])) == 'S') {
+            print2(
+           "?\"IMPROVE STEP <step>\" is obsolete.  Use \"IMPROVE <step>\".\n");
+            continue;
+          }
+          s = (long)val(g_fullArg[1]); /@ Step number @/
+          if (strcmp(g_fullArg[1], str((double)s))) {
+            print2(
+                "?Expected a number or FIRST or LAST or ALL after IMPROVE.\n");
+            continue;
+          }
+          if (s <= 0) {         /@ 16-Apr-06 @/
+            offset = - s + 1;   /@ 16-Apr-06 @/
+            s = 1; /@ Temporary until we figure out step @/ /@ 16-Apr-06 @/
+          }                     /@ 16-Apr-06 @/
+        }
+        /@ End of 26-Aug-2006 change @/
+
+      /@ ------- Old code before 26-Aug-2006 -------
+      if (cmdMatches("IMPROVE STEP") || cmdMatches("IMPROVE LAST") ||
+          cmdMatches("IMPROVE FIRST")) {                     /# 11-Dec-05 nm #/
+
+        /# 16-Apr-06 nm - Handle nonpositive step number: 0 = last,
+           -1 = penultimate, etc.#/
+        offset = 0; /# 16-Apr-06 #/
+        /# 10/4/99 - Added LAST - this means the last unknown step shown
+           with SHOW NEW_PROOF/ESSENTIAL/UNKNOWN #/
+        if (cmdMatches("IMPROVE LAST") || cmdMatches("IMPROVE FIRST")) {
+                               /# "IMPROVE LAST or FIRST" #/ /# 11-Dec-05 nm #/
+          s = 1; /# Temporary until we figure out which step #/
+          offset = 1;          /# 16-Apr-06 #/
+        } else {
+          s = val(g_fullArg[2]); /# Step number #/
+          if (s <= 0) {         /# 16-Apr-06 #/
+            offset = - s + 1;   /# 16-Apr-06 #/
+            s = 1; /# Temp. until we figure out which step #/ /# 16-Apr-06 #/
+          }                     /# 16-Apr-06 #/
+        }
+        ------- End of old code ------- @/
+        **************** end of 14-Sep-2012 nm ************/
+
+        m = nmbrLen(g_ProofInProgress.proof); /* Original proof length */
+
+
+        /**************** 14-Sep-2012 nm replaced with getStepNum()
+        if (s > m || s < 1) {
+          print2("?The step must be in the range from 1 to %ld.\n", m);
+          continue;
+        }
+
+
+        /@ 10/4/99 - For IMPROVE FIRST/LAST command, figure out the last
+           unknown essential step @/           /@ 11-Dec-05 nm - Added FIRST @/
+        /@if (cmdMatches("IMPROVE LAST") || cmdMatches("IMPROVE FIRST")) {@/
+                               /@ IMPROVE LAST or FIRST @/ /@ 11-Dec-05 nm @/
+        if (offset > 0) {  /@ LAST, FIRST, or step <= 0 @/ /@ 16-Apr-06 @/
+          /@ Get the essential step flags @/
+          s = 0; /@ Use as flag that step was found @/
+          nmbrLet(&essentialFlags, nmbrGetEssential(g_ProofInProgress.proof));
+          /@if (cmdMatches("IMPROVE LAST")) {@/
+          /@if (!cmdMatches("IMPROVE FIRST")) {@/   /@ 16-Apr-06 @/
+          if (toupper((unsigned char)(str1[0])) != 'F') { /@ 26-Aug-2006 @/
+            /@ Scan proof backwards until last essential unknown step found @/
+            /@ 16-Apr-06 - count back 'offset' unknown steps @/
+            j = offset;      /@ 16-Apr-06 @/
+            for (i = m; i >= 1; i--) {
+              if (essentialFlags[i - 1]
+                  && (g_ProofInProgress.proof)[i - 1] == -(long)'?') {
+                j--;           /@ 16-Apr-06 @/
+                if (j == 0) {  /@ 16-Apr-06 @/
+                  /@ Found it @/
+                  s = i;
+                  break;
+                }              /@ 16-Apr-06 @/
+              }
+            } /@ Next i @/
+          } else {
+            /@ 11-Dec-05 nm Added IMPROVE FIRST @/
+            /@ Scan proof forwards until first essential unknown step found @/
+            for (i = 1; i <= m; i++) {
+              if (essentialFlags[i - 1]
+                  && (g_ProofInProgress.proof)[i - 1] == -(long)'?') {
+                /@ Found it @/
+                s = i;
+                break;
+              }
+            } /@ Next i @/
+          }
+          if (s == 0) {
+            if (offset == 1) {                                /@ 16-Apr-06 @/
+              print2("?There are no unknown essential steps.\n");
+            } else {                                          /@ 16-Apr-06 @/
+              print2("?There are not at least %ld unknown essential steps.\n",
+                offset);                                      /@ 16-Apr-06 @/
+            }                                                 /@ 16-Apr-06 @/
+            continue;
+          }
+        } /@ if offset > 0 @/
+        **************** end of 14-Sep-2012 nm ************/
+
+        /* Get the subproof at step s */
+        q = subproofLen(g_ProofInProgress.proof, s - 1);
+        nmbrLet(&nmbrTmp, nmbrSeg(g_ProofInProgress.proof, s - q + 1, s));
+
+        /*???Shouldn't this be just known?*/
+        /* Check to see that the subproof has an unknown step. */
+        if (!nmbrElementIn(1, nmbrTmp, -(long)'?')) {
+          print2(
+              "?Step %ld already has a proof and cannot be improved.\n",
+              s);
+          continue;
+        }
+
+        /* 25-Aug-2012 nm */
+        /* Check dummy variable status of step */
+        dummyVarIsoFlag = checkDummyVarIsolation(s - 1);
+              /* 0=no dummy vars, 1=isolated dummy vars, 2=not isolated*/
+        if (dummyVarIsoFlag == 2) {
+          print2(
+  "?Step %ld target has shared dummy variables and cannot be improved.\n", s);
+          continue; /* Don't try to improve
+                                 dummy variables that aren't isolated */
+        }
+
+        /********* Deleted old code 25-Aug-2012 nm
+        /@ Check to see that the step has no dummy variables. @/
+        j = 0; /@ Break flag @/
+        for (i = 0; i < nmbrLen((g_ProofInProgress.target)[s - 1]); i++) {
+          if (((nmbrString @)((g_ProofInProgress.target)[s - 1]))[i] > mathTokens) {
+            j = 1;
+            break;
+          }
+        }
+        if (j) {
+          print2(
+   "?Step %ld target has dummy variables and cannot be improved.\n", s);
+          continue;
+        }
+        ********/
+
+
+        if (dummyVarIsoFlag == 0) { /* No dummy vars */ /* 25-Aug-2012 nm */
+          /* Only use proveFloating if no dummy vars */
+          nmbrTmpPtr = proveFloating((g_ProofInProgress.target)[s - 1],
+              g_proveStatement, improveDepth, s - 1, (char)p/*NO_DISTINCT*/,
+              overrideFlag,  /* 3-May-2016 nm */
+              mathboxFlag /* 5-Aug-2020 nm */
+              );
+        } else {
+          nmbrTmpPtr = NULL_NMBRSTRING; /* Initialize */ /* 25-Aug-2012 nm */
+        }
+        if (!nmbrLen(nmbrTmpPtr)) {
+          /* A proof for the step was not found with proveFloating(). */
+
+          /* 22-Aug-2012 nm Next, try REPLACE algorithm */
+          if (searchAlg == 2 || searchAlg == 3) {
+            nmbrTmpPtr = proveByReplacement(g_proveStatement,
+              s - 1/*prfStep*/, /* 0 means step 1 */
+              (char)p/*NO_DISTINCT*/, /* 1 means don't try stmts with $d's */
+              dummyVarIsoFlag,
+              (char)(searchAlg - 2), /*0=proveFloat for $fs, 1=$e's also */
+              improveDepth, /* 4-Sep-2012 */
+              overrideFlag,  /* 3-May-2016 nm */
+              mathboxFlag /* 5-Aug-2020 nm */
+              );
+          }
+          if (!nmbrLen(nmbrTmpPtr)) {
+            print2("A proof for step %ld was not found.\n", s);
+            /* REPLACE algorithm also failed */
+            continue;
+          }
+        }
+
+        /* If q=1, subproof must be an unknown step, so don't bother to
+           delete it */
+        /*???Won't q always be 1 here?*/
+        if (q > 1) deleteSubProof(s - 1);
+        addSubProof(nmbrTmpPtr, s - q);
+        assignKnownSteps(s - q, nmbrLen(nmbrTmpPtr));
+        nmbrLet(&nmbrTmpPtr, NULL_NMBRSTRING);
+
+        n = nmbrLen(g_ProofInProgress.proof); /* New proof length */
+        if (m == n) {
+          print2("A 1-step proof was found for step %ld.\n", s);
+        } else {
+          if (s != m || q != 1) {
+            printLongLine(cat("A ", str((double)(n - m + 1)),
+                "-step proof was found for step ", str((double)s),
+                ".  Steps ", str((double)s), ":",
+                str((double)m), " are now ", str((double)(s - q + 1 - m + n)),
+                ":", str((double)n), ".",
+                NULL),
+                "", " ");
+          } else {
+            printLongLine(cat("A ", str((double)(n - m + 1)),
+                "-step proof was found for step ", str((double)s),
+                ".  Step ", str((double)m), " is now step ", str((double)n), ".",
+                NULL),
+                "", " ");
+          }
+        }
+
+        autoUnify(1); /* To get 'congrats' message if proof complete */
+        g_proofChanged = 1; /* Cumulative flag */
+        processUndoStack(&g_ProofInProgress, PUS_PUSH, g_fullArgString, 0);
+
+        /* End if s != 0 i.e. not IMPROVE ALL */   /* 14-Sep-2012 nm */
+      } else {
+        /* Here, getStepNum() returned 0, meaning ALL */  /* 14-Sep-2012 nm */
+
+        /*if (cmdMatches("IMPROVE ALL")) {*/  /* obsolete */
+
+        if (!nmbrElementIn(1, g_ProofInProgress.proof, -(long)'?')) {
+          print2("The proof is already complete.\n");
+          continue;
+        }
+
+        n = 0; /* Earliest step that changed */
+
+        g_proofChangedFlag = 0;
+
+        for (improveAllIter = 1; improveAllIter <= 4; improveAllIter++) {
+                                                           /* 25-Aug-2012 nm */
+          if (improveAllIter == 1 && (searchAlg == 2 || searchAlg == 3))
+            print2("Pass 1:  Trying to match cut-free statements...\n");
+          if (improveAllIter == 2) {
+            if (searchAlg == 2) {
+              print2("Pass 2:  Trying to match all statements...\n");
+            } else {
+              print2(
+"Pass 2:  Trying to match all statements, with cut-free hypothesis matches...\n"
+                  );
+            }
+          }
+          if (improveAllIter == 3 && searchUnkSubproofs)
+            print2("Pass 3:  Trying to replace incomplete subproofs...\n");
+          if (improveAllIter == 4) {
+            if (searchUnkSubproofs) {
+              print2("Pass 4:  Repeating pass 1...\n");
+            } else {
+              print2("Pass 3:  Repeating pass 1...\n");
+            }
+          }
+          /* improveAllIter = 1: run proveFloating only */
+          /* improveAllIter = 2: run proveByReplacement on unknown steps */
+          /* improveAllIter = 3: run proveByReplacement on steps with
+                                   incomplete subproofs */
+          /* improveAllIter = 4: if something changed, run everything again */
+
+          if (improveAllIter == 3 && !searchUnkSubproofs) continue;
+
+          m = nmbrLen(g_ProofInProgress.proof); /* Original proof length */
+
+          for (s = m; s > 0; s--) {
+
+            proofStepUnk = ((g_ProofInProgress.proof)[s - 1] == -(long)'?')
+                ? 1 : 0;   /* 25-Aug-2012 nm Added for clearer code */
+
+            /* 22-Aug-2012 nm I think this is really too conservative, even
+               with the old algorithm, but keep it to imitate the old one */
+            if (improveAllIter == 1 || searchAlg == 1) { /* 22-Aug-2012 nm */
+              /* If the step is known and unified, don't do it, since nothing
+                 would be accomplished. */
+              if (!proofStepUnk) {
+                if (nmbrEq((g_ProofInProgress.target)[s - 1],
+                    (g_ProofInProgress.source)[s - 1])) continue;
+              }
+            }
+
+            /* Get the subproof at step s */
+            q = subproofLen(g_ProofInProgress.proof, s - 1);
+            if (proofStepUnk && q != 1) {
+              bug(1120); /* 25-Aug-2012 nm Consistency check */
+            }
+            nmbrLet(&nmbrTmp, nmbrSeg(g_ProofInProgress.proof, s - q + 1, s));
+
+            /* Improve only subproofs with unknown steps */
+            if (!nmbrElementIn(1, nmbrTmp, -(long)'?')) continue;
+
+            nmbrLet(&nmbrTmp, NULL_NMBRSTRING); /* No longer needed - dealloc */
+
+            /* 25-Aug-2012 nm */
+            /* Check dummy variable status of step */
+            dummyVarIsoFlag = checkDummyVarIsolation(s - 1);
+                  /* 0=no dummy vars, 1=isolated dummy vars, 2=not isolated*/
+            if (dummyVarIsoFlag == 2) continue; /* Don't try to improve
+                                     dummy variables that aren't isolated */
+
+            /********* Deleted old code now done by checkDummyVarIsolation()
+                       25-Aug-2012 nm
+            /@ Check to see that the step has no dummy variables. @/
+            j = 0; /@ Break flag @/
+            for (i = 0; i < nmbrLen((g_ProofInProgress.target)[s - 1]); i++) {
+              if (((nmbrString @)((g_ProofInProgress.target)[s - 1]))[i] >
+                  mathTokens) {
+                j = 1;
+                break;
+              }
+            }
+            if (j) {
+              /@ Step has dummy variables and cannot be improved. @/
+              continue;
+            }
+            ********/
+
+            if (dummyVarIsoFlag == 0
+                && (improveAllIter == 1
+                  || improveAllIter == 4)) {
+                /* No dummy vars */ /* 25-Aug-2012 nm */
+              /* Only use proveFloating if no dummy vars */
+              nmbrTmpPtr = proveFloating((g_ProofInProgress.target)[s - 1],
+                  g_proveStatement, improveDepth, s - 1,
+                  (char)p/*NO_DISTINCT*/,
+                  overrideFlag,  /* 3-May-2016 nm */
+                  mathboxFlag /* 5-Aug-2020 nm */
+                  );
+            } else {
+              nmbrTmpPtr = NULL_NMBRSTRING; /* Init */ /* 25-Aug-2012 nm */
+            }
+            if (!nmbrLen(nmbrTmpPtr)) {
+              /* A proof for the step was not found with proveFloating(). */
+
+              /* 22-Aug-2012 nm Next, try REPLACE algorithm */
+              if ((searchAlg == 2 || searchAlg == 3)
+                  && ((improveAllIter == 2 && proofStepUnk)
+                    || (improveAllIter == 3 && !proofStepUnk)
+                    /*|| improveAllIter == 4*/)) {
+                nmbrTmpPtr = proveByReplacement(g_proveStatement,
+                  s - 1/*prfStep*/, /* 0 means step 1 */
+                  (char)p/*NO_DISTINCT*/, /* 1 means don't try stmts w/ $d's */
+                  dummyVarIsoFlag,
+                  (char)(searchAlg - 2),/*searchMethod: 0 or 1*/
+                  improveDepth,                        /* 4-Sep-2012 */
+                  overrideFlag,   /* 3-May-2016 nm */
+                  mathboxFlag /* 5-Aug-2020 nm */
+                  );
+
+              }
+              if (!nmbrLen(nmbrTmpPtr)) {
+                /* REPLACE algorithm also failed */
+                continue;
+              }
+            }
+
+            /* If q=1, subproof must be an unknown step, so don't bother to
+               delete it */
+            if (q > 1) deleteSubProof(s - 1);
+            addSubProof(nmbrTmpPtr, s - q);
+            assignKnownSteps(s - q, nmbrLen(nmbrTmpPtr));
+            print2("A proof of length %ld was found for step %ld.\n",
+                nmbrLen(nmbrTmpPtr), s);
+            if (nmbrLen(nmbrTmpPtr) || q != 1) n = s - q + 1;
+                                               /* Save earliest step changed */
+            nmbrLet(&nmbrTmpPtr, NULL_NMBRSTRING);
+            g_proofChangedFlag = 1;
+            s = s - q + 1; /* Adjust step position to account for deleted subpr */
+          } /* Next step s */
+
+          if (g_proofChangedFlag) {
+            autoUnify(0); /* 0 = No 'Congrats' if done */
+          }
+
+          if (!g_proofChangedFlag
+              && ( (improveAllIter == 2 && !searchUnkSubproofs)
+                 || improveAllIter == 3
+                 || searchAlg == 1)) {
+            print2("No new subproofs were found.\n");
+            break; /* out of improveAllIter loop */
+          }
+          if (g_proofChangedFlag) {
+            g_proofChanged = 1; /* Cumulative flag */
+          }
+
+          if (!nmbrElementIn(1, g_ProofInProgress.proof, -(long)'?')) {
+            break; /* Proof is complete */
+          }
+
+          if (searchAlg == 1) break; /* Old algorithm does just 1st pass */
+
+        } /* Next improveAllIter */
+
+        if (g_proofChangedFlag) {
+          if (n > 0) {
+            /* n is the first step number changed.  It will be 0 if
+               the numbering didn't change e.g. a $e was assigned to
+               an unknown step. */
+            print2("Steps %ld and above have been renumbered.\n", n);
+          }
+          processUndoStack(&g_ProofInProgress, PUS_PUSH, g_fullArgString, 0);
+        }
+        if (!nmbrElementIn(1, g_ProofInProgress.proof, -(long)'?')) {
+          /* This is a redundant call; its purpose is just to give
+             the message if the proof is complete */
+          autoUnify(1); /* 1 = 'Congrats' if done */
+        }
+
+      } /* End if IMPROVE ALL */
+
+      /* 6/14/98 - Automatically display new unknown steps
+         ???Future - add switch to enable/defeat this */
+      if (g_proofChangedFlag)
+        typeProof(g_proveStatement,
+            1 /*pipFlag*/,
+            0 /*startStep*/,
+            0 /*endStep*/,
+            0 /*endIndent*/,
+            1 /*essentialFlag*/,
+            0 /*renumberFlag*/,
+            1 /*unknownFlag*/,
+            0 /*notUnifiedFlag*/,
+            0 /*reverseFlag*/,
+            0 /*noIndentFlag*/,
+            0 /*splitColumn*/,
+            0 /*skipRepeatedSteps*/, /* 28-Jun-2013 nm */
+            0 /*texFlag*/,
+            0 /*g_htmlFlag*/);
+      /* 6/14/98 end */
+
+      continue;
+
+    } /* cmdMatches("IMPROVE") */
+
+
+    if (cmdMatches("MINIMIZE_WITH")) {
+
+      /* 16-Aug-2016 nm */
+      printTime = 0;
+      if (switchPos("/ TIME") != 0) {
+        printTime = 1;
+      }
+      if (printTime == 1) {
+        getRunTime(&timeIncr);  /* This call just resets the time */
+      }
+
+      /* q = 0; */ /* Line length */  /* 25-Jun-2014 deleted */
+      prntStatus = 0; /* Status flag to help determine messages
+                         0 = no statement was matched during scan (mainly for
+                             error message if user typo in label field)
+                         1 = a statement was matched but no shorter proof
+                         2 = shorter proof found */
+      /* verboseMode = (switchPos("/ BRIEF") == 0); */ /* Non-verbose mode */
+      /* 4-Feb-2013 nm VERBOSE is now default */
+      verboseMode = (switchPos("/ VERBOSE") != 0); /* Verbose mode */
+      /* 30-Jan-06 nm Added single-character-match wildcard argument */
+      if (!(instr(1, g_fullArg[1], "*") || instr(1, g_fullArg[1], "?"))) i = 1;
+          /* 16-Feb-05 If no wildcard was used, switch to non-verbose mode
+             since there is no point to it and an annoying extra blank line
+             results */
+      mayGrowFlag = (switchPos("/ MAY_GROW") != 0);
+                  /* Mode to replace even if it doesn't reduce proof length */
+      /* 25-Jun-2014 nm /NO_DISTINCT is obsolete
+      noDistinctFlag = (switchPos("/ NO_DISTINCT") != 0);
+      */
+                                          /* Skip trying statements with $d */
+      exceptPos = switchPos("/ EXCEPT"); /* Statement match to skip */
+                                                               /* 7-Jan-06 */
+
+      /* 4-Aug-2019 nm */
+      allowNewAxiomsMatchPos = switchPos("/ ALLOW_NEW_AXIOMS");
+      if (allowNewAxiomsMatchPos != 0) {
+        let(&allowNewAxiomsMatchList, g_fullArg[allowNewAxiomsMatchPos + 1]);
+      } else {
+        let(&allowNewAxiomsMatchList, "");
+      }
+
+      /* 20-May-2013 nm */
+      noNewAxiomsMatchPos = switchPos("/ NO_NEW_AXIOMS_FROM");
+      if (noNewAxiomsMatchPos != 0) {
+        let(&noNewAxiomsMatchList, g_fullArg[noNewAxiomsMatchPos + 1]);
+      } else {
+        let(&noNewAxiomsMatchList, "");
+      }
+
+      /* 20-May-2013 nm */
+      forbidMatchPos = switchPos("/ FORBID");
+      if (forbidMatchPos != 0) {
+        let(&forbidMatchList, g_fullArg[forbidMatchPos + 1]);
+      } else {
+        let(&forbidMatchList, "");
+      }
+
+      mathboxFlag = (switchPos("/ INCLUDE_MATHBOXES") != 0); /* 28-Jun-2011 */
+      /* 25-Jun-2014 nm /REVERSE is obsolete
+      forwFlag = (switchPos("/ REVERSE") != 0); /@ 10-Nov-2011 nm @/
+      */
+      /****** 5-Aug-2020 nm Replaced w/ assignMathboxInfo() below
+      if (g_mathboxStmt == 0) { /@ Look up "mathbox" label if it hasn't been @/
+        g_mathboxStmt = lookupLabel("mathbox");
+        if (g_mathboxStmt == -1)
+          g_mathboxStmt = g_statements + 1;  /@ Default beyond db end if none @/
+      }
+      *******/
+
+      /* 3-May-2016 nm */
+      /* Flag to override any "usage locks" placed in the comment markup */
+      overrideFlag = (switchPos("/ OVERRIDE") != 0)
+           || g_globalDiscouragement == 0;
+
+      /* 25-Jun-2014 nm */
+      /* If a single statement is specified, don't bother to do certain
+         actions or print some of the messages */
+      /* 18-Jul-2020 nm New code*/
+      hasWildCard = 0;
+      /* (Note strpbrk warning in mmpars.c) */
+      /*if (strpbrk(g_fullArg[1], "*?=~%#@,") != NULL) {*/
+      /* Set hasWildCard only when there are potentially > 1 matches */
+      if (strpbrk(g_fullArg[1], "*?~%,") != NULL) {
+        /* (See matches() function for processing of these)
+           "*" 0 or more char match
+           "?" 1 char match
+           "=" Most recent PROVE command statement  = one statement match
+           "~" Statement range
+           "%" List of modified statements
+           "#" Internal statement number            = one statement match
+           "@" Web page statement number            = one statement match
+           "," Comma-separated fields */
+        hasWildCard = 1;
+      }
+      /****** 18-Jul-2020 nm Deleted old code:
+      hasWildCard = (instr(1, g_fullArg[1], "*")
+          || instr(1, g_fullArg[1], "?")
+          || instr(1, g_fullArg[1], ",")
+          || instr(1, g_fullArg[1], "~") /@ 3-May-2014 nm label~label range @/
+          );
+      ********/
+
+      g_proofChangedFlag = 0;
+
+      /* Added 14-Aug-2012 nm */
+      /* Always scan statements in current mathbox, even if
+         "/ INCLUDE_MATHBOXES" is omitted */
+
+      /* 5-Aug-2020 nm */
+      assignMathboxInfo(); /* In case it hasn't been assigned yet */
+      if (g_proveStatement > g_mathboxStmt) {
+        /* We're in a mathbox */
+        i = getMathboxNum(g_proveStatement);
+        if (i <= 0) bug(1130);
+        thisMathboxStartStmt = g_mathboxStart[i - 1];
+      } else {
+        thisMathboxStartStmt = g_mathboxStmt;
+      }
+      /****** 5-Aug-2020 deleted old code
+      thisMathboxStartStmt = g_mathboxStmt;
+                /@ Will become start of current (g_proveStatement's) mathbox @/
+      if (g_proveStatement > g_mathboxStmt) {
+        /@ We're in a mathbox @/
+        for (k = g_proveStatement; k >= g_mathboxStmt; k--) {
+          let(&str1, left(g_Statement[k].labelSectionPtr,
+              g_Statement[k].labelSectionLen));
+          /@ Heuristic to match beginning of mathbox @/
+          if (instr(1, str1, "Mathbox for") != 0) {
+             /@ Found beginning of current mathbox @/
+             thisMathboxStartStmt = k;
+             break;
+          }
+        }
+      }
+      **************/
+
+      /* 25-Jun-2014 nm */
+      copyProofStruct(&saveOrigProof, g_ProofInProgress);
+
+      /* 12-Sep-2016 nm TODO replace this w/ compressedProofSize */
+      /* 25-Jun-2014 nm Get the current (original) compressed proof length
+         to compare it when a shorter non-compressed proof is found, to see
+         if the compressed proof also decreased in size */
+      nmbrLet(&nmbrSaveProof, g_ProofInProgress.proof);   /* Redundant? */
+      nmbrLet(&nmbrSaveProof, nmbrSquishProof(g_ProofInProgress.proof));
+      /* We only care about length; str1 will be discarded */
+      let(&str1, compressProof(nmbrSaveProof,
+          g_proveStatement, /* statement being proved */
+          0 /* Normal (not "fast") compression */
+          ));
+      origCompressedLength = (long)strlen(str1);
+      print2(
+"Bytes refer to compressed proof size, steps to uncompressed length.\n");
+
+      /* 25-Jun-2014 nm forwRevPass outer loop added */
+      /* Scan forward, then reverse, then pick best result */
+      for (forwRevPass = 1; forwRevPass <= 2; forwRevPass++) {
+
+        /* 25-Jun-2014 nm */
+        if (forwRevPass == 1) {
+          if (hasWildCard) print2("Scanning forward through statements...\n");
+          forwFlag = 1;
+        } else {
+          /* If growth allowed, don't bother with reverse pass */
+          if (mayGrowFlag) break;
+          /* If nothing was found on forward pass, don't bother with rev pass */
+          if (!g_proofChangedFlag) break;
+          /* If only one statement was specified, don't bother with rev pass */
+          if (!hasWildCard) break;
+          print2("Scanning backward through statements...\n");
+          forwFlag = 0;
+          /* Save proof and length from 1st pass; re-initialize */
+          copyProofStruct(&save1stPassProof, g_ProofInProgress);
+          forwardLength = nmbrLen(g_ProofInProgress.proof);
+          forwardCompressedLength = oldCompressedLength;
+          /* Start over from original proof */
+          copyProofStruct(&g_ProofInProgress, saveOrigProof);
+        }
+
+        /* 20-May-2013 nm */
+        /*
+        if (forbidMatchList[0]) { /@ User provided a /FORBID list @/
+          /@ Save the proof structure in case we have to revert a
+             forbidden match. @/
+          copyProofStruct(&saveProofForReverting, g_ProofInProgress);
+        }
+        */
+        /* 25-Jun-2014 nm */
+        copyProofStruct(&saveProofForReverting, g_ProofInProgress);
+
+        oldCompressedLength = origCompressedLength;
+
+        /* for (k = 1; k < g_proveStatement; k++) { */
+        /* 10-Nov-2011 nm */
+        /* If forwFlag is 0, scan from g_proveStatement-1 to 1
+           If forwFlag is 1, scan from 1 to g_proveStatement-1 */
+        for (k = forwFlag ? 1 : (g_proveStatement - 1);
+             k * (forwFlag ? 1 : -1) < (forwFlag ? g_proveStatement : 0);
+             k = k + (forwFlag ? 1 : -1)) {
+          /* 28-Jun-2011 */
+          /* Scan mathbox statements only if INCLUDE_MATHBOXES specified */
+          /*if (!mathboxFlag && k >= g_mathboxStmt) continue;*/
+          /* 14-Aug-2012 nm */
+          if (!mathboxFlag && k >= g_mathboxStmt && k < thisMathboxStartStmt) {
+            continue;
+          }
+
+          if (g_Statement[k].type != (char)p_ && g_Statement[k].type != (char)a_)
+            continue;
+          /* 30-Jan-06 nm Added single-character-match wildcard argument */
+          if (!matchesList(g_Statement[k].labelName, g_fullArg[1], '*', '?'))
+            continue;
+          /* 25-Jun-2014 nm /NO_DISTINCT is obsolete
+          if (noDistinctFlag) {
+            /@ Skip the statement if it has a $d requirement.  This option
+               prevents illegal minimizations that would violate $d requirements
+               since MINIMIZE_WITH does not check for $d violations. @/
+            if (nmbrLen(g_Statement[k].reqDisjVarsA)) {
+              /@ 30-Jan-06 nm Added single-character-match wildcard argument @/
+              if (!(instr(1, g_fullArg[1], "@") || instr(1, g_fullArg[1], "?")))
+                print2("?\"%s\" has a $d requirement\n", g_fullArg[1]);
+              continue;
+            }
+          }
+          */
+
+          /* 7-Jan-06 nm - Added EXCEPT switch */
+          if (exceptPos != 0) {
+            /* Skip any match to the EXCEPT argument */
+            /* 30-Jan-06 nm Added single-character-match wildcard argument */
+            if (matchesList(g_Statement[k].labelName, g_fullArg[exceptPos + 1],
+                '*', '?'))
+              continue;
+          }
+
+          /* 20-May-2013 nm */
+          if (forbidMatchList[0]) { /* User provided a /FORBID list */
+            /* First, we check to make sure we're not trying a statement
+               in the forbidMatchList directly (traceProof() won't find
+               this) */
+            if (matchesList(g_Statement[k].labelName, forbidMatchList, '*', '?'))
+              continue;
+          }
+
+          /* 3-May-2016 nm */
+          /* Check to see if statement comment specified a usage
+             restriction */
+          if (!overrideFlag) {
+            if (getMarkupFlag(k, USAGE_DISCOURAGED)) {
+              continue;
+            }
+          }
+
+          /* Print individual labels */
+          if (prntStatus == 0) prntStatus = 1; /* Matched at least one */
+          /* 25-Jun-2014 nm Don't list matched statements anymore
+          if (verboseMode) {
+            q = q + (long)strlen(g_Statement[k].labelName) + 1;
+            if (q > 72) {
+              q = (long)strlen(g_Statement[k].labelName) + 1;
+              print2("\n");
+            }
+            print2("%s ",g_Statement[k].labelName);
+          }
+          */
+
+          m = nmbrLen(g_ProofInProgress.proof); /* Original proof length */
+          nmbrLet(&nmbrTmp, g_ProofInProgress.proof);
+          minimizeProof(k /* trial statement */,
+              g_proveStatement /* statement being proved in MM-PA */,
+              (char)mayGrowFlag /* mayGrowFlag */);
+
+          n = nmbrLen(g_ProofInProgress.proof); /* New proof length */
+          if (!nmbrEq(nmbrTmp, g_ProofInProgress.proof)) {
+            /* The proof got shorter (or it changed if MAY_GROW) */
+
+            /* 20-May-2013 nm Because of the slow speed of traceBack(),
+               we only want to check the /FORBID list in the relatively
+               rare case where a minimization occurred.  If the FORBID
+               list is matched, we then need to revert back to the
+               original proof. */
+            if (forbidMatchList[0]) { /* User provided a /FORBID list */
+              if (g_Statement[k].type == (char)p_) {
+                /* We only care about tracing $p statements */
+                /* See if the TRACE_BACK list includes a match to the
+                   /FORBID argument */
+                if (traceProof(k,
+                    0, /*essentialFlag*/
+                    0, /*axiomFlag*/
+                    forbidMatchList,
+                    "", /*traceToList*/ /* 18-Jul-2015 nm */
+                    1 /* testOnlyFlag */)) {
+                  /* Yes, a forbidden statement occurred in traceProof() */
+                  /* Revert the proof to before minimization */
+                  copyProofStruct(&g_ProofInProgress, saveProofForReverting);
+                  /* Skip further printout and flag setting */
+                  continue; /* Continue at 'Next k' loop end below */
+                }
+              }
+            }
+
+
+            /* 22-Nov-2014 nm Because of the slow speed of traceBack(),
+               we only want to check the /NO_NEW_AXIOMS_FROM list in the
+               relatively rare case where a minimization occurred.  If the
+               NO_NEW_AXIOMS_FROM condition applies, we then need to revert
+               back to the original proof. */
+            /* 4-Aug-2019 nm */
+            if (n == n + 0) {  /* By default, no new axioms are permitted */
+            /*if (noNewAxiomsMatchList[0]) {*/ /* User provided /NO_NEW_AXIOMS_FROM */
+              /* If we haven't called trace yet for the theorem being proved,
+                 do it now. */
+              if (traceProofFlags[0] == 0) {
+
+                /******** start of 29-Nov-2019 nm ************/
+                /* traceProofWork() was written to use the SAVEd proof and
+                   not the proof in progress.  In order to use the proof in
+                   progress, we temporarily put the proof in progress into the
+                   (SAVEd) statement structure to trick traceProofWork() into using
+                   the proof in progress instead of the SAVEd proof */
+                /* Bad code line between 4-Aug-2019 and 12-Feb-2020: */
+                /*nmbrLet(&nmbrSaveProof, nmbrSquishProof(g_ProofInProgress.proof));*/ /* Bad! */
+                /* 12-Feb-2020 nm */
+                /* Use the version of the proof in progress that existed *before* the
+                   MINIMIZE_WITH command was invoked */
+                nmbrLet(&nmbrSaveProof, nmbrSquishProof(saveProofForReverting.proof));
+                let(&str1, compressProof(nmbrSaveProof,
+                    g_proveStatement, /* statement being proved in MM-PA */
+                    0 /* Normal (not "fast") compression */
+                    ));
+                saveZappedProofSectionPtr
+                    = g_Statement[g_proveStatement].proofSectionPtr;
+                saveZappedProofSectionLen
+                    = g_Statement[g_proveStatement].proofSectionLen;
+                saveZappedProofSectionChanged
+                    = g_Statement[g_proveStatement].proofSectionChanged;
+                /* Set flag that this is not the original source */
+                g_Statement[g_proveStatement].proofSectionChanged = 1;
+                /* str1 has the new compressed trial proof after minimization */
+                /* Put space before and after to satisfy "space around token"
+                   requirement, to prevent possible error messages, and also
+                   add "$." since parseCompressedProof() expects it */
+                let(&str1, cat(" ", str1, " $.", NULL));
+                /* Don't include the "$." in the length */
+                g_Statement[g_proveStatement].proofSectionLen
+                    = (long)strlen(str1) - 2;
+                /* We don't deallocate previous proofSectionPtr content because
+                   we will recover it after the verifyProof() */
+                g_Statement[g_proveStatement].proofSectionPtr = str1;
+                /******** end of 29-Nov-2019 nm ************/
+
+                traceProofWork(g_proveStatement,
+                    1 /*essentialFlag*/,
+                    "", /*traceToList*/ /* 18-Jul-2015 nm */
+                    &traceProofFlags, /* y/n list of flags */
+                    &nmbrTmp /* unproved list - ignored */);
+                nmbrLet(&nmbrTmp, NULL_NMBRSTRING); /* Discard */
+
+                /******** start of 29-Nov-2019 nm ************/
+                /* Restore the SAVEd proof */
+                g_Statement[g_proveStatement].proofSectionPtr
+                    = saveZappedProofSectionPtr;
+                g_Statement[g_proveStatement].proofSectionLen
+                    = saveZappedProofSectionLen;
+                g_Statement[g_proveStatement].proofSectionChanged
+                    = saveZappedProofSectionChanged; /* 16-Jun-2017 nm */
+                /******** end of 29-Nov-2019 nm ************/
+
+              }
+              let(&traceTrialFlags, "");
+              traceProofWork(k, /* The trial statement */
+                  1 /*essentialFlag*/,
+                  "", /*traceToList*/ /* 18-Jul-2015 nm */
+                  &traceTrialFlags, /* Y/N list of flags */
+                  &nmbrTmp /* unproved list - ignored */);
+              nmbrLet(&nmbrTmp, NULL_NMBRSTRING); /* Discard */
+              j = 1; /* 1 = ok to use trial statement */
+              for (i = 1; i < g_proveStatement; i++) {
+                if (g_Statement[i].type != (char)a_) continue; /* Not $a */
+                if (traceProofFlags[i] == 'Y') continue;
+                         /* If the axiom is already used by the proof, we
+                            don't care if the trial statement depends on it */
+                if (matchesList(g_Statement[i].labelName, allowNewAxiomsMatchList,
+                    '*', '?') == 1
+                      &&
+                    matchesList(g_Statement[i].labelName, noNewAxiomsMatchList,
+                    '*', '?') != 1) { /* 4-Aug-2019 nm */
+                  /* If the axiom is in the list to allow and not in the list
+                     to disallow, we don't care if the trial statement depends
+                     on it */
+                  continue;
+                }
+                /*
+                if (matchesList(g_Statement[i].labelName, noNewAxiomsMatchList,
+                    '@', '?') != 1) {
+                  /@ If the axiom isn't in the list to avoid, we don't
+                     care if the trial statement depends on it @/
+                  continue;
+                }
+                */
+                if (traceTrialFlags[i] == 'Y') {
+                  /* The trial statement uses an axiom that the current
+                     proof should avoid, so we abort it */
+                  j = 0; /* 0 = don't use trial statement */
+                  break;
+                }
+              } /* next i */
+              if (j == 0) {
+                /* A forbidden axiom is used by the trial proof */
+                /* Revert the proof to before minimization */
+                copyProofStruct(&g_ProofInProgress, saveProofForReverting);
+                /* Skip further printout and flag setting */
+                continue; /* Continue at 'Next k' loop end below */
+              }
+            } /* end if (true) */
+
+
+            /* 25-Jun-2014 nm Make sure the compressed proof length
+               decreased, otherwise revert.  Also, we will use the
+               compressed proof for the $d check next */
+            if (nmbrLen(g_Statement[k].reqDisjVarsA) || !mayGrowFlag) {
+              nmbrLet(&nmbrSaveProof, g_ProofInProgress.proof);
+              nmbrLet(&nmbrSaveProof, nmbrSquishProof(g_ProofInProgress.proof));
+              let(&str1, compressProof(nmbrSaveProof,
+                  g_proveStatement, /* statement being proved in MM-PA */
+                  0 /* Normal (not "fast") compression */
+                  ));
+              newCompressedLength = (long)strlen(str1);
+              if (!mayGrowFlag && newCompressedLength > oldCompressedLength) {
+                /* The compressed proof length increased, so don't use it.
+                   (If it stayed the same, we will use it because the uncompressed
+                   length did decrease.) */
+                /* Revert the proof to before minimization */
+                if (verboseMode) {
+                  print2(
+ "Reverting \"%s\": Uncompressed steps:  old = %ld, new = %ld\n",
+                      g_Statement[k].labelName,
+                      m, n );
+                  print2(
+ "    but compressed size:  old = %ld bytes, new = %ld bytes\n",
+                      oldCompressedLength, newCompressedLength);
+                }
+                copyProofStruct(&g_ProofInProgress, saveProofForReverting);
+                /* Skip further printout and flag setting */
+                continue; /* Continue at 'Next k' loop end below */
+              }
+            } /* if (nmbrLen(g_Statement[k].reqDisjVarsA) || !mayGrowFlag) */
+
+            /* 25-Jun-2014 nm */
+            /* Make sure there are no $d violations, otherwise revert */
+            /* This requires the str1 from above */
+            if (nmbrLen(g_Statement[k].reqDisjVarsA)) {
+              /* There is currently no way to verify a proof that doesn't
+                 read and parse the source directly.  This should be
+                 changed in the future to make the program more modular.  But
+                 for now, we temporarily zap the source with new compressed
+                 proof and see if there are any $d violations by looking at
+                 the error message output */
+              saveZappedProofSectionPtr
+                  = g_Statement[g_proveStatement].proofSectionPtr;
+              saveZappedProofSectionLen
+                  = g_Statement[g_proveStatement].proofSectionLen;
+
+              /****** Obsolete due to 3-May-2017 update
+              /@ (search for "chr(1)" above for explanation) @/
+              let(&str1, cat(chr(1), "\n", str1, " $.\n", NULL));
+              g_Statement[g_proveStatement].proofSectionPtr = str1 + 1; /@ Compressed
+                                                     proof generated above @/
+              g_Statement[g_proveStatement].proofSectionLen =
+                  newCompressedLength + 4;
+              *******/
+
+              /******** start of 16-Jun-2017 nm ************/
+              saveZappedProofSectionChanged
+                  = g_Statement[g_proveStatement].proofSectionChanged;
+              /* Set flag that this is not the original source */
+              g_Statement[g_proveStatement].proofSectionChanged = 1;
+              /* str1 has the new compressed trial proof after minimization */
+              /* Put space before and after to satisfy "space around token"
+                 requirement, to prevent possible error messages, and also
+                 add "$." since parseCompressedProof() expects it */
+              let(&str1, cat(" ", str1, " $.", NULL));
+              /* Don't include the "$." in the length */
+              g_Statement[g_proveStatement].proofSectionLen = (long)strlen(str1) - 2;
+              /* We don't deallocate previous proofSectionPtr content because
+                 we will recover it after the verifyProof() */
+              g_Statement[g_proveStatement].proofSectionPtr = str1;
+              /******** end of 16-Jun-2017 nm ************/
+
+              g_outputToString = 1; /* Suppress error messages */
+              /* i = parseProof(g_proveStatement); */
+              /* if (i != 0) bug(1121); */
+              /* i = verifyProof(g_proveStatement); */
+              /* if (i != 0) bug(1122); */
+              /* 15-Apr-2015 nm parseProof, verifyProof, cleanWkrProof must be
+                 called in sequence to assign the g_WrkProof structure, verify
+                 the proof, and deallocate the g_WrkProof structure.  Either none
+                 of them or all of them must be called. */
+              parseProof(g_proveStatement);
+              verifyProof(g_proveStatement); /* Must be called even if error
+                                  occurred in parseProof, to init RPN stack
+                                  for cleanWrkProof() */
+              /* 15-Apr-2015 nm - don't change proof if there is an error
+                 (which could be pre-existing). */
+              i = (g_WrkProof.errorSeverity > 1);
+              /**** Here we look at the screen output sent to a string.
+                    This is rather crude, and someday the ability to
+                    check proofs and $d violations should be modularized *****/
+              j = instr(1, g_printString,
+                  "There is a disjoint variable ($d) violation");
+              g_outputToString = 0; /* Restore to normal output */
+              let(&g_printString, ""); /* Clear out the stored error messages */
+              cleanWrkProof(); /* Deallocate verifyProof storage */
+              g_Statement[g_proveStatement].proofSectionPtr
+                  = saveZappedProofSectionPtr;
+              g_Statement[g_proveStatement].proofSectionLen
+                  = saveZappedProofSectionLen;
+              g_Statement[g_proveStatement].proofSectionChanged
+                  = saveZappedProofSectionChanged; /* 16-Jun-2017 nm */
+              if (i != 0 || j != 0) {
+                /* There was a verify proof error (j!=0) or $d violation (i!=0)
+                   so don't used minimized proof */
+                /* Revert the proof to before minimization */
+                copyProofStruct(&g_ProofInProgress, saveProofForReverting);
+                /* Skip further printout and flag setting */
+                continue; /* Continue at 'Next k' loop end below */
+              }
+            } /* if (nmbrLen(g_Statement[k].reqDisjVarsA)) */
+
+            /* 25-Jun-2014 nm - not needed since trials now suppressed */
+            /*
+            if (verboseMode) {
+              print2("\n");
+            }
+            */
+
+            /*if (nmbrLen(g_Statement[k].reqDisjVarsA) || !mayGrowFlag) {*/
+
+            /* 3-May-2016 nm */
+            /* Warn user if a discouraged statement is overridden */
+            if (getMarkupFlag(k, USAGE_DISCOURAGED)) {
+              if (!overrideFlag) bug(1126);
+              /* print2("\n"); */ /* Enable for more emphasis */
+              print2(
+                  ">>> ?Warning: Overriding discouraged usage of \"%s\".\n",
+                  g_Statement[k].labelName);
+              /* print2("\n"); */ /* Enable for more emphasis */
+            }
+
+            if (!mayGrowFlag) {
+              /* Note:  this is the length BEFORE indentation and wrapping,
+                 so it is less than SHOW PROOF ... /SIZE */
+              if (newCompressedLength < oldCompressedLength) {
+                print2(
+     "Proof of \"%s\" decreased from %ld to %ld bytes using \"%s\".\n",
+                    g_Statement[g_proveStatement].labelName,
+                    oldCompressedLength, newCompressedLength,
+                    g_Statement[k].labelName);
+              } else {
+                if (newCompressedLength > oldCompressedLength) bug(1123);
+                print2(
+     "Proof of \"%s\" stayed at %ld bytes using \"%s\".\n",
+                    g_Statement[g_proveStatement].labelName,
+                    oldCompressedLength,
+                    g_Statement[k].labelName);
+                print2(
+    "    (Uncompressed steps decreased from %ld to %ld).\n",
+                    m, n );
+              }
+              /* (We don't care about compressed length if MAY_GROW) */
+              oldCompressedLength = newCompressedLength;
+            }
+
+            if (n < m && (mayGrowFlag || verboseMode)) {
+              print2(
+      "%sProof of \"%s\" decreased from %ld to %ld steps using \"%s\".\n",
+                (mayGrowFlag ? "" : "    "),
+                g_Statement[g_proveStatement].labelName,
+                m, n, g_Statement[k].labelName);
+            }
+            /* MAY_GROW possibility */
+            if (m < n) print2(
+      "Proof of \"%s\" increased from %ld to %ld steps using \"%s\".\n",
+                g_Statement[g_proveStatement].labelName,
+                m, n, g_Statement[k].labelName);
+            /* MAY_GROW possibility */
+            if (m == n) print2(
+                "Proof of \"%s\" remained at %ld steps using \"%s\".\n",
+                g_Statement[g_proveStatement].labelName,
+                m, g_Statement[k].labelName);
+            /* Distinct variable warning (obsolete) */
+            /*
+            if (nmbrLen(g_Statement[k].reqDisjVarsA)) {
+              printLongLine(cat("Note: \"", g_Statement[k].labelName,
+                  "\" has $d constraints.",
+                  "  SAVE NEW_PROOF then VERIFY PROOF to check them.",
+                  NULL), "", " ");
+            }
+            */
+            /* q = 0; */ /* Line length for label list */ /* 25-Jun-2014 del */
+
+            /* 8-Aug-2020 nm */
+            /* See if it's in another mathbox; if so, let user know */
+            assignMathboxInfo();
+            if (k > g_mathboxStmt && g_proveStatement > g_mathboxStmt) {
+              if (k < g_mathboxStart[getMathboxNum(g_proveStatement) - 1]) {
+                printLongLine(cat("\"", g_Statement[k].labelName,
+                      "\" is in the mathbox for ",
+                      g_mathboxUser[getMathboxNum(k) - 1], ".",
+                      NULL),
+                    "  ", " ");
+              }
+            }
+
+            prntStatus = 2; /* Found one */
+            g_proofChangedFlag = 1;
+
+            /* deleted 25-Jun-2014:
+            /@ 20-May-2012 nm @/
+            if (forbidMatchList[0]) { /@ User provided a /FORBID list @/
+              /@ Save the changed proof in case we have to restore
+                 it later @/
+              copyProofStruct(&saveProofForReverting, g_ProofInProgress);
+            }
+            */
+            /* 25-Jun-2014 nm */
+            /* Save the changed proof in case we have to restore
+               it later */
+            copyProofStruct(&saveProofForReverting, g_ProofInProgress);
+
+          }
+
+        } /* Next k (statement) */
+        /* 25-Jun-2014 nm - not needed since trials now suppressed */
+        /*
+        if (verboseMode) {
+          if (prntStatus) print2("\n");
+        }
+        */
+
+        if (g_proofChangedFlag && forwRevPass == 2) {
+          /* 25-Jun-2014 nm */
+          /* Check whether the reverse pass found a better proof than the
+             forward pass */
+          if (verboseMode) {
+            print2(
+"Forward vs. backward: %ld vs. %ld bytes; %ld vs. %ld steps\n",
+                      forwardCompressedLength,
+                      oldCompressedLength,
+                      forwardLength,
+                      nmbrLen(g_ProofInProgress.proof));
+          }
+          if (oldCompressedLength < forwardCompressedLength
+               || (oldCompressedLength == forwardCompressedLength &&
+                   nmbrLen(g_ProofInProgress.proof) < forwardLength)) {
+            /* The reverse pass was better */
+            print2("The backward scan results were used.\n");
+          } else {
+            copyProofStruct(&g_ProofInProgress, save1stPassProof);
+            print2("The forward scan results were used.\n");
+          }
+        }
+
+      } /* next forwRevPass */
+
+      if (prntStatus == 1 && !mayGrowFlag)
+        print2("No shorter proof was found.\n");
+      if (prntStatus == 1 && mayGrowFlag)
+        print2("The proof was not changed.\n");
+      if (!prntStatus /* && !noDistinctFlag */)
+        print2("?No earlier %s$p or $a label matches \"%s\".\n",
+            (overrideFlag ? "" : "(allowed) "),  /* 3-May-2016 nm */
+            g_fullArg[1]);
+      /* 25-Jun-2014 nm /NO_DISTINCT is obsolete
+      if (!prntStatus && noDistinctFlag) {
+        /@ 30-Jan-06 nm Added single-character-match wildcard argument @/
+        if (instr(1, g_fullArg[1], "@") || instr(1, g_fullArg[1], "?"))
+          print2("?No earlier $p or $a label (without $d) matches \"%s\".\n",
+              g_fullArg[1]);
+      }
+      */
+      /* 28-Jun-2011 nm */
+      if (!mathboxFlag && g_proveStatement >= g_mathboxStmt) {
+        print2(
+  "(Other mathboxes were not checked.  Use / INCLUDE_MATHBOXES to include them.)\n");
+      }
+
+      /* 16-Aug-2016 nm */
+      if (printTime == 1) {
+        getRunTime(&timeIncr);
+        print2("MINIMIZE_WITH run time = %7.2f sec for \"%s\"\n", timeIncr,
+            g_Statement[g_proveStatement].labelName);
+      }
+
+      /* 23-Nov-2019 nm */
+      let(&str1, ""); /* Deallocate memory */
+      nmbrLet(&nmbrSaveProof, NULL_NMBRSTRING); /* Deallocate memory */
+
+      /* 23-Nov-2019 nm */
+      /* Clear these Y/N trace strings unconditionally since new axioms are no
+        longer  allowed by default, so they may become set regardless of
+        qualifiers */
+      let(&traceProofFlags, ""); /* Deallocate memory */
+      let(&traceTrialFlags, ""); /* Deallocate memory */
+
+      /* 4-Aug-2019 nm */
+      if (allowNewAxiomsMatchList[0]) { /* User provided /NO_NEW_AXIOMS_FROM list */
+        let(&allowNewAxiomsMatchList, ""); /* Deallocate memory */
+      }
+
+      /* 22-Nov-2014 nm */
+      if (noNewAxiomsMatchList[0]) { /* User provided /ALLOW_NEW_AXIOMS list */
+        let(&noNewAxiomsMatchList, ""); /* Deallocate memory */
+      }
+
+      /* 20-May-2013 nm */
+      if (forbidMatchList[0]) { /* User provided a /FORBID list */
+        /*deallocProofStruct(&saveProofForReverting);*/ /* Deallocate memory */
+        let(&forbidMatchList, ""); /* Deallocate memory */
+      }
+
+      /* 25-Jun-2014 nm */
+      deallocProofStruct(&saveProofForReverting); /* Deallocate memory */
+      deallocProofStruct(&saveOrigProof); /* Deallocate memory */
+      deallocProofStruct(&save1stPassProof); /* Deallocate memory */
+
+      if (g_proofChangedFlag) {
+        g_proofChanged = 1; /* Cumulative flag */
+        processUndoStack(&g_ProofInProgress, PUS_PUSH, g_fullArgString, 0);
+      }
+      continue;
+
+    } /* End if MINIMIZE_WITH */
+
+
+    /* 11-Sep-2016 nm Added EXPAND command */
+    if (cmdMatches("EXPAND")) {
+
+      g_proofChangedFlag = 0;
+      nmbrLet(&nmbrSaveProof, g_ProofInProgress.proof);
+      s = compressedProofSize(nmbrSaveProof, g_proveStatement);
+
+      for (i = g_proveStatement - 1; i >= 1; i--) {
+        if (g_Statement[i].type != (char)p_) continue; /* Not a $p */
+        /* 30-Jan-06 nm Added single-character-match wildcard argument */
+        if (!matchesList(g_Statement[i].labelName, g_fullArg[1], '*', '?')) {
+          continue;
+        }
+        sourceStatement = i;
+
+        nmbrTmp = expandProof(nmbrSaveProof,
+            sourceStatement /*, g_proveStatement*/);
+
+        if (!nmbrEq(nmbrTmp, nmbrSaveProof)) {
+          g_proofChangedFlag = 1;
+          n = compressedProofSize(nmbrTmp, g_proveStatement);
+          printLongLine(cat("Proof of \"",
+            g_Statement[g_proveStatement].labelName, "\" ",
+            (s == n ? cat("stayed at ", str((double)s), NULL)
+                : cat((s < n ? "increased from " : " decreased from "),
+                    str((double)s), " to ", str((double)n), NULL)),
+            " bytes after expanding \"",
+            g_Statement[sourceStatement].labelName, "\".", NULL), " ", " ");
+          s = n;
+          nmbrLet(&nmbrSaveProof, nmbrTmp);
+        }
+      }
+
+      if (g_proofChangedFlag) {
+        g_proofChanged = 1; /* Cumulative flag */
+        /* Clear the existing proof structure */
+        deallocProofStruct(&g_ProofInProgress);
+        /* Then rebuild proof structure from new proof nmbrTmp */
+        initProofStruct(&g_ProofInProgress, nmbrTmp, g_proveStatement);
+        /* Save the new proof structure on the undo stack */
+        processUndoStack(&g_ProofInProgress, PUS_PUSH, g_fullArgString, 0);
+      } else {
+        print2("No expansion occurred.  The proof was not changed.\n");
+      }
+      nmbrLet(&nmbrSaveProof, NULL_NMBRSTRING);
+      nmbrLet(&nmbrTmp, NULL_NMBRSTRING);
+      continue;
+    } /* EXPAND */
+
+
+    if (cmdMatches("DELETE STEP") || (cmdMatches("DELETE ALL"))) {
+
+      if (cmdMatches("DELETE STEP")) {
+        s = (long)val(g_fullArg[2]); /* Step number */
+      } else {
+        s = nmbrLen(g_ProofInProgress.proof);
+      }
+      if ((g_ProofInProgress.proof)[s - 1] == -(long)'?') {
+        print2("?Step %ld is unknown and cannot be deleted.\n", s);
+        continue;
+      }
+      m = nmbrLen(g_ProofInProgress.proof); /* Original proof length */
+      if (s > m || s < 1) {
+        print2("?The step must be in the range from 1 to %ld.\n", m);
+        continue;
+      }
+
+      deleteSubProof(s - 1);
+      n = nmbrLen(g_ProofInProgress.proof); /* New proof length */
+      if (m == n) {
+        print2("Step %ld was deleted.\n", s);
+      } else {
+        if (n > 1) {
+          printLongLine(cat("A ", str((double)(m - n + 1)),
+              "-step subproof at step ", str((double)s),
+              " was deleted.  Steps ", str((double)s), ":",
+              str((double)m), " are now ", str((double)(s - m + n)), ":",
+              str((double)n), ".",
+              NULL),
+              "", " ");
+        } else {
+          print2("The entire proof was deleted.\n");
+        }
+      }
+
+      /* 6/14/98 - Automatically display new unknown steps
+         ???Future - add switch to enable/defeat this */
+      typeProof(g_proveStatement,
+          1 /*pipFlag*/,
+          0 /*startStep*/,
+          0 /*endStep*/,
+          0 /*endIndent*/,
+          1 /*essentialFlag*/,
+          0 /*renumberFlag*/,
+          1 /*unknownFlag*/,
+          0 /*notUnifiedFlag*/,
+          0 /*reverseFlag*/,
+          0 /*noIndentFlag*/,
+          0 /*splitColumn*/,
+          0 /*skipRepeatedSteps*/, /* 28-Jun-2013 nm */
+          0 /*texFlag*/,
+          0 /*g_htmlFlag*/);
+      /* 6/14/98 end */
+
+      g_proofChanged = 1; /* Cumulative flag */
+      processUndoStack(&g_ProofInProgress, PUS_PUSH, g_fullArgString, 0);
+
+      continue;
+
+    }
+
+    if (cmdMatches("DELETE FLOATING_HYPOTHESES")) {
+
+      /* Get the essential step flags */
+      nmbrLet(&nmbrTmp, nmbrGetEssential(g_ProofInProgress.proof));
+
+      m = nmbrLen(g_ProofInProgress.proof); /* Original proof length */
+
+      n = 0; /* Earliest step that changed */
+      g_proofChangedFlag = 0;
+
+      for (s = m; s > 0; s--) {
+
+        /* Skip essential steps and unknown steps */
+        if (nmbrTmp[s - 1] == 1) continue; /* Not floating */
+        if ((g_ProofInProgress.proof)[s - 1] == -(long)'?') continue; /* Unknown */
+
+        /* Get the subproof length at step s */
+        q = subproofLen(g_ProofInProgress.proof, s - 1);
+
+        deleteSubProof(s - 1);
+
+        n = s - q + 1; /* Save earliest step changed */
+        g_proofChangedFlag = 1;
+        s = s - q + 1; /* Adjust step position to account for deleted subpr */
+      } /* Next step s */
+
+      if (g_proofChangedFlag) {
+        print2("All floating-hypothesis steps were deleted.\n");
+
+        if (n) {
+          print2("Steps %ld and above have been renumbered.\n", n);
+        }
+
+        /* 6/14/98 - Automatically display new unknown steps
+           ???Future - add switch to enable/defeat this */
+        typeProof(g_proveStatement,
+            1 /*pipFlag*/,
+            0 /*startStep*/,
+            0 /*endStep*/,
+            0 /*endIndent*/,
+            1 /*essentialFlag*/,
+            0 /*renumberFlag*/,
+            1 /*unknownFlag*/,
+            0 /*notUnifiedFlag*/,
+            0 /*reverseFlag*/,
+            0 /*noIndentFlag*/,
+            0 /*splitColumn*/,
+            0 /*skipRepeatedSteps*/, /* 28-Jun-2013 nm */
+            0 /*texFlag*/,
+            0 /*g_htmlFlag*/);
+        /* 6/14/98 end */
+
+        g_proofChanged = 1; /* Cumulative flag */
+        processUndoStack(&g_ProofInProgress, PUS_PUSH, g_fullArgString, 0);
+      } else {
+        print2("?There are no floating-hypothesis steps to delete.\n");
+      }
+
+      continue;
+
+    } /* End if DELETE FLOATING_HYPOTHESES */
+
+    if (cmdMatches("INITIALIZE")) {
+
+      if (cmdMatches("INITIALIZE ALL")) {
+        i = nmbrLen(g_ProofInProgress.proof);
+
+        /* Reset the dummy variable counter (all will be refreshed) */
+        g_pipDummyVars = 0;
+
+        /* Initialize all steps */
+        for (j = 0; j < i; j++) {
+          initStep(j);
+        }
+
+        /* Assign known subproofs */
+        assignKnownSubProofs();
+
+        print2("All steps have been initialized.\n");
+        g_proofChanged = 1; /* Cumulative flag */
+        processUndoStack(&g_ProofInProgress, PUS_PUSH, g_fullArgString, 0);
+        continue;
+      }
+
+        /* Added 16-Apr-06 nm */
+      if (cmdMatches("INITIALIZE USER")) {
+        i = nmbrLen(g_ProofInProgress.proof);
+        /* Delete all LET STEP assignments */
+        for (j = 0; j < i; j++) {
+          nmbrLet((nmbrString **)(&((g_ProofInProgress.user)[j])),
+              NULL_NMBRSTRING);
+        }
+        print2(
+      "All LET STEP user assignments have been initialized (i.e. deleted).\n");
+        g_proofChanged = 1; /* Cumulative flag */
+        processUndoStack(&g_ProofInProgress, PUS_PUSH, g_fullArgString, 0);
+        continue;
+      }
+      /* End 16-Apr-06 */
+
+      /* cmdMatches("INITIALIZE STEP") */
+      s = (long)val(g_fullArg[2]); /* Step number */
+      if (s > nmbrLen(g_ProofInProgress.proof) || s < 1) {
+        print2("?The step must be in the range from 1 to %ld.\n",
+            nmbrLen(g_ProofInProgress.proof));
+        continue;
+      }
+
+      initStep(s - 1);
+
+      /* Also delete LET STEPs, per HELP INITIALIZE */          /* 16-Apr-06 */
+      nmbrLet((nmbrString **)(&((g_ProofInProgress.user)[s - 1])),  /* 16-Apr-06 */
+              NULL_NMBRSTRING);                                 /* 16-Apr-06 */
+
+      print2(
+          "Step %ld and its hypotheses have been initialized.\n",
+          s);
+
+      g_proofChanged = 1; /* Cumulative flag */
+      processUndoStack(&g_ProofInProgress, PUS_PUSH, g_fullArgString, 0);
+      continue;
+
+    }
+
+
+    if (cmdMatches("SEARCH")) {
+      if (switchPos("/ ALL")) {
+        m = 1;  /* Include $e, $f statements */
+      } else {
+        m = 0;  /* Show $a, $p only */
+      }
+
+      /* 14-Apr-2008 nm added */
+      if (switchPos("/ JOIN")) {
+        joinFlag = 1;  /* Join $e's to $a,$p for matching */
+      } else {
+        joinFlag = 0;  /* Search $a,$p by themselves */
+      }
+
+      if (switchPos("/ COMMENTS")) {
+        n = 1;  /* Search comments */
+      } else {
+        n = 0;  /* Search statement math symbols */
+      }
+
+      let(&str1, g_fullArg[2]); /* String to match */
+
+      if (n) { /* COMMENTS switch */
+        /* Trim leading, trailing spaces; reduce white space to space;
+           convert to upper case */
+        let(&str1, edit(str1, 8 + 16 + 128 + 32));
+      } else { /* No COMMENTS switch */
+        /* Trim leading, trailing spaces; reduce white space to space */
+        let(&str1, edit(str1, 8 + 16 + 128));
+
+        /* Change all spaces to double spaces */
+        q = (long)strlen(str1);
+        let(&str3, space(q + q));
+        s = 0;
+        for (p = 0; p < q; p++) {
+          str3[p + s] = str1[p];
+          if (str1[p] == ' ') {
+            s++;
+            str3[p + s] = str1[p];
+          }
+        }
+        let(&str1, left(str3, q + s));
+
+        /* 30-Jan-06 nm Added single-character-match wildcard argument "$?"
+           (or "?" for convenience).  Use ASCII 3 for the exactly-1-char
+           wildcard character.  This is a single-character
+           match, not a single-token match:  we need "??" to match "ph". */
+        while (1) {
+          p = instr(1, str1, "$?");
+          if (!p) break;
+          let(&str1, cat(left(str1, p - 1), chr(3), right(str1, p + 2), NULL));
+        }
+        /* Allow just "?" for convenience. */
+        while (1) {
+          p = instr(1, str1, "?");
+          if (!p) break;
+          let(&str1, cat(left(str1, p - 1), chr(3), right(str1, p + 1), NULL));
+        }
+        /* End of 30-Jan-06 addition */
+
+        /* Change wildcard to ASCII 2 (to be different from printable chars) */
+        /* 1/3/02 (Why are we matching with and without space? I'm not sure.)*/
+        /* 30-Jan-06 nm Answer:  We need the double-spacing, and the removal
+           of space in the "with spaces" case, so that "ph $ ph" will match
+           "ph  ph" (0-token case) - "ph  $  ph" won't match this in the
+           (character-based, not token-based) matches().  The "with spaces"
+           case is for matching whole tokens, whereas the "without spaces"
+           case is for matching part of a token. */
+        while (1) {
+          p = instr(1, str1, " $* ");
+          if (!p) break;
+          /* This removes the space before and after the $* */
+          let(&str1, cat(left(str1, p - 1), chr(2), right(str1, p + 4), NULL));
+        }
+        while (1) {
+          p = instr(1, str1, "$*");
+          if (!p) break;
+          /* This simply replaces $* with chr(2) */
+          let(&str1, cat(left(str1, p - 1), chr(2), right(str1, p + 2), NULL));
+        }
+        /* 1/3/02  Also allow a plain $ as a wildcard, for convenience. */
+        while (1) {
+          p = instr(1, str1, " $ ");
+          if (!p) break;
+          /* 30-Jan-06 nm Bug fix - changed "2" to "3" below in order to
+             properly match 0 tokens */
+          let(&str1, cat(left(str1, p - 1), chr(2), right(str1, p + 3), NULL));
+        }
+        while (1) {
+          /* Note: the "$" shortcut must be done last to avoid picking up
+             "$*" and "$?". */
+          p = instr(1, str1, "$");
+          if (!p) break;
+          let(&str1, cat(left(str1, p - 1), chr(2), right(str1, p + 1), NULL));
+        }
+
+        /* Add wildcards to beginning and end to match middle of any string */
+        let(&str1, cat(chr(2), " ", str1, " ", chr(2), NULL));
+      } /* End no COMMENTS switch */
+
+      for (i = 1; i <= g_statements; i++) {
+        if (!g_Statement[i].labelName[0]) continue; /* No label */
+        if (!m && g_Statement[i].type != (char)p_ &&
+            g_Statement[i].type != (char)a_) {
+          continue; /* No /ALL switch */
+        }
+        /* 30-Jan-06 nm Added single-character-match wildcard argument */
+        if (!matchesList(g_Statement[i].labelName, g_fullArg[1], '*', '?'))
+          continue;
+        if (n) { /* COMMENTS switch */
+          let(&str2, "");
+          str2 = getDescription(i); /* str2 must be deallocated here */
+          /* Strip linefeeds and reduce spaces; cvt to uppercase */
+          j = instr(1, edit(str2, 4 + 8 + 16 + 128 + 32), str1);
+          if (!j) { /* No match */
+            let(&str2, "");
+            continue;
+          }
+          /* Strip linefeeds and reduce spaces */
+          let(&str2, edit(str2, 4 + 8 + 16 + 128));
+          j = j + ((long)strlen(str1) / 2); /* Center of match location */
+          p = g_screenWidth - 7 - (long)strlen(str((double)i)) - (long)strlen(g_Statement[i].labelName);
+                        /* Longest comment portion that will fit in one line */
+          q = (long)strlen(str2); /* Length of comment */
+          if (q <= p) { /* Use entire comment */
+            let(&str3, str2);
+          } else {
+            if (q - j <= p / 2) { /* Use right part of comment */
+              let(&str3, cat("...", right(str2, q - p + 4), NULL));
+            } else {
+              if (j <= p / 2) { /* Use left part of comment */
+                let(&str3, cat(left(str2, p - 3), "...", NULL));
+              } else { /* Use middle part of comment */
+                let(&str3, cat("...", mid(str2, j - p / 2, p - 6), "...",
+                    NULL));
+              }
+            }
+          }
+          print2("%s\n", cat(str((double)i), " ", g_Statement[i].labelName, " $",
+              chr(g_Statement[i].type), " \"", str3, "\"", NULL));
+          let(&str2, "");
+        } else { /* No COMMENTS switch */
+          let(&str2,nmbrCvtMToVString(g_Statement[i].mathString));
+
+          /* 14-Apr-2008 nm JOIN flag */
+          tmpFlag = 0; /* Flag that $p or $a is already in string */
+          if (joinFlag && (g_Statement[i].type == (char)p_ ||
+              g_Statement[i].type == (char)a_)) {
+            /* If $a or $p, prepend $e's to string to match */
+            k = nmbrLen(g_Statement[i].reqHypList);
+            for (j = k - 1; j >= 0; j--) {
+              p = g_Statement[i].reqHypList[j];
+              if (g_Statement[p].type == (char)e_) {
+                let(&str2, cat("$e ",
+                    nmbrCvtMToVString(g_Statement[p].mathString),
+                    tmpFlag ? "" : cat(" $", chr(g_Statement[i].type), NULL),
+                    " ", str2, NULL));
+                tmpFlag = 1; /* Flag that a $p or $a was added */
+              }
+            }
+          }
+
+          /* Change all spaces to double spaces */
+          q = (long)strlen(str2);
+          let(&str3, space(q + q));
+          s = 0;
+          for (p = 0; p < q; p++) {
+            str3[p + s] = str2[p];
+            if (str2[p] == ' ') {
+              s++;
+              str3[p + s] = str2[p];
+            }
+          }
+          let(&str2, left(str3, q + s));
+
+          let(&str2, cat(" ", str2, " ", NULL));
+          /* 30-Jan-06 nm Added single-character-match wildcard argument */
+          /* We should use matches() and not matchesList() here, because
+             commas can be legal token characters in math symbols */
+          if (!matches(str2, str1, 2/* ascii 2 0-or-more-token match char*/,
+              3/* ascii 3 single-token-match char*/))
+            continue;
+          let(&str2, edit(str2, 8 + 16 + 128)); /* Trim leading, trailing
+              spaces; reduce white space to space */
+          printLongLine(cat(str((double)i)," ",
+              g_Statement[i].labelName,
+              tmpFlag ? "" : cat(" $", chr(g_Statement[i].type), NULL),
+              " ", str2,
+              NULL), "    ", " ");
+        } /* End no COMMENTS switch */
+      } /* Next i */
+      continue;
+    }
+
+
+    if (cmdMatches("SET ECHO")) {
+      if (cmdMatches("SET ECHO ON")) {
+        g_commandEcho = 1;
+        /* 15-Jun-2009 nm Added "!" (see 15-Jun-2009 note above) */
+        print2("!SET ECHO ON\n");
+        print2("Command line echoing is now turned on.\n");
+      } else {
+        g_commandEcho = 0;
+        print2("Command line echoing is now turned off.\n");
+      }
+      continue;
+    }
+
+    if (cmdMatches("SET MEMORY_STATUS")) {
+      if (cmdMatches("SET MEMORY_STATUS ON")) {
+        print2("Memory status display has been turned on.\n");
+        print2("This command is intended for debugging purposes only.\n");
+        g_memoryStatus = 1;
+      } else {
+        g_memoryStatus = 0;
+        print2("Memory status display has been turned off.\n");
+      }
+      continue;
+    }
+
+
+    if (cmdMatches("SET JEREMY_HENTY_FILTER")) {
+      if (cmdMatches("SET JEREMY_HENTY_FILTER ON")) {
+        print2("The unification equivalence filter has been turned on.\n");
+        print2("This command is intended for debugging purposes only.\n");
+        g_hentyFilter = 1;
+      } else {
+        print2("This command is intended for debugging purposes only.\n");
+        print2("The unification equivalence filter has been turned off.\n");
+        g_hentyFilter = 0;
+      }
+      continue;
+    }
+
+
+    if (cmdMatches("SET EMPTY_SUBSTITUTION")) {
+      if (cmdMatches("SET EMPTY_SUBSTITUTION ON")) {
+        g_minSubstLen = 0;
+        print2("Substitutions with empty symbol sequences is now allowed.\n");
+        continue;
+      }
+      if (cmdMatches("SET EMPTY_SUBSTITUTION OFF")) {
+        g_minSubstLen = 1;
+        printLongLine(cat("The ability to substitute empty expressions",
+            " for variables  has been turned off.  Note that this may",
+            " make the Proof Assistant too restrictive in some cases.",
+            NULL),
+            "", " ");
+        continue;
+      }
+    }
+
+
+    if (cmdMatches("SET SEARCH_LIMIT")) {
+      s = (long)val(g_fullArg[2]); /* Timeout value */
+      print2("IMPROVE search limit has been changed from %ld to %ld\n",
+          g_userMaxProveFloat, s);
+      g_userMaxProveFloat = s;
+      continue;
+    }
+
+    if (cmdMatches("SET WIDTH")) { /* 18-Nov-85 nm Was SCREEN_WIDTH */
+      s = (long)val(g_fullArg[2]); /* Screen width value */
+
+      /************ 19-Jun-2020 nm printBuffer is now dynamically allocated
+      if (s >= PRINTBUFFERSIZE - 1) {
+        print2(
+"?Maximum screen width is %ld.  Recompile with larger PRINTBUFFERSIZE in\n",
+            (long)(PRINTBUFFERSIZE - 2));
+        print2("mminou.h if you need more.\n");
+        continue;
+      }
+      *************/
+
+      /* 26-Sep-2017 nm */
+      /* TODO: figure out why s=2 crashes program! */
+      if (s < 3) s = 3; /* Less than 3 may cause a segmentation fault */
+      i = g_screenWidth;
+      g_screenWidth = s; /* 26-Sep-2017 nm - print with new screen width */
+      print2("Screen width has been changed from %ld to %ld.\n",
+          i, s);
+      continue;
+    }
+
+
+    if (cmdMatches("SET HEIGHT")) {  /* 18-Nov-05 nm Added */
+      s = (long)val(g_fullArg[2]); /* Screen height value */
+      if (s < 2) s = 2;  /* Less than 2 makes no sense */
+      i = g_screenHeight;
+      g_screenHeight = s - 1;
+      print2("Screen height has been changed from %ld to %ld.\n",
+          i + 1, s);
+      /* g_screenHeight is one less than the physical screen to account for the
+         prompt line after pausing. */
+      continue;
+    }
+
+
+    /* 10-Jul-2016 nm */
+    if (cmdMatches("SET DISCOURAGEMENT")) {
+      if (!strcmp(g_fullArg[2], "ON")) {
+        g_globalDiscouragement = 1;
+        print2("\"(...is discouraged.)\" markup tags are now honored.\n");
+      } else if (!strcmp(g_fullArg[2], "OFF")) {
+        print2(
+    "\"(...is discouraged.)\" markup tags are no longer honored.\n");
+        /* print2("\n"); */ /* Enable for more emphasis */
+        print2(
+">>> ?Warning: This setting is intended for advanced users only.  Please turn\n");
+        print2(
+">>> it back ON if you are not intimately familiar with this database.\n");
+        /* print2("\n"); */ /* Enable for more emphasis */
+        g_globalDiscouragement = 0;
+      } else {
+        bug(1129);
+      }
+      continue;
+    }
+
+
+    /* 14-May-2017 nm */
+    if (cmdMatches("SET CONTRIBUTOR")) {
+      print2("\"Contributed by...\" name was changed from \"%s\" to \"%s\"\n",
+          g_contributorName, g_fullArg[2]);
+      let(&g_contributorName, g_fullArg[2]);
+      continue;
+    }
+
+
+    /* 31-Dec-2017 nm */
+    if (cmdMatches("SET ROOT_DIRECTORY")) {
+      let(&str1, g_rootDirectory); /* Save previous one */
+      let(&g_rootDirectory, edit(g_fullArg[2], 2/*discard spaces,tabs*/));
+      if (g_rootDirectory[0] != 0) {  /* Not an empty directory path */
+        /* Add trailing "/" to g_rootDirectory if missing */
+        if (instr(1, g_rootDirectory, "\\") != 0
+            || instr(1, g_input_fn, "\\") != 0
+            || instr(1, g_output_fn, "\\") != 0 ) {
+          /* Using Windows-style path (not really supported, but at least
+             make full path consistent) */
+          if (g_rootDirectory[strlen(g_rootDirectory) - 1] != '\\') {
+            let(&g_rootDirectory, cat(g_rootDirectory, "\\", NULL));
+          }
+        } else {
+          if (g_rootDirectory[strlen(g_rootDirectory) - 1] != '/') {
+            let(&g_rootDirectory, cat(g_rootDirectory, "/", NULL));
+          }
+        }
+      }
+      if (strcmp(str1, g_rootDirectory)){
+        print2("Root directory was changed from \"%s\" to \"%s\"\n",
+            str1, g_rootDirectory);
+      }
+      let(&str1, "");
+      continue;
+    }
+
+
+    /* 1-Nov-2013 nm Added UNDO */
+    if (cmdMatches("SET UNDO")) {
+      s = (long)val(g_fullArg[2]); /* Maximum UNDOs */
+      if (s < 0) s = 0;  /* Less than 0 UNDOs makes no sense */
+      /* Reset the stack size if it changed */
+      if (processUndoStack(NULL, PUS_GET_SIZE, "", 0) != s) {
+        print2(
+            "The maximum number of UNDOs was changed from %ld to %ld\n",
+            processUndoStack(NULL, PUS_GET_SIZE, "", 0), s);
+        processUndoStack(NULL, PUS_NEW_SIZE, "", s);
+        if (g_PFASmode == 1) {
+          /* If we're in the Proof Assistant, assign the first stack
+             entry with the current proof (the stack was erased) */
+          processUndoStack(&g_ProofInProgress, PUS_PUSH, "", 0);
+        }
+      } else {
+        print2("The maximum number of UNDOs was not changed.\n");
+      }
+      continue;
+    }
+
+
+    if (cmdMatches("SET UNIFICATION_TIMEOUT")) {
+      s = (long)val(g_fullArg[2]); /* Timeout value */
+      print2("Unification timeout has been changed from %ld to %ld\n",
+          g_userMaxUnifTrials,s);
+      g_userMaxUnifTrials = s;
+      continue;
+    }
+
+
+    if (cmdMatches("OPEN LOG")) {
+        /* Open a log file */
+        let(&g_logFileName, g_fullArg[2]);
+        g_logFilePtr = fSafeOpen(g_logFileName, "w", 0/*noVersioningFlag*/);
+        if (!g_logFilePtr) continue; /* Couldn't open it (err msg was provided) */
+        g_logFileOpenFlag = 1;
+        print2("The log file \"%s\" was opened %s %s.\n",g_logFileName,
+            date(),time_());
+        continue;
+    }
+
+    if (cmdMatches("CLOSE LOG")) {
+        /* Close the log file */
+        if (!g_logFileOpenFlag) {
+          print2("?Sorry, there is no log file currently open.\n");
+        } else {
+          print2("The log file \"%s\" was closed %s %s.\n",g_logFileName,
+              date(),time_());
+          fclose(g_logFilePtr);
+          g_logFileOpenFlag = 0;
+        }
+        let(&g_logFileName,"");
+        continue;
+    }
+
+    if (cmdMatches("OPEN TEX")) {
+    /* 2-Oct-2017 nm OPEN HTML is very obsolete, no need to warn anymore
+    if (cmdMatches("OPEN TEX") || cmdMatches("OPEN HTML") ) {
+      if (cmdMatches("OPEN HTML")) {
+        print2("?OPEN HTML is obsolete - use SHOW STATEMENT * / HTML\n");
+        continue;
+      }
+    */
+
+      /* 17-Nov-2015 TODO: clean up mixed LaTeX/HTML attempts (check
+         g_texFileOpenFlag when switching to HTML & close LaTeX file) */
+
+      if (g_texDefsRead) {
+        /* Current limitation - can only read .def once */
+        /* 2-Oct-2017 nm OPEN HTML is obsolete */
+        /*if (cmdMatches("OPEN HTML") != g_htmlFlag) {*/
+        if (g_htmlFlag) {
+          /* Actually it isn't clear to me this is still the case, but
+             to be safe I left it in */
+          print2("?You cannot use both LaTeX and HTML in the same session.\n");
+          print2(
+              "?You must EXIT and restart Metamath to switch to the other.\n");
+          continue;
+        }
+      }
+      /* 2-Oct-2017 nm OPEN HTML is obsolete */
+      /*g_htmlFlag = cmdMatches("OPEN HTML");*/
+
+      /* Open a TeX file */
+      let(&g_texFileName,g_fullArg[2]);
+      if (switchPos("/ NO_HEADER")) {
+        texHeaderFlag = 0;
+      } else {
+        texHeaderFlag = 1;
+      }
+      /* 14-Sep-2010 nm Added OLD_TEX */
+      if (switchPos("/ OLD_TEX")) {
+        g_oldTexFlag = 1;
+      } else {
+        g_oldTexFlag = 0;
+      }
+      g_texFilePtr = fSafeOpen(g_texFileName, "w", 0/*noVersioningFlag*/);
+      if (!g_texFilePtr) continue; /* Couldn't open it (err msg was provided) */
+      g_texFileOpenFlag = 1;
+      /* 2-Oct-2017 nm OPEN HTML is obsolete */
+      print2("Created %s output file \"%s\".\n",
+          g_htmlFlag ? "HTML" : "LaTeX", g_texFileName);
+      printTexHeader(texHeaderFlag);
+      g_oldTexFlag = 0;
+      continue;
+    }
+
+    /* 2-Oct-2017 nm CLOSE HTML is obsolete */
+    /******
+    if (cmdMatches("CLOSE TEX") || cmdMatches("CLOSE HTML")) {
+      if (cmdMatches("CLOSE HTML")) {
+        print2("?CLOSE HTML is obsolete - use SHOW STATEMENT @ / HTML\n");
+        continue;
+      }
+      /@ Close the TeX file @/
+      if (!g_texFileOpenFlag) {
+        print2("?Sorry, there is no %s file currently open.\n",
+            g_htmlFlag ? "HTML" : "LaTeX");
+      } else {
+        print2("The %s output file \"%s\" has been closed.\n",
+            g_htmlFlag ? "HTML" : "LaTeX", g_texFileName);
+        printTexTrailer(texHeaderFlag);
+        fclose(g_texFilePtr);
+        g_texFileOpenFlag = 0;
+      }
+      let(&g_texFileName,"");
+      continue;
+    }
+    *****/
+    if (cmdMatches("CLOSE TEX")) {
+      /* Close the TeX file */
+      if (!g_texFileOpenFlag) {
+        print2("?Sorry, there is no LaTeX file currently open.\n");
+      } else {
+        print2("The LaTeX output file \"%s\" has been closed.\n",
+            g_texFileName);
+        printTexTrailer(texHeaderFlag);
+        fclose(g_texFilePtr);
+        g_texFileOpenFlag = 0;
+      }
+      let(&g_texFileName,"");
+      continue;
+    }
+
+    /* Similar to Unix 'more' */
+    if (cmdMatches("MORE")) {
+      list1_fp = fSafeOpen(g_fullArg[1], "r", 0/*noVersioningFlag*/);
+      if (!list1_fp) continue; /* Couldn't open it (error msg was provided) */
+      while (1) {
+        if (!linput(list1_fp, NULL, &str1)) break; /* End of file */
+        /* Print a line on the screen */
+        if (!print2("%s\n", str1)) break; /* User typed Q */
+      }
+      fclose(list1_fp);
+      continue;
+    } /* end MORE */
+
+
+    if (cmdMatches("FILE SEARCH")) {
+      /* Search the contents of a file and type on the screen */
+
+      type_fp = fSafeOpen(g_fullArg[2], "r", 0/*noVersioningFlag*/);
+      if (!type_fp) continue; /* Couldn't open it (error msg was provided) */
+      fromLine = 0;
+      toLine = 0;
+      searchWindow = 0;
+      i = switchPos("/ FROM_LINE");
+      if (i) fromLine = (long)val(g_fullArg[i + 1]);
+      i = switchPos("/ TO_LINE");
+      if (i) toLine = (long)val(g_fullArg[i + 1]);
+      i = switchPos("/ WINDOW");
+      if (i) searchWindow = (long)val(g_fullArg[i + 1]);
+      /*??? Implement SEARCH /WINDOW */
+      if (i) print2("Sorry, WINDOW has not be implemented yet.\n");
+
+      let(&str2, g_fullArg[3]); /* Search string */
+      let(&str2, edit(str2, 32)); /* Convert to upper case */
+
+      tmpFlag = 0;
+
+      /* Search window buffer */
+      pntrLet(&pntrTmp, pntrSpace(searchWindow));
+
+      j = 0; /* Line # */
+      m = 0; /* # matches */
+      while (linput(type_fp, NULL, &str1)) {
+        j++;
+        if (j > toLine && toLine != 0) break;
+        if (j >= fromLine || fromLine == 0) {
+          let(&str3, edit(str1, 32)); /* Convert to upper case */
+          if (instr(1, str3, str2)) { /* Match occurred */
+            if (!tmpFlag) {
+              tmpFlag = 1;
+              print2(
+                    "The line number in the file is shown before each line.\n");
+            }
+            m++;
+            if (!print2("%ld:  %s\n", j, left(str1,
+                MAX_LEN - (long)strlen(str((double)j)) - 3))) break;
+          }
+        }
+        for (k = 1; k < searchWindow; k++) {
+          let((vstring *)(&pntrTmp[k - 1]), pntrTmp[k]);
+        }
+        if (searchWindow > 0)
+            let((vstring *)(&pntrTmp[searchWindow - 1]), str1);
+      }
+      if (!tmpFlag) {
+        print2("There were no matches.\n");
+      } else {
+        if (m == 1) {
+          print2("There was %ld matching line in the file %s.\n", m,
+              g_fullArg[2]);
+        } else {
+          print2("There were %ld matching lines in the file %s.\n", m,
+              g_fullArg[2]);
+        }
+      }
+
+      fclose(type_fp);
+
+      /* Deallocate search window buffer */
+      for (i = 0; i < searchWindow; i++) {
+        let((vstring *)(&pntrTmp[i]), "");
+      }
+      pntrLet(&pntrTmp, NULL_PNTRSTRING);
+
+
+      continue;
+    }
+
+
+    if (cmdMatches("SET UNIVERSE") || cmdMatches("ADD UNIVERSE") ||
+        cmdMatches("DELETE UNIVERSE")) {
+
+      /*continue;*/ /* ???Not implemented */
+    } /* end if xxx UNIVERSE */
+
+
+
+    if (cmdMatches("SET DEBUG FLAG")) {
+      print2("Notice:  The DEBUG mode is intended for development use only.\n");
+      print2("The printout will not be meaningful to the user.\n");
+      i = (long)val(g_fullArg[3]);
+      if (i == 4) db4 = 1;  /* Not used */
+      if (i == 5) db5 = 1;  /* mmpars.c statistics; mmunif.c overview */
+      if (i == 6) db6 = 1;  /* mmunif.c details */
+      if (i == 7) db7 = 1;  /* mmunif.c more details; mmveri.c */
+      if (i == 8) db8 = 1;  /* mmpfas.c unification calls */
+      if (i == 9) db9 = 1;  /* memory */ /* use SET MEMORY_STATUS ON instead */
+      continue;
+    }
+    if (cmdMatches("SET DEBUG OFF")) {
+      db4 = 0;
+      db5 = 0;
+      db6 = 0;
+      db7 = 0;
+      db8 = 0;
+      db9 = 0;
+      print2("The DEBUG mode has been turned off.\n");
+      continue;
+    }
+
+    if (cmdMatches("ERASE")) {
+      if (g_sourceChanged) {
+        print2("Warning:  You have not saved changes to the source.\n");
+        str1 = cmdInput1("Do you want to ERASE anyway (Y, N) <N>? ");
+        if (str1[0] != 'y' && str1[0] != 'Y') {
+          print2("Use WRITE SOURCE to save the changes.\n");
+          continue;
+        }
+        g_sourceChanged = 0;
+      }
+      eraseSource();
+      g_sourceHasBeenRead = 0; /* Global variable */ /* 31-Dec-2017 nm */
+      g_showStatement = 0;
+      g_proveStatement = 0;
+      print2("Metamath has been reset to the starting state.\n");
+      continue;
+    }
+
+    if (cmdMatches("VERIFY PROOF")) {
+      if (switchPos("/ SYNTAX_ONLY")) {
+        verifyProofs(g_fullArg[2],0); /* Parse only */
+      } else {
+        verifyProofs(g_fullArg[2],1); /* Parse and verify */
+      }
+      continue;
+    }
+
+    /* 7-Nov-2015 nm New */  /* 17-Nov-2015 nm Updated */
+    /* 25-Jun-2020 nm Added UNDERSCORE_SKIP */
+    /* 17-Jul-2020 nm Added MATHBOX_SKIP */
+    if (cmdMatches("VERIFY MARKUP")) {
+      i = (switchPos("/ DATE_SKIP") != 0) ? 1 : 0;
+      j = (switchPos("/ TOP_DATE_SKIP") != 0) ? 1 : 0;
+      k = (switchPos("/ FILE_SKIP") != 0) ? 1 : 0;
+      l = (switchPos("/ UNDERSCORE_SKIP") != 0) ? 1 : 0;
+      m = (switchPos("/ MATHBOX_SKIP") != 0) ? 1 : 0;
+      n = (switchPos("/ VERBOSE") != 0) ? 1 : 0;
+      if (i == 1 && j == 1) {
+        printf(
+            "?Only one of / DATE_SKIP and / TOP_DATE_SKIP may be specified.\n");
+        continue;
+      }
+      verifyMarkup(g_fullArg[2],
+          (flag)i, /* 1 = skip checking date consistency */
+          (flag)j, /* 1 = skip checking top date only */
+          (flag)k, /* 1 = skip checking external files GIF, mmset.html,... */
+          (flag)l, /* 1 = skip checking labels for underscores */
+          (flag)m, /* 1 = skip checking mathbox cross-references */
+          (flag)n); /* 1 = verbose mode */  /* 26-Dec-2016 nm */
+      continue;
+    }
+
+    /* 10-Dec-2018 nm Added */
+    if (cmdMatches("MARKUP")) {
+      g_htmlFlag = 1;
+      g_altHtmlFlag = (switchPos("/ ALT_HTML") != 0);
+      if ((switchPos("/ HTML") != 0) == (switchPos("/ ALT_HTML") != 0)) {
+        print2("?Please specify exactly one of / HTML and / ALT_HTML.\n");
+        continue;
+      }
+      i = 0;
+      i = ((switchPos("/ SYMBOLS") != 0) ? PROCESS_SYMBOLS : 0)
+          + ((switchPos("/ LABELS") != 0) ? PROCESS_LABELS : 0)
+          + ((switchPos("/ NUMBER_AFTER_LABEL") != 0) ? ADD_COLORED_LABEL_NUMBER : 0)
+          + ((switchPos("/ BIB_REFS") != 0) ? PROCESS_BIBREFS : 0)
+          + ((switchPos("/ UNDERSCORES") != 0) ? PROCESS_UNDERSCORES : 0);
+      processMarkup(g_fullArg[1], /* Input file */
+          g_fullArg[2],  /* Output file */
+          (switchPos("/ CSS") != 0),
+          i); /* Action bits */
+      continue;
+    }
+
+    if (cmdMatches("VERIFY STS")) {
+      /* 12-Dec-17 - Go through all non-definition axioms,
+       * and check whether there is a corresponding STS scheme */
+      verifySts(g_fullArg[2]);
+      continue;
+    }
+
+    print2("?This command has not been implemented.\n");
+    continue;
+
+  }
+} /* command */
+
+
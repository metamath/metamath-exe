--- conflicted
+++ resolved
@@ -1,4 +1,3 @@
-<<<<<<< HEAD
 /*****************************************************************************/
 /*        Copyright (C) 2020  NORMAN MEGILL  nm at alum.mit.edu              */
 /*            License terms:  GNU General Public License                     */
@@ -145,153 +144,4 @@
   nmbrString *logicalFlags, vstring g_midiParameter, vstring statementLabel);
 
 
-#endif /* METAMATH_MMCMDS_H_ */
-=======
-/*****************************************************************************/
-/*        Copyright (C) 2020  NORMAN MEGILL  nm at alum.mit.edu              */
-/*            License terms:  GNU General Public License                     */
-/*****************************************************************************/
-/*34567890123456 (79-character line to adjust editor window) 2345678901234567*/
-
-#ifndef METAMATH_MMCMDS_H_
-#define METAMATH_MMCMDS_H_
-
-#include "mmvstr.h"
-#include "mmdata.h"
-
-/* Type (i.e. print) a statement */
-void typeStatement(long statemNum,
-  flag briefFlag,
-  flag commentOnlyFlag,
-  flag texFlag,
-  flag htmlFlg);
-/* Type (i.e. print) a proof */
-void typeProof(long statemNum,
-  flag pipFlag, /* Type proofInProgress instead of source file proof */
-  long startStep, long endStep,
-  long endIndent,
-  flag essentialFlag,
-  flag renumberFlag,
-  flag unknownFlag,
-  flag notUnifiedFlag,
-  flag reverseFlag,
-  flag noIndentFlag,
-  long startColumn,
-  flag skipRepeatedSteps,
-  flag texFlag,
-  flag htmlFlg);
-/* Show details of step */
-void showDetailStep(long statemNum, long detailStep);
-/* Summary of statements in proof */
-void proofStmtSumm(long statemNum, flag essentialFlag, flag texFlag);
-/* Traces back the statements used by a proof, recursively. */
-flag traceProof(long statemNum,
-  flag essentialFlag,
-  flag axiomFlag,
-  vstring matchList,
-  vstring traceToList,
-  flag testOnlyFlag);
-void traceProofWork(long statemNum,
-  flag essentialFlag,
-  vstring traceToList,
-  vstring *statementUsedFlagsP, /* 'y'/'n' flag that statement is used */
-  nmbrString **unprovedListP);
-/* Traces back the statements used by a proof, recursively, with tree display.*/
-void traceProofTree(long statemNum,
-  flag essentialFlag, long endIndent);
-void traceProofTreeRec(long statemNum,
-  flag essentialFlag, long endIndent, long recursDepth);
-/* Counts the number of steps a completely exploded proof would require */
-/* (Recursive) */
-/* 0 is returned if some assertions have incomplete proofs. */
-double countSteps(long statemNum, flag essentialFlag);
-/* Traces what statements require the use of a given statement */
-vstring traceUsage(long statemNum,
-  flag recursiveFlag,
-  long cutoffStmt /* if nonzero, stop scan there */);
-vstring htmlDummyVars(long showStmt);
-vstring htmlAllowedSubst(long showStmt);
-
-void readInput(void);
-/* WRITE SOURCE command */
-void writeSource(
-  flag reformatFlag /* 1 = "/ FORMAT", 2 = "/REWRAP" */,
-  flag splitFlag,  /* /SPLIT - write out separate $[ $] includes */
-  flag noVersioningFlag, /* /NO_VERSIONING - no ~1 backup */
-  flag keepSplitsFlag, /* /KEEP_SPLITS - don't delete included files
-                        when /SPIT is not specified */
-  vstring extractLabels); /* "" means write everything */
-
-/* Get info for WRITE SOURCE ... / EXTRACT */
-void writeExtractedSource(vstring extractLabels, /* EXTRACT argument provided by user */
-  vstring fullOutput_fn, flag noVersioningFlag);
-
-void fixUndefinedLabels(vstring extractNeeded, vstring *buf);
-
-void writeDict(void);
-void eraseSource(void);
-void verifyProofs(vstring labelMatch, flag verifyFlag);
-
-
-/* If checkFiles = 0, do not open external files.
-   If checkFiles = 1, check mm*.html, presence of gifs, etc. */
-void verifyMarkup(vstring labelMatch, flag dateCheck, flag topDateCheck,
-    flag fileCheck,
-    flag underscoreCheck,
-    flag mathboxCheck,
-    flag verboseMode);
-
-void processMarkup(vstring inputFileName, vstring outputFileName,
-    flag processCss, long actionBits);
-
-/* List "discouraged" statements with "(Proof modification is discouraged."
-   and "(New usage is discourged.)" comment markup tags. */
-void showDiscouraged(void);
-
-/* Take a relative step FIRST, LAST, +nn, -nn (relative to the unknown
-   essential steps) or ALL, and return the actual step for use by ASSIGN,
-   IMPROVE, REPLACE, LET (or 0 in case of ALL, used by IMPROVE).  In case
-   stepStr is an unsigned integer nn, it is assumed to already be an actual
-   step and is returned as is.  If format is illegal, -1 is returned.  */
-long getStepNum(vstring relStep, /* User's argument */
-   nmbrString *pfInProgress, /* proofInProgress.proof */
-   flag allFlag /* 1 = "ALL" is permissable */);
-
-/* Convert the actual step numbers of an unassigned step to the relative
-   -1, -2, etc. offset for SHOW NEW_PROOF ...  /UNKNOWN, to make it easier
-   for the user to ASSIGN the relative step number. A 0 is returned
-   for the last unknown step.  The step numbers of known steps are
-   unchanged.  */
-/* The caller must deallocate the returned nmbrString. */
-nmbrString *getRelStepNums(nmbrString *pfInProgress);
-
-/* This procedure finds the next statement number whose label matches
-   stmtName.  Wildcards are allowed.  If uniqueFlag is 1,
-   there must be exactly one match, otherwise an error message is printed,
-   and -1 is returned.  If uniqueFlag is 0, the next match is
-   returned, or -1 if there are no more matches.  No error messages are
-   printed when uniqueFlag is 0, except for the special case of
-   startStmt=1.  For use by PROVE, REPLACE, ASSIGN. */
-long getStatementNum(vstring stmtName, /* Possibly with wildcards */
-    long startStmt, /* Starting statement number (1 for full scan) */
-    long maxStmt, /* Must be LESS THAN this statement number */
-    flag aAllowed, /* 1 means $a is allowed */
-    flag pAllowed, /* 1 means $p is allowed */
-    flag eAllowed, /* 1 means $e is allowed */
-    flag fAllowed, /* 1 means $f is allowed */
-    flag efOnlyForMaxStmt, /* If 1, $e and $f must belong to maxStmt */
-    flag uniqueFlag); /* If 1, match must be unique */
-
-/* For HELP processing */
-extern flag g_printHelp;
-void H(vstring helpLine);
-
-/* For MIDI files */
-extern flag g_midiFlag; /* Set to 1 if typeProof() is to output MIDI file */
-extern vstring g_midiParam; /* Parameter string for MIDI file */
-void outputMidi(long plen, nmbrString *indentationLevels,
-  nmbrString *logicalFlags, vstring g_midiParameter, vstring statementLabel);
-
-
-#endif /* METAMATH_MMCMDS_H_ */
->>>>>>> 5fcc6d7e
+#endif /* METAMATH_MMCMDS_H_ */
#!/bin/bash
# create a metamath executable from scratch

# You MUST change to the build folder before running this script.

# Draft version, proof of concept.

BUILDDIR=$(pwd)
TOPDIR=$BUILDDIR/..
SRCDIR=$TOPDIR/src

# clear the build directory, but keep the build.sh
find $BUILDDIR/* -not -name 'build.sh' -delete

#=========   symlink files to the build directory   ==============

cp --symbolic-link $SRCDIR/* $BUILDDIR
mv $BUILDDIR/configure.ac $BUILDDIR/configure.ac.orig

#=========   patch the version in configure.ac   ===================

# look in metamath.c for a line matching the pattern '  #define MVERSION "<version>"
# and save the line in VERSION
VERSION=`grep '[[:space:]]*#[[:space:]]*define[[:space:]]*MVERSION[[:space:]]"[^"]*"' $SRCDIR/metamath.c`
# extract the version (without quotes) from the saved line
VERSION=`echo $VERSION | sed 's/[^"]*"\([^"]*\)"/\1/'`

# find the line with the AC_INIT command, prepend the line number
# line-nr:AC_INIT([FULL-PACKAGE-NAME], [VERSION], [REPORT-ADDRESS])
AC_INIT_LINE=`grep -n '[[:space:]]*AC_INIT[[:space:]]*(.*' $BUILDDIR/configure.ac.orig`
<<<<<<< HEAD
# strip everything from the first colon on
AC_INIT_LINE_NR=${AC_INIT_LINE%%:*}
# strip everything up to the first colon
AC_INIT_LINE=${AC_INIT_LINE#*:}
=======
AC_INIT_LINE_NR=`echo $AC_INIT_LINE | sed 's/\([0-9]*\).*/\1/'`
# AC_INIT([FULL-PACKAGE-NAME], [VERSION], [REPORT-ADDRESS])
AC_INIT_LINE=`echo $AC_INIT_LINE | sed 's/[0-9]:\(.*\)/\1/'`
>>>>>>> 9b944bca
# replace the second parameter to AC_INIT
PATCHED_INIT_LINE=`echo $AC_INIT_LINE | sed "s/\\([[:space:]]*AC_INIT(.*\\),.*,\\(.*\\)/\\1, \[$VERSION\],\\2/"`

# replace the AC_INIT line with new content
head -n $(($AC_INIT_LINE_NR - 1)) $BUILDDIR/configure.ac.orig > $BUILDDIR/configure.ac
echo $PATCHED_INIT_LINE >> $BUILDDIR/configure.ac
tail -n +$(($AC_INIT_LINE_NR + 1)) $BUILDDIR/configure.ac.orig >> $BUILDDIR/configure.ac

rm $BUILDDIR/configure.ac.orig

#===========   run autoconf   =====================

cd $BUILDDIR
autoreconf -i
./configure
make<|MERGE_RESOLUTION|>--- conflicted
+++ resolved
@@ -22,22 +22,21 @@
 # look in metamath.c for a line matching the pattern '  #define MVERSION "<version>"
 # and save the line in VERSION
 VERSION=`grep '[[:space:]]*#[[:space:]]*define[[:space:]]*MVERSION[[:space:]]"[^"]*"' $SRCDIR/metamath.c`
+
 # extract the version (without quotes) from the saved line
-VERSION=`echo $VERSION | sed 's/[^"]*"\([^"]*\)"/\1/'`
+
+# strip everything up to and including the first quote character
+VERSION=${VERSION#*\"}
+# strip everything from the first remaining quote character on
+VERSION=${VERSION%%\"*}
 
 # find the line with the AC_INIT command, prepend the line number
 # line-nr:AC_INIT([FULL-PACKAGE-NAME], [VERSION], [REPORT-ADDRESS])
 AC_INIT_LINE=`grep -n '[[:space:]]*AC_INIT[[:space:]]*(.*' $BUILDDIR/configure.ac.orig`
-<<<<<<< HEAD
 # strip everything from the first colon on
 AC_INIT_LINE_NR=${AC_INIT_LINE%%:*}
 # strip everything up to the first colon
 AC_INIT_LINE=${AC_INIT_LINE#*:}
-=======
-AC_INIT_LINE_NR=`echo $AC_INIT_LINE | sed 's/\([0-9]*\).*/\1/'`
-# AC_INIT([FULL-PACKAGE-NAME], [VERSION], [REPORT-ADDRESS])
-AC_INIT_LINE=`echo $AC_INIT_LINE | sed 's/[0-9]:\(.*\)/\1/'`
->>>>>>> 9b944bca
 # replace the second parameter to AC_INIT
 PATCHED_INIT_LINE=`echo $AC_INIT_LINE | sed "s/\\([[:space:]]*AC_INIT(.*\\),.*,\\(.*\\)/\\1, \[$VERSION\],\\2/"`
 

/*****************************************************************************/
/*        Copyright (C) 2021  NORMAN MEGILL  nm at alum.mit.edu              */
/*            License terms:  GNU General Public License                     */
/*****************************************************************************/
/*34567890123456 (79-character line to adjust editor window) 2345678901234567*/

/* This module processes LaTeX and HTML output. */

#include <string.h>
#include <stdio.h>
#include <limits.h>
#include <stdlib.h>
#include <ctype.h>
#include <stdarg.h>
#include "mmvstr.h"
#include "mmdata.h"
#include "mminou.h"
#include "mmpars.h" /* For rawSourceError and mathSrchCmp and lookupLabel */
#include "mmwtex.h"
#include "mmcmdl.h" /* For g_texFileName */
#include "mmwsts.h" /* For MathML/STS */

/* All LaTeX and HTML definitions are taken from the source
   file (read in the by READ... command).  In the source file, there should
   be a single comment $( ... $) containing the keyword $t.  The definitions
   start after the $t and end at the $).  Between $t and $), the definition
   source should exist.  See the file set.mm for an example. */

flag g_oldTexFlag = 0; /* Use TeX macros in output (obsolete) */

flag g_htmlFlag = 0;  /* HTML flag: 0 = TeX, 1 = HTML */
flag g_altHtmlFlag = 0;  /* Use "althtmldef" instead of "htmldef".  This is
    intended to allow the generation of pages with the Unicode font
    instead of the individual GIF files. */
/* 19-Jul-2017 tar Added for STS/MathML output */
flag stsFlag = 0; /* STS output (for "structural typesetting") */
vstring stsOutput = ""; /* output mode chosen for STS (follows STS flag) */
vstring postProcess = ""; /* command to pipe the output into (used for MathJax prerendering) */
flag g_briefHtmlFlag = 0;  /* Output statement lists only, for statement display
                in other HTML pages, such as the Proof Explorer home page */
long g_extHtmlStmt = 0; /* At this statement and above, use the exthtmlxxx
    variables for title, links, etc.  This was put in to allow proper
    generation of the Hilbert Space Explorer extension to the set.mm
    database. */

/* Globals to hold mathbox information.  They should be re-initialized
   by the ERASE command (eraseSource()).  g_mathboxStmt = 0 indicates
   it and the other variables haven't been initialized. */
long g_mathboxStmt = 0; /* At this statement and above, use SANDBOX_COLOR
    background for theorem, mmrecent, & mmbiblio lists */
    /* 0 means it hasn't been looked up yet; g_statements + 1 means
       there is no mathbox */
long g_mathboxes = 0; /* # of mathboxes */
/* The following 3 strings are 0-based e.g. g_mathboxStart[0] is for
   mathbox #1 */
nmbrString *g_mathboxStart = NULL_NMBRSTRING; /* Start stmt vs. mathbox # */
nmbrString *g_mathboxEnd = NULL_NMBRSTRING; /* End stmt vs. mathbox # */
pntrString *g_mathboxUser = NULL_PNTRSTRING; /* User name vs. mathbox # */

/* This is the list of characters causing the space before the opening "`"
   in a math string in a comment to be removed for HTML output. */
#define OPENING_PUNCTUATION "(['\""
/* This is the list of characters causing the space after the closing "`"
   in a math string in a comment to be removed for HTML output. */
#define CLOSING_PUNCTUATION ".,;)?!:]'\"_-"

/* Tex output file */
FILE *g_texFilePtr = NULL;
flag g_texFileOpenFlag = 0;

/* Global variables */
flag g_texDefsRead = 0;
struct texDef_struct *g_TexDefs;

/* Variables local to this module (except some $t variables) */
long numSymbs;
#define DOLLAR_SUBST 2
    /* Substitute character for $ in converting to obsolete $l,$m,$n
       comments - Use '$' instead of non-printable ASCII 2 for debugging */

/* Variables set by the language in the set.mm etc. $t statement */
/* Some of these are global; see mmwtex.h */
vstring g_htmlCSS = ""; /* Set by g_htmlCSS commands */
vstring g_htmlFont = ""; /* Set by htmlfont commands */
vstring g_htmlVarColor = ""; /* Set by htmlvarcolor commands */
vstring htmlExtUrl = ""; /* Set by htmlexturl command */
vstring htmlTitle = ""; /* Set by htmltitle command */
  vstring htmlTitleAbbr = ""; /* Extracted from htmlTitle */
vstring g_htmlHome = ""; /* Set by htmlhome command */
  /* Future - assign these in the $t set.mm comment instead of g_htmlHome */
  vstring g_htmlHomeHREF = ""; /* Extracted from g_htmlHome */
  vstring g_htmlHomeIMG = ""; /* Extracted from g_htmlHome */
vstring g_htmlBibliography = ""; /* Optional; set by htmlbibliography command */
vstring extHtmlLabel = ""; /* Set by exthtmllabel command - where extHtml starts */
vstring g_extHtmlTitle = ""; /* Set by exthtmltitle command (global!) */
  vstring g_extHtmlTitleAbbr = ""; /* Extracted from htmlTitle */
vstring extHtmlHome = ""; /* Set by exthtmlhome command */
  /* Future - assign these in the $t set.mm comment instead of g_htmlHome */
  vstring extHtmlHomeHREF = ""; /* Extracted from extHtmlHome */
  vstring extHtmlHomeIMG = ""; /* Extracted from extHtmlHome */
vstring extHtmlBibliography = ""; /* Optional; set by exthtmlbibliography command */
vstring htmlDir = ""; /* Directory for GIF version, set by htmldir command */
vstring altHtmlDir = ""; /* Directory for Unicode Font version, set by
                            althtmldir command */

/* Sandbox stuff */
vstring sandboxHome = "";
  vstring sandboxHomeHREF = ""; /* Extracted from extHtmlHome */
  vstring sandboxHomeIMG = ""; /* Extracted from extHtmlHome */
vstring sandboxTitle = "";
  vstring sandboxTitleAbbr = "";

/* Variables holding all HTML <a name..> tags from bibiography pages  */
vstring g_htmlBibliographyTags = "";
vstring extHtmlBibliographyTags = "";


void eraseTexDefs(void) {
  /* Deallocate the texdef/htmldef storage */
  long i;
  if (g_texDefsRead) {  /* If not (already deallocated or never allocated) */
    g_texDefsRead = 0;

    for (i = 0; i < numSymbs; i++) {  /* Deallocate structure member i */
      let(&(g_TexDefs[i].tokenName), "");
      let(&(g_TexDefs[i].texEquiv), "");
    }
    free(g_TexDefs); /* Deallocate the structure */
  }
  return;
} /* eraseTexDefs */


/* Returns 2 if there were severe parsing errors, 1 if there were warnings but
   no errors, 0 if no errors or warnings */
flag readTexDefs(
  flag errorsOnly,  /* 1 = suppress non-error messages */
  flag noGifCheck   /* 1 = don't check for missing GIFs */)
{

  char *fileBuf;
  char *startPtr;
  long lineNumOffset = 0;
  char *fbPtr;
  char *tmpPtr;
  char *tmpPtr2;
  long charCount;
  long i, j, k, p;
  long lineNum;
  long tokenLength;
  char zapChar;
  long cmd;
  long parsePass;
  vstring token = "";
  vstring partialToken = "";
  FILE *tmpFp;
  static flag saveHtmlFlag = -1; /* -1 to force 1st read */
  static flag saveAltHtmlFlag = 1; /* -1 to force 1st read */
  flag warningFound = 0; /* 1 if a warning was found */
  char *dollarTStmtPtr = NULL; /* Pointer to label section of statement with
                              the $t comment */

  /* bsearch returned values for use in error-checking */
  void *g_mathKeyPtr; /* bsearch returned value for math symbol lookup */
  void *texDefsPtr; /* For binary search */

  if (saveHtmlFlag != g_htmlFlag || saveAltHtmlFlag != g_altHtmlFlag
      || !g_texDefsRead) {
    /* One or both changed - we need to erase and re-read */
    eraseTexDefs();
    saveHtmlFlag = g_htmlFlag; /* Save for next call to readTexDefs() */
    saveAltHtmlFlag = g_altHtmlFlag;  /* Save for next call to readTexDefs() */
    if (g_htmlFlag == 0 /* Tex */ && g_altHtmlFlag == 1) {
      bug(2301); /* Nonsensical combination */
    }
  } else {
    /* Nothing changed; don't need to read again */
    return 0; /* No errors */
  }

  /* Initial values below will be overridden if a user assignment exists in the
     $t comment of the xxx.mm input file */
  let(&htmlTitle, "Metamath Test Page"); /* Set by htmltitle command in $t
                                                 comment */
  let(&g_htmlHome, cat("<A HREF=\"mmset.html\"><FONT SIZE=-2 FACE=sans-serif>",
    "<IMG SRC=\"mm.gif\" BORDER=0 ALT=",
    "\"Home\" HEIGHT=32 WIDTH=32 ALIGN=MIDDLE STYLE=\"margin-bottom:0px\">",
    "Home</FONT></A>", NULL));
                                     /* Set by htmlhome command in $t comment */

  if (errorsOnly == 0) {
    print2("Reading definitions from $t statement of %s...\n", g_input_fn);
  }

  /* Find the comment with the $t */
  fileBuf = ""; /* This used to point to the input file buffer of an external
                   latex.def file; now it's from the xxx.mm $t comment, so we
                   make it a normal string */
  let(&fileBuf, "");
  /* Note that g_Statement[g_statements + 1] is a special (empty) statement whose
     labelSection holds any comment after the last statement. */
  for (i = 1; i <= g_statements + 1; i++) {
    /* We do low-level stuff on the xxx.mm input file buffer for speed */
    tmpPtr = g_Statement[i].labelSectionPtr;
    j = g_Statement[i].labelSectionLen;
    /* Note that for g_Statement[g_statements + 1], the lineNum is one plus the
       number of lines in the file */
    if (!fileBuf[0]) lineNumOffset = g_Statement[i].lineNum; /* Save for later */
        /* (Don't save if we're in scan to end for double $t detection) */
    zapChar = tmpPtr[j]; /* Save the original character */
    tmpPtr[j] = 0; /* Create an end-of-string */
    if (instr(1, tmpPtr, "$t")) {
      /* Found a $t comment */
      /* Make sure this isn't a second one in another statement */
      /* (A second one in the labelSection of one statement will trigger
         an error below.) */
      if (fileBuf[0]) {
        print2(
  "?Error: There are two comments containing a $t keyword in \"%s\".\n",
            g_input_fn);
        let(&fileBuf, "");
        return 2;
      }
      let(&fileBuf, tmpPtr);
      tmpPtr[j] = zapChar;
      dollarTStmtPtr = g_Statement[i].labelSectionPtr;
      /* break; */ /* Continue to end to detect double $t */
    }
    tmpPtr[j] = zapChar; /* Restore the xxx.mm input file buffer */
  } /* next i */
  /* If the $t wasn't found, fileBuf will be "", causing error message below. */
  /* Compute line number offset of beginning of g_Statement[i].labelSection for
     use in error messages */
  j = (long)strlen(fileBuf);
  for (i = 0; i < j; i++) {
    if (fileBuf[i] == '\n') lineNumOffset--;
  }


#define LATEXDEF 1
#define HTMLDEF 2
#define HTMLVARCOLOR 3
#define HTMLTITLE 4
#define HTMLHOME 5
#define ALTHTMLDEF 6
#define EXTHTMLTITLE 7
#define EXTHTMLHOME 8
#define EXTHTMLLABEL 9
#define HTMLDIR 10
#define ALTHTMLDIR 11
#define HTMLBIBLIOGRAPHY 12
#define EXTHTMLBIBLIOGRAPHY 13
#define HTMLCSS 14
#define HTMLFONT 15
#define HTMLEXTURL 16

  startPtr = fileBuf;

  /* Find $t command */
  while (1) {
    if (startPtr[0] == '$') {
      if (startPtr[1] == 't') {
        startPtr++;
        break;
      }
    }
    if (startPtr[0] == 0) break;
    startPtr++;
  }
  if (startPtr[0] == 0) {
    print2("?Error: There is no $t command in the file \"%s\".\n", g_input_fn);
    print2(
"The file should have exactly one comment of the form $(...$t...$) with\n");
    print2("the LaTeX and HTML definitions between $t and $).\n");
    let(&fileBuf, "");
    return 2;
  }
  startPtr++; /* Move to 1st char after $t */

  /* Search for the ending $) and zap the $) to be end-of-string */
  tmpPtr = startPtr;
  while (1) {
    if (tmpPtr[0] == '$') {
      if (tmpPtr[1] == ')') {
        break;
      }
    }
    if (tmpPtr[0] == 0) break;
    tmpPtr++;
  }
  if (tmpPtr[0] == 0) {
    print2(
  "?Error: There is no $) comment closure after the $t keyword in \"%s\".\n",
        g_input_fn);
    let(&fileBuf, "");
    return 2;
  }

  /* Make sure there aren't two comments with $t commands */
  tmpPtr2 = tmpPtr;
  while (1) {
    if (tmpPtr2[0] == '$') {
      if (tmpPtr2[1] == 't') {
        print2(
  "?Error: There are two comments containing a $t keyword in \"%s\".\n",
            g_input_fn);
        let(&fileBuf, "");
        return 2;
      }
    }
    if (tmpPtr2[0] == 0) break;
    tmpPtr2++;
  }

   /* Force end of string at the $ in $) */
  tmpPtr[0] = '\n';
  tmpPtr[1] = 0;

  charCount = tmpPtr + 1 - fileBuf; /* For bugcheck */

  for (parsePass = 1; parsePass <= 2; parsePass++) {
    /* Pass 1 - Count the number of symbols defined and alloc g_TexDefs array */
    /* Pass 2 - Assign the texDefs array */
    numSymbs = 0;
    fbPtr = startPtr;

    while (1) {

      /* Get next token */
      fbPtr = fbPtr + texDefWhiteSpaceLen(fbPtr);
      tokenLength = texDefTokenLen(fbPtr);

      /* Process token - command */
      if (!tokenLength) break; /* End of file */
      zapChar = fbPtr[tokenLength]; /* Char to restore after zapping source */
      fbPtr[tokenLength] = 0; /* Create end of string */
      cmd = lookup(fbPtr,
          "latexdef,htmldef,htmlvarcolor,htmltitle,htmlhome"
          ",althtmldef,exthtmltitle,exthtmlhome,exthtmllabel,htmldir"
          ",althtmldir,htmlbibliography,exthtmlbibliography"
          ",htmlcss,htmlfont,htmlexturl"
          );
      fbPtr[tokenLength] = zapChar;
      if (cmd == 0) {
        lineNum = lineNumOffset;
        for (i = 0; i < (fbPtr - fileBuf); i++) {
          if (fileBuf[i] == '\n') lineNum++;
        }
        rawSourceError(/*fileBuf*/g_sourcePtr,
            /*fbPtr*/dollarTStmtPtr + (fbPtr - fileBuf), tokenLength,
            cat("Expected \"latexdef\", \"htmldef\", \"htmlvarcolor\",",
            " \"htmltitle\", \"htmlhome\", \"althtmldef\",",
            " \"exthtmltitle\", \"exthtmlhome\", \"exthtmllabel\",",
            " \"htmldir\", \"althtmldir\",",
            " \"htmlbibliography\", \"exthtmlbibliography\",",
            " \"htmlcss\", \"htmlfont\",",
            " or \"htmlexturl\" here.",
            NULL));
        let(&fileBuf, "");
        return 2;
      }
      fbPtr = fbPtr + tokenLength;

      if (cmd != HTMLVARCOLOR && cmd != HTMLTITLE && cmd != HTMLHOME
          && cmd != EXTHTMLTITLE && cmd != EXTHTMLHOME && cmd != EXTHTMLLABEL
          && cmd != HTMLDIR && cmd != ALTHTMLDIR
          && cmd != HTMLBIBLIOGRAPHY && cmd != EXTHTMLBIBLIOGRAPHY
          && cmd != HTMLCSS && cmd != HTMLFONT && cmd != HTMLEXTURL) {
         /* Get next token - string in quotes */
        fbPtr = fbPtr + texDefWhiteSpaceLen(fbPtr);
        tokenLength = texDefTokenLen(fbPtr);

        /* Process token - string in quotes */
        if (fbPtr[0] != '\"' && fbPtr[0] != '\'') {
          if (!tokenLength) { /* Abnormal end-of-file */
            fbPtr--; /* Format for error message */
            tokenLength++;
          }
          lineNum = lineNumOffset;
          for (i = 0; i < (fbPtr - fileBuf); i++) {
            if (fileBuf[i] == '\n') lineNum++;
          }
          rawSourceError(/*fileBuf*/g_sourcePtr,
            /*fbPtr*/dollarTStmtPtr + (fbPtr - fileBuf),
              tokenLength,
              "Expected a quoted string here.");
          let(&fileBuf, "");
          return 2;
        }
        if (parsePass == 2) {
          zapChar = fbPtr[tokenLength - 1]; /* Chr to restore after zapping src */
          fbPtr[tokenLength - 1] = 0; /* Create end of string */
          let(&token, fbPtr + 1); /* Get ASCII token; note that leading and
              trailing quotes are omitted. */
          fbPtr[tokenLength - 1] = zapChar;

          /* Change double internal quotes to single quotes */
          /* Do this only for double quotes matching the
             outer quotes.  fbPtr[0] is the quote character. */
          if (fbPtr[0] != '\"' && fbPtr[0] != '\'') bug(2329);
          j = (long)strlen(token);
          for (i = 0; i < j - 1; i++) {
            if (token[i] == fbPtr[0] &&
                token[i + 1] == fbPtr[0]) {
              let(&token, cat(left(token,
                  i + 1), right(token, i + 3), NULL));
              j--;
            }
          }

          if ((cmd == LATEXDEF && !g_htmlFlag)
              || (cmd == HTMLDEF && g_htmlFlag && !g_altHtmlFlag)
              || (cmd == ALTHTMLDEF && g_htmlFlag && g_altHtmlFlag)) {
            g_TexDefs[numSymbs].tokenName = "";
            let(&(g_TexDefs[numSymbs].tokenName), token);
          }
        } /* if (parsePass == 2) */

        fbPtr = fbPtr + tokenLength;
      } /* if (cmd != HTMLVARCOLOR && cmd != HTMLTITLE && cmd != HTMLHOME...) */

      if (cmd != HTMLVARCOLOR && cmd != HTMLTITLE && cmd != HTMLHOME
          && cmd != EXTHTMLTITLE && cmd != EXTHTMLHOME && cmd != EXTHTMLLABEL
          && cmd != HTMLDIR && cmd != ALTHTMLDIR
          && cmd != HTMLBIBLIOGRAPHY && cmd != EXTHTMLBIBLIOGRAPHY
          && cmd != HTMLCSS && cmd != HTMLFONT && cmd != HTMLEXTURL) {
        /* Get next token -- "as" */
        fbPtr = fbPtr + texDefWhiteSpaceLen(fbPtr);
        tokenLength = texDefTokenLen(fbPtr);
        zapChar = fbPtr[tokenLength]; /* Char to restore after zapping source */
        fbPtr[tokenLength] = 0; /* Create end of string */
        if (strcmp(fbPtr, "as")) {
          if (!tokenLength) { /* Abnormal end-of-file */
            fbPtr--; /* Format for error message */
            tokenLength++;
          }
          lineNum = lineNumOffset;
          for (i = 0; i < (fbPtr - fileBuf); i++) {
            if (fileBuf[i] == '\n') lineNum++;
          }
          rawSourceError(/*fileBuf*/g_sourcePtr,
            /*fbPtr*/dollarTStmtPtr + (fbPtr - fileBuf),
              tokenLength,
              "Expected the keyword \"as\" here.");
          let(&fileBuf, "");
          return 2;
        }
        fbPtr[tokenLength] = zapChar;
        fbPtr = fbPtr + tokenLength;
      } /* if (cmd != HTMLVARCOLOR && ... */

      if (parsePass == 2) {
        /* Initialize LaTeX/HTML equivalent */
        let(&token, "");
      }

      /* Scan   "<string>" + "<string>" + ...   until ";" found */
      while (1) {

        /* Get next token - string in quotes */
        fbPtr = fbPtr + texDefWhiteSpaceLen(fbPtr);
        tokenLength = texDefTokenLen(fbPtr);
        if (fbPtr[0] != '\"' && fbPtr[0] != '\'') {
          if (!tokenLength) { /* Abnormal end-of-file */
            fbPtr--; /* Format for error message */
            tokenLength++;
          }
          lineNum = lineNumOffset;
          for (i = 0; i < (fbPtr - fileBuf); i++) {
            if (fileBuf[i] == '\n') lineNum++;
          }
          rawSourceError(/*fileBuf*/g_sourcePtr,
            /*fbPtr*/dollarTStmtPtr + (fbPtr - fileBuf),
              tokenLength,
              "Expected a quoted string here.");
          let(&fileBuf, "");
          return 2;
        }
        if (parsePass == 2) {
          zapChar = fbPtr[tokenLength - 1]; /* Chr to restore after zapping src */
          fbPtr[tokenLength - 1] = 0; /* Create end of string */
          let(&partialToken, fbPtr + 1); /* Get ASCII token; note that leading
              and trailing quotes are omitted. */
          fbPtr[tokenLength - 1] = zapChar;

          /* Change double internal quotes to single quotes */
          /* Do this only for double quotes matching the
             outer quotes.  fbPtr[0] is the quote character. */
          if (fbPtr[0] != '\"' && fbPtr[0] != '\'') bug(2330);
          j = (long)strlen(partialToken);
          for (i = 0; i < j - 1; i++) {
            if (token[i] == fbPtr[0] &&
                token[i + 1] == fbPtr[0]) {
              let(&partialToken, cat(left(partialToken,
                  i + 1), right(token, i + 3), NULL));
              j--;
            }
          }

          /* Check that string is on a single line */
          tmpPtr2 = strchr(partialToken, '\n');
          if (tmpPtr2 != NULL) {
            lineNum = lineNumOffset;
            for (i = 0; i < (fbPtr - fileBuf); i++) {
              if (fileBuf[i] == '\n') lineNum++;
            }

            rawSourceError(/*fileBuf*/g_sourcePtr,
                /*fbPtr*/dollarTStmtPtr + (fbPtr - fileBuf),
                tmpPtr2 - partialToken + 1 /*tokenLength on current line*/,
                "String should be on a single line.");
          }

          /* Combine the string part to the main token we're building */
          let(&token, cat(token, partialToken, NULL));

        } /* (parsePass == 2) */

        fbPtr = fbPtr + tokenLength;


        /* Get next token - "+" or ";" */
        fbPtr = fbPtr + texDefWhiteSpaceLen(fbPtr);
        tokenLength = texDefTokenLen(fbPtr);
        if ((fbPtr[0] != '+' && fbPtr[0] != ';') || tokenLength != 1) {
          if (!tokenLength) { /* Abnormal end-of-file */
            fbPtr--; /* Format for error message */
            tokenLength++;
          }
          lineNum = lineNumOffset;
          for (i = 0; i < (fbPtr - fileBuf); i++) {
            if (fileBuf[i] == '\n') {
              lineNum++;
            }
          }
          rawSourceError(/*fileBuf*/g_sourcePtr,
            /*fbPtr*/dollarTStmtPtr + (fbPtr - fileBuf),
              tokenLength, /*lineNum, g_input_fn,*/
              "Expected \"+\" or \";\" here.");
          let(&fileBuf, "");
         return 2;
        }
        fbPtr = fbPtr + tokenLength;

        if (fbPtr[-1] == ';') break;

      } /* End while */


      if (parsePass == 2) {
        if ((cmd == LATEXDEF && !g_htmlFlag)
            || (cmd == HTMLDEF && g_htmlFlag && !g_altHtmlFlag)
            || (cmd == ALTHTMLDEF && g_htmlFlag && g_altHtmlFlag)) {
          g_TexDefs[numSymbs].texEquiv = "";
          let(&(g_TexDefs[numSymbs].texEquiv), token);
        }
        if (cmd == HTMLVARCOLOR) {
          let(&g_htmlVarColor, cat(g_htmlVarColor, " ", token, NULL));
        }
        if (cmd == HTMLTITLE) {
          let(&htmlTitle, token);
        }
        if (cmd == HTMLHOME) {
          let(&g_htmlHome, token);
        }
        if (cmd == EXTHTMLTITLE) {
          let(&g_extHtmlTitle, token);
        }
        if (cmd == EXTHTMLHOME) {
          let(&extHtmlHome, token);
        }
        if (cmd == EXTHTMLLABEL) {
          let(&extHtmlLabel, token);
        }
        if (cmd == HTMLDIR) {
          let(&htmlDir, token);
        }
        if (cmd == ALTHTMLDIR) {
          let(&altHtmlDir, token);
        }
        if (cmd == HTMLBIBLIOGRAPHY) {
          let(&g_htmlBibliography, token);
        }
        if (cmd == EXTHTMLBIBLIOGRAPHY) {
          let(&extHtmlBibliography, token);
        }
        if (cmd == HTMLCSS) {
          let(&g_htmlCSS, token);
          /* User's CSS */
          /* Convert characters "\n" to new line - maybe do for other fields too? */
          do {
            p = instr(1, g_htmlCSS, "\\n");
            if (p != 0) {
              let(&g_htmlCSS, cat(left(g_htmlCSS, p - 1), "\n",
                  right(g_htmlCSS, p + 2), NULL));
            }
          } while (p != 0);
        }
        if (cmd == HTMLFONT) {
          let(&g_htmlFont, token);
        }
        if (cmd == HTMLEXTURL) {
          let(&htmlExtUrl, token);
        }
      }

      if ((cmd == LATEXDEF && !g_htmlFlag)
          || (cmd == HTMLDEF && g_htmlFlag && !g_altHtmlFlag)
          || (cmd == ALTHTMLDEF && g_htmlFlag && g_altHtmlFlag)) {
        numSymbs++;
      }

    } /* End while */

    if (fbPtr != fileBuf + charCount) bug(2305);

    if (parsePass == 1 ) {
      if (errorsOnly == 0) {
        print2("%ld typesetting statements were read from \"%s\".\n",
            numSymbs, g_input_fn);
      }
      g_TexDefs = malloc((size_t)numSymbs * sizeof(struct texDef_struct));
      if (!g_TexDefs) outOfMemory("#99 (TeX symbols)");
    }

  } /* next parsePass */


  /* Sort the tokens for later lookup */
  qsort(g_TexDefs, (size_t)numSymbs, sizeof(struct texDef_struct), texSortCmp);

  /* Check for duplicate definitions */
  for (i = 1; i < numSymbs; i++) {
    if (!strcmp(g_TexDefs[i].tokenName, g_TexDefs[i - 1].tokenName)) {
      printLongLine(cat("?Warning: Token ", g_TexDefs[i].tokenName,
          " is defined more than once in ",
          g_htmlFlag
            ? (g_altHtmlFlag ? "an althtmldef" : "an htmldef")
            : "a latexdef",
          " statement.", NULL),
          "", " ");
      warningFound = 1;
    }
  }

  /* Check to make sure all definitions are for a real math token */
  for (i = 0; i < numSymbs; i++) {
    /* Note:  g_mathKey, g_mathTokens, and mathSrchCmp are assigned or defined
       in mmpars.c. */
    g_mathKeyPtr = (void *)bsearch(g_TexDefs[i].tokenName, g_mathKey,
        (size_t)g_mathTokens, sizeof(long), mathSrchCmp);
    if (!g_mathKeyPtr) {
      printLongLine(cat("?Warning: The token \"", g_TexDefs[i].tokenName,
          "\", which was defined in ",
          g_htmlFlag
            ? (g_altHtmlFlag ? "an althtmldef" : "an htmldef")
            : "a latexdef",
          " statement, was not declared in any $v or $c statement.", NULL),
          "", " ");
      warningFound = 1;
    }
  }

  /* Check to make sure all math tokens have typesetting definitions */
  for (i = 0; i < g_mathTokens; i++) {
    texDefsPtr = (void *)bsearch(g_MathToken[i].tokenName, g_TexDefs,
        (size_t)numSymbs, sizeof(struct texDef_struct), texSrchCmp);
    if (!texDefsPtr) {
      printLongLine(cat("?Warning: The token \"", g_MathToken[i].tokenName,
       "\", which was defined in a $v or $c statement, was not declared in ",
          g_htmlFlag
            ? (g_altHtmlFlag ? "an althtmldef" : "an htmldef")
            : "a latexdef",
          " statement.", NULL),
          "", " ");
      warningFound = 1;
    }
  }

  /* Check to make sure all GIFs are present */
  if (g_htmlFlag
      && !stsFlag) { /* 22-Mar-2018 Added for STS */
    for (i = 0; i < numSymbs; i++) {
      tmpPtr = g_TexDefs[i].texEquiv;
      k = 0;
      while (1) {
        j = instr(k + 1, tmpPtr, "IMG SRC=");
                   /* Note that only an exact match with
                      "IMG SRC=" is currently handled */
        if (j == 0) break;
        k = instr(j + 9, g_TexDefs[i].texEquiv, mid(tmpPtr, j + 8, 1));
                                           /* Get position of trailing quote */
                                    /* Future:  use strchr instead of mid()
                                       for efficiency? */
        let(&token, seg(tmpPtr, j + 9, k - 1));  /* Get name of .gif (.png) */
        if (k == 0) break;  /* Future: we may want to issue "missing
                                     trailing quote" warning */
           /* (We test k after the let() so that the temporary string stack
              entry created by mid() is emptied and won't overflow */
        if (noGifCheck == 0) {
          tmpFp = fopen(token, "r"); /* See if it exists */
          if (!tmpFp) {
            printLongLine(cat("?Warning: The file \"", token,
                "\", which is referenced in an htmldef",
                " statement, was not found.", NULL),
                "", " ");
            warningFound = 1;
          } else {
            fclose(tmpFp);
          }
        }
      }
    }
  }


  /* Look up the extended database start label */
  if (extHtmlLabel[0]) {
    for (i = 1; i <= g_statements; i++) {
      if (!strcmp(extHtmlLabel, g_Statement[i].labelName)) break;
    }
    if (i > g_statements) {
      printLongLine(cat("?Warning: There is no statement with label \"",
          extHtmlLabel,
          "\" (specified by exthtmllabel in the database source $t comment).  ",
          "Use SHOW LABELS for a list of valid labels.", NULL), "", " ");
      warningFound = 1;
    }
    g_extHtmlStmt = i;
  } else {
    /* There is no extended database; set threshold to beyond end of db */
    g_extHtmlStmt = g_statements + 1;
  }

  assignMathboxInfo();
  /* In case there is not extended (Hilbert Space Explorer) section,
     but there is a sandbox section, make the extended section "empty". */
  if (g_extHtmlStmt == g_statements + 1) g_extHtmlStmt = g_mathboxStmt;
  let(&sandboxHome, cat("<A HREF=\"mmtheorems.html#sandbox:bighdr\">",
    "<FONT SIZE=-2 FACE=sans-serif>",
    "<IMG SRC=\"_sandbox.gif\" BORDER=0 ALT=",
    "\"Table of Contents\" HEIGHT=32 WIDTH=32 ALIGN=MIDDLE>",
    "Table of Contents</FONT></A>", NULL));
  let(&sandboxHomeHREF, "mmtheorems.html#sandbox:bighdr");
  let(&sandboxHomeIMG, "_sandbox.gif");
  let(&sandboxTitleAbbr, "Users' Mathboxes");
  let(&sandboxTitle, "Users' Mathboxes");

  /* Extract derived variables from the $t variables */
  /* (In the future, it might be better to do this directly in the $t.) */
  i = instr(1, g_htmlHome, "HREF=\"") + 5;
  if (i == 5) {
    printLongLine(
        "?Warning: In the $t comment, htmlhome has no 'HREF=\"'.", "", " ");
    warningFound = 1;
  }
  j = instr(i + 1, g_htmlHome, "\"");
  let(&g_htmlHomeHREF, seg(g_htmlHome, i + 1, j - 1));
  i = instr(1, g_htmlHome, "IMG SRC=\"") + 8;
  if (i == 8) {
    printLongLine(
        "?Warning: In the $t comment, htmlhome has no 'IMG SRC=\"'.", "", " ");
    warningFound = 1;
  }
  j = instr(i + 1, g_htmlHome, "\"");
  let(&g_htmlHomeIMG, seg(g_htmlHome, i + 1, j - 1));


  /* Compose abbreviated title from capital letters */
  j = (long)strlen(htmlTitle);
  let(&htmlTitleAbbr, "");
  for (i = 1; i <= j; i++) {
    if (htmlTitle[i - 1] >= 'A' && htmlTitle[i -1] <= 'Z') {
      let(&htmlTitleAbbr, cat(htmlTitleAbbr, chr(htmlTitle[i - 1]), NULL));
    }
  }
  let(&htmlTitleAbbr, cat(htmlTitleAbbr, " Home", NULL));

  if (g_extHtmlStmt < g_statements + 1 /* If extended section exists */
      && g_extHtmlStmt != g_mathboxStmt) { /* and is not an empty dummy section */
    i = instr(1, extHtmlHome, "HREF=\"") + 5;
    if (i == 5) {
      printLongLine(
          "?Warning: In the $t comment, exthtmlhome has no 'HREF=\"'.", "", " ");
      warningFound = 1;
    }
    j = instr(i + 1, extHtmlHome, "\"");
    let(&extHtmlHomeHREF, seg(extHtmlHome, i + 1, j - 1));
    i = instr(1, extHtmlHome, "IMG SRC=\"") + 8;
    if (i == 8) {
      printLongLine(
          "?Warning: In the $t comment, exthtmlhome has no 'IMG SRC=\"'.", "", " ");
      warningFound = 1;
    }
    j = instr(i + 1, extHtmlHome, "\"");
    let(&extHtmlHomeIMG, seg(extHtmlHome, i + 1, j - 1));
    /* Compose abbreviated title from capital letters */
    j = (long)strlen(g_extHtmlTitle);
    let(&g_extHtmlTitleAbbr, "");
    for (i = 1; i <= j; i++) {
      if (g_extHtmlTitle[i - 1] >= 'A' && g_extHtmlTitle[i -1] <= 'Z') {
        let(&g_extHtmlTitleAbbr, cat(g_extHtmlTitleAbbr,
            chr(g_extHtmlTitle[i - 1]), NULL));
      }
    }
    let(&g_extHtmlTitleAbbr, cat(g_extHtmlTitleAbbr, " Home", NULL));
  }


  let(&token, ""); /* Deallocate */
  let(&partialToken, ""); /* Deallocate */
  let(&fileBuf, "");
  g_texDefsRead = 1;  /* Set global flag that it's been read in */
  return warningFound; /* Return indicator that parsing passed (0) or
                           had warning(s) (1) */

} /* readTexDefs */

/* This function returns the length of the white space starting at ptr.
   Comments are considered white space.  ptr should point to the first character
   of the white space.  If ptr does not point to a white space character, 0
   is returned.  If ptr points to a null character, 0 is returned. */
long texDefWhiteSpaceLen(char *ptr)
{
  long i = 0;
  char tmpchr;
  char *ptr1;
  while (1) {
    tmpchr = ptr[i];
    if (!tmpchr) return i; /* End of string */
    if (isalnum((unsigned char)(tmpchr))) return i; /* Alphanumeric string */

    if (tmpchr == '/') { /* Embedded c-style comment - used to ignore
        comments inside of Metamath comment for LaTeX/HTML definitions */
      if (ptr[i + 1] == '*') {
        while (1) {
          ptr1 = strchr(ptr + i + 2, '*');
          if (!ptr1) {
            return i + (long)strlen(&ptr[i]); /* Unterminated comment - goto EOF */
          }
          if (ptr1[1] == '/') break;
          i = ptr1 - ptr;
        }
        i = ptr1 - ptr + 2;
        continue;
      } else {
        return i;
      }
    }
    if (isgraph((unsigned char)tmpchr)) return i;
    i++;
  }
  bug(2307);
  return 0; /* Dummy return - never executed */
} /* texDefWhiteSpaceLen */


/* This function returns the length of the token (non-white-space) starting at
   ptr.  Comments are considered white space.  ptr should point to the first
   character of the token.  If ptr points to a white space character, 0
   is returned.  If ptr points to a null character, 0 is returned.  If ptr
   points to a quoted string, the quoted string is returned.  A non-alphanumeric\
   characters ends a token and is a single token. */
long texDefTokenLen(char *ptr)
{
  long i = 0;
  char tmpchr;
  char *ptr1;
  tmpchr = ptr[i];
  if (tmpchr == '\"') {
    while (1) {
      ptr1 = strchr(ptr + i + 1, '\"');
      if (!ptr1) {
        return i + (long)strlen(&ptr[i]); /* Unterminated quote - goto EOF */
      }
      if (ptr1[1] != '\"') return ptr1 - ptr + 1; /* Double quote is literal */
      i = ptr1 - ptr + 1;
    }
  }
  if (tmpchr == '\'') {
    while (1) {
      ptr1 = strchr(ptr + i + 1, '\'');
      if (!ptr1) {
        return i + (long)strlen(&ptr[i]); /* Unterminated quote - goto EOF */
      }
      if (ptr1[1] != '\'') return ptr1 - ptr + 1; /* Double quote is literal */
      i = ptr1 - ptr + 1;
    }
  }
  if (ispunct((unsigned char)tmpchr)) return 1; /* Single-char token */
  while (1) {
    tmpchr = ptr[i];
    if (!isalnum((unsigned char)tmpchr)) return i; /* End of alphnum. token */
    i++;
  }
  bug(2308);
  return 0; /* Dummy return - never executed */
} /* texDefTokenLen */

/* Token comparison for qsort */
int texSortCmp(const void *key1, const void *key2)
{
  /* Returns -1 if key1 < key2, 0 if equal, 1 if key1 > key2 */
  /* Note:  ptr->fld == (*ptr).fld
            str.fld == (&str)->fld   */
  return strcmp(((struct texDef_struct *)key1)->tokenName,
      ((struct texDef_struct *)key2)->tokenName);
} /* texSortCmp */


/* Token comparison for bsearch */
int texSrchCmp(const void *key, const void *data)
{
  /* Returns -1 if key < data, 0 if equal, 1 if key > data */
  return strcmp(key,
      ((struct texDef_struct *)data)->tokenName);
} /* texSrchCmp */

/* Convert ascii to a string of \tt tex; must not have control chars */
/* (The caller must surround it by {\tt }) */
/* ***Note:  The caller must deallocate returned string */
vstring asciiToTt(vstring s)
{

  vstring ttstr = "";
  vstring tmp = "";
  long i, j, k;

  let(&ttstr, s); /* In case the input s is temporarily allocated */
  j = (long)strlen(ttstr);

  /* Put special \tt font characters in a form that TeX can understand */
  for (i = 0; i < j; i++) {
    k = 1;
    if (!g_htmlFlag) {
      switch (ttstr[i]) {
        /* For all unspecified cases, TeX will accept the character 'as is' */
        case ' ':
        case '$':
        case '%':
        case '#':
        case '{':
        case '}':
        case '&':
          let(&ttstr,cat(left(ttstr,i),"\\",right(ttstr,i+1),NULL));
          k = 2;
          break;
        case '^':
          let(&ttstr,cat(left(ttstr,i),"\\^{ }",right(ttstr,i+2),NULL));
          k = 5;
          break;
        case '\\':
        case '|':
        case '<':
        case '>':
        case '"':
        case '~':
        case '_':
          /* Note:  this conversion will work for any character, but
             results in the most TeX source code. */
          let(&ttstr,cat(left(ttstr,i),"\\char`\\",right(ttstr,i+1),NULL));
          k = 8;
          break;
      } /* End switch mtoken[i] */
    } else {
      switch (ttstr[i]) {
        /* For all unspecified cases, HTML will accept the character 'as is' */
        /* Don't convert to &amp; but leave as is.  This
           will allow the user to insert HTML entities for Unicode etc.
           directly in the database source. */
        /* case '&': ... */
        case '<':
          /* Leave in HTML tags (case must match) */
          if (!strcmp(mid(ttstr, i + 1, 6), "<HTML>")) {
            let(&ttstr, ttstr); /* Purge stack to prevent overflow by 'mid' */
            i = i + 6;
            break;
          }
          if (!strcmp(mid(ttstr, i + 1, 7), "</HTML>")) {
            let(&ttstr, ttstr); /* Purge stack to prevent overflow by 'mid' */
            i = i + 7;
            break;
          }
          let(&ttstr,cat(left(ttstr,i),"&lt;",right(ttstr,i+2),NULL));
          k = 4;
          break;
        case '>':
          let(&ttstr,cat(left(ttstr,i),"&gt;",right(ttstr,i+2),NULL));
          k = 4;
          break;
        case '"':
          let(&ttstr,cat(left(ttstr,i),"&quot;",right(ttstr,i+2),NULL));
          k = 6;
          break;
      } /* End switch mtoken[i] */
    }

    if (k > 1) { /* Adjust iteration and length */
      i = i + k - 1;
      j = j + k - 1;
    }
  } /* Next i */

  let(&tmp, "");  /* Deallocate */
  return ttstr;
} /* asciiToTt */


/* Convert ascii token to TeX equivalent */
/* The "$" math delimiter is not placed around the returned arg. here */
/* *** Note: The caller must deallocate the returned string */
vstring tokenToTex(vstring mtoken, long statemNum /*for error msgs*/)
{
  vstring tex = "";
  vstring tmpStr;
  long i, j, k;
  void *texDefsPtr; /* For binary search */
  flag saveOutputToString;

  if (!g_texDefsRead) {
    bug(2320); /* This shouldn't be called if definitions weren't read */
  }

  texDefsPtr = (void *)bsearch(mtoken, g_TexDefs, (size_t)numSymbs,
      sizeof(struct texDef_struct), texSrchCmp);
  if (texDefsPtr) { /* Found it */
    let(&tex, ((struct texDef_struct *)texDefsPtr)->texEquiv);
  } else {
    /* If it wasn't found, give user a warning... */
    saveOutputToString = g_outputToString;
    g_outputToString = 0;
    /* It is possible for statemNum to be 0 when
       tokenToTex() is called (via getTexLongMath()) from
       printTexLongMath(), when its hypStmt argument is 0 (= not associated
       with a statement).  (Reported by Wolf Lammen.) */
    if (statemNum < 0 || statemNum > g_statements) bug(2331);
    if (statemNum > 0) {   /* Include statement label in error message */
      printLongLine(cat("?Warning: In the comment for statement \"",
          g_Statement[statemNum].labelName,
          "\", math symbol token \"", mtoken,
          "\" does not have a LaTeX and/or an HTML definition.", NULL),
          "", " ");
    } else { /* There is no statement associated with the error message */
      printLongLine(cat("?Warning: Math symbol token \"", mtoken,
          "\" does not have a LaTeX and/or an HTML definition.", NULL),
          "", " ");
    }
    g_outputToString = saveOutputToString;
    /* ... but we'll still leave in the old default conversion anyway: */

    /* If it wasn't found, use built-in conversion rules */
    let(&tex, mtoken);

    /* First, see if it's a tilde followed by a letter */
    /* If so, remove the tilde.  (This is actually obsolete.) */
    /* (The tilde was an escape in the obsolete syntax.) */
    if (tex[0] == '~') {
      if (isalpha((unsigned char)(tex[1]))) {
        let(&tex, right(tex, 2)); /* Remove tilde */
      }
    }

    /* Next, convert punctuation characters to tt font */
    j = (long)strlen(tex);
    for (i = 0; i < j; i++) {
      if (ispunct((unsigned char)(tex[i]))) {
        tmpStr = asciiToTt(chr(tex[i]));
        if (!g_htmlFlag)
          let(&tmpStr, cat("{\\tt ", tmpStr, "}", NULL));
        k = (long)strlen(tmpStr);
        let(&tex,
            cat(left(tex, i), tmpStr, right(tex, i + 2), NULL));
        i = i + k - 1; /* Adjust iteration */
        j = j + k - 1; /* Adjust length */
        let(&tmpStr, ""); /* Deallocate */
      }
    } /* Next i */

    /* Make all letters Roman; put inside mbox */
    if (!g_htmlFlag)
      let(&tex, cat("\\mbox{\\rm ", tex, "}", NULL));

  } /* End if */

  return tex;
} /* tokenToTex */


/* Converts a comment section in math mode to TeX.  Each math token
   MUST be separated by white space.   TeX "$" does not surround the output. */
vstring asciiMathToTex(vstring mathComment, long statemNum)
{
  /* 29-Sep-2017 Thierry Arnoux added for STS */
  if(stsFlag) {
    return asciiToMathSts(mathComment, statemNum);
  } else {
    return asciiMathToTexNoSts(mathComment, statemNum);
  }
}

/* Converts a comment section in math mode to TeX.  Each math token
   MUST be separated by white space.   TeX "$" does not surround the output. */
vstring asciiMathToTexNoSts(vstring mathComment, long statemNum)
{

  vstring tex;
  vstring texLine = "";
  vstring lastTex = "";
  vstring token = "";
  flag alphnew, alphold, unknownnew, unknownold;
  long i;
  vstring srcptr;

  srcptr = mathComment;

  let(&texLine, "");
  let(&lastTex, "");
  while(1) {
    i = whiteSpaceLen(srcptr);
    srcptr = srcptr + i;
    i = tokenLen(srcptr);
    if (!i) break; /* Done */
    let(&token, space(i));
    memcpy(token, srcptr, (size_t)i);
    srcptr = srcptr + i;
    /* 27 Jul 2017 tar For MathML/STS */
    if(stsFlag) tex = stsToken(tokenId(token), statemNum);
    else tex = tokenToTex(token, statemNum); /* Convert token to TeX */
              /* tokenToTex allocates tex; we must deallocate it */

    if (!g_htmlFlag) {
      /* If this token and previous token begin with letter, add a thin
           space between them */
      /* Also, anything not in table will have space added */
      /* Use "!!" here and below because isalpha returns an integer, whose
        unspecified non-zero value could be truncated to 0 when
        converted to char.  Thanks to Wolf Lammen for pointing this out. */
      alphnew = !!isalpha((unsigned char)(tex[0]));
      unknownnew = 0;
      if (!strcmp(left(tex, 10), "\\mbox{\\rm ")) { /* Token not in table */
        unknownnew = 1;
      }
      alphold = !!isalpha((unsigned char)(lastTex[0]));
      unknownold = 0;
      if (!strcmp(left(lastTex, 10), "\\mbox{\\rm ")) { /* Token not in table*/
        unknownold = 1;
      }
      /* Put thin space only between letters and/or unknowns */
      if ((alphold || unknownold) && (alphnew || unknownnew)) {
        /* Put additional thin space between two letters */
        let(&texLine, cat(texLine, "\\,", tex, " ", NULL));
      } else {
        let(&texLine, cat(texLine, tex, " ", NULL));
      }
    } else {
      let(&texLine, cat(texLine, tex, NULL));
    }
    let(&lastTex, ""); /* Deallocate */
    lastTex = tex; /* Pass deallocation responsibility for tex to lastTex */
  } /* End while (1) */

  let(&lastTex, ""); /* Deallocate */
  let(&token, ""); /* Deallocate */

  return texLine;
} /* asciiMathToTex */


/* Gets the next section of a comment that is in the current mode (text,
   label, or math).  If 1st char. is not "$" (DOLLAR_SUBST), text mode is
   assumed.  mode = 0 means end of comment reached.  srcptr is left at 1st
   char. of start of next comment section. */
vstring getCommentModeSection(vstring *srcptr, char *mode)
{
  vstring modeSection = "";
  vstring ptr; /* Not allocated */
  flag addMode = 0;
  if (!g_outputToString) bug(2319);

  if ((*srcptr)[0] != DOLLAR_SUBST /*'$'*/) {
    if ((*srcptr)[0] == 0) { /* End of string */
      *mode = 0; /* End of comment */
      return "";
    } else {
      *mode = 'n'; /* Normal text */
      addMode = 1;
    }
  } else {
    switch ((*srcptr)[1]) {
      case 'l':
      case 'm':
      case 'n':
        *mode = (*srcptr)[1];
        break;
      case ')':  /* Obsolete */
        bug(2317);
        /* Leave old code in case user continues through the bug */
        *mode = 0; /* End of comment */
        return "";
        break;
      default:
        *mode = 'n';
        break;
    }
  }

  ptr = (*srcptr) + 1;
  while (1) {
    if (ptr[0] == DOLLAR_SUBST /*'$'*/) {
      switch (ptr[1]) {
        case 'l':
        case 'm':
        case 'n':
        case ')':  /* Obsolete (will never happen) */
          if (ptr[1] == ')') bug(2318);
          let(&modeSection, space(ptr - (*srcptr)));
          memcpy(modeSection, *srcptr, (size_t)(ptr - (*srcptr)));
          if (addMode) {
            let(&modeSection, cat(chr(DOLLAR_SUBST), "n", /*"$n"*/ modeSection,
                NULL));
          }
          *srcptr = ptr;
          return modeSection;
          break;
      }
    } else {
      if (ptr[0] == 0) {
          let(&modeSection, space(ptr - (*srcptr)));
          memcpy(modeSection, *srcptr, (size_t)(ptr - (*srcptr)));
          if (addMode) {
            let(&modeSection, cat(chr(DOLLAR_SUBST), "n", /*"$n"*/ modeSection,
                NULL));
          }
          *srcptr = ptr;
          return modeSection;
      }
    }
    ptr++;
  } /* End while */
  return NULL; /* Dummy return - never executes */
} /* getCommentModeSection */


/* The texHeaderFlag means this:
    If !g_htmlFlag (i.e. TeX mode), then 1 means print header
    If g_htmlFlag, then 1 means include "Previous Next" links on page,
    based on the global g_showStatement variable
*/
void printTexHeader(flag texHeaderFlag)
{

  long i, j, k;
  vstring tmpStr = "";

  /* "Mathbox for <username>" mod */
  vstring localSandboxTitle = "";
  vstring hugeHdr = "";
  vstring bigHdr = "";
  vstring smallHdr = "";
  vstring tinyHdr = "";
  vstring hugeHdrComment = "";
  vstring bigHdrComment = "";
  vstring smallHdrComment = "";
  vstring tinyHdrComment = "";

  if (2/*error*/ == readTexDefs(0/*errorsOnly=0*/, 0 /*noGifCheck=0*/)) {
    print2(
       "?There was an error in the $t comment's LaTeX/HTML definitions.\n");
    return;
  }
  /*}*/

  g_outputToString = 1;  /* Redirect print2 and printLongLine to g_printString */
  if (!g_htmlFlag) {
    print2("%s This LaTeX file was created by Metamath on %s %s.\n",
       "%", date(), time_());

    if (texHeaderFlag && !g_oldTexFlag) {
      print2("\\documentclass{article}\n");
      print2("\\usepackage{graphicx} %% For rotated iota\n");
      print2("\\usepackage{amssymb}\n");
      print2("\\usepackage{amsmath} %% For \\begin{align}...\n");
      print2("\\usepackage{amsthm}\n");
      print2("\\theoremstyle{plain}\n");
      print2("\\newtheorem{theorem}{Theorem}[section]\n");
      print2("\\newtheorem{definition}[theorem]{Definition}\n");
      print2("\\newtheorem{lemma}[theorem]{Lemma}\n");
      print2("\\newtheorem{axiom}{Axiom}\n");
      print2("\\allowdisplaybreaks[1] %% Allow page breaks in {align}\n");
      print2("\\usepackage[plainpages=false,pdfpagelabels]{hyperref}\n");
      print2("\\hypersetup{colorlinks} %% Get rid of boxes around links\n");
      print2("\\begin{document}\n");
      print2("\n");
    }

    if (texHeaderFlag && g_oldTexFlag) {
      /* LaTeX 2e */
      print2("\\documentclass[leqno]{article}\n");
      /* LaTeX 2e */
      print2("\\usepackage{graphicx}\n"); /* For rotated iota */
      print2("\\usepackage{amssymb}\n");
      print2("\\raggedbottom\n");
      print2("\\raggedright\n");
      print2("%%\\title{Your title here}\n");
      print2("%%\\author{Your name here}\n");
      print2("\\begin{document}\n");
      print2("%%\\maketitle\n");
      print2("\\newbox\\mlinebox\n");
      print2("\\newbox\\mtrialbox\n");
      print2("\\newbox\\startprefix  %% Prefix for first line of a formula\n");
      print2("\\newbox\\contprefix  %% Prefix for continuation line of a formula\n");
      print2("\\def\\startm{  %% Initialize formula line\n");
      print2("  \\setbox\\mlinebox=\\hbox{\\unhcopy\\startprefix}\n");
      print2("}\n");
      print2("\\def\\m#1{  %% Add a symbol to the formula\n");
      print2("  \\setbox\\mtrialbox=\\hbox{\\unhcopy\\mlinebox $\\,#1$}\n");
      print2("  \\ifdim\\wd\\mtrialbox>\\hsize\n");
      print2("    \\box\\mlinebox\n");
      print2("    \\setbox\\mlinebox=\\hbox{\\unhcopy\\contprefix $\\,#1$}\n");
      print2("  \\else\n");
      print2("    \\setbox\\mlinebox=\\hbox{\\unhbox\\mtrialbox}\n");
      print2("  \\fi\n");
      print2("}\n");
      print2("\\def\\endm{  %% Output the last line of a formula\n");
      print2("  \\box\\mlinebox\n");
      print2("}\n");
    }
  } else { /* g_htmlFlag */

    print2("<!DOCTYPE HTML PUBLIC \"-//W3C//DTD HTML 4.01 Transitional//EN\"\n");
    print2(     "    \"http://www.w3.org/TR/html4/loose.dtd\">\n");
    print2("<HTML LANG=\"EN-US\">\n");
    print2("<HEAD>\n");
    print2("%s%s\n", "<META HTTP-EQUIV=\"Content-Type\" ",
        "CONTENT=\"text/html; charset=iso-8859-1\">");
    /* Improve mobile device display per David A. Wheeler */
    print2("<META NAME=\"viewport\" CONTENT=\"width=device-width, initial-scale=1.0\">\n");

    print2("<STYLE TYPE=\"text/css\">\n");
    print2("<!--\n");
    /* Optional information but takes unnecessary file space */
    /* (change @ to * if uncommenting)
    print2(
        "/@ Math symbol images will be shifted down 4 pixels to align with\n");
    print2(
        "   normal text for compatibility with various browsers.  The old\n");
    print2(
        "   ALIGN=TOP for math symbol images did not align in all browsers\n");
    print2(
        "   and should be deleted.  All other images must override this\n");
    print2(
        "   shift with STYLE=\"margin-bottom:0px\". @/\n");
    */
    print2("img { margin-bottom: -4px }\n");
    /* Print style sheet for rainbow-colored number that goes after
       statement label */
    print2(".r { font-family: \"Arial Narrow\";\n");
    print2("     font-size: x-small;\n");
    /* There is no color */
    print2("   }\n");

    /* Indent web proof displays */
    /* Print style sheet for HTML proof indentation number */
    /* ??? Future - combine with above style sheet */
    print2(".i { font-family: \"Arial Narrow\";\n");
    print2("     font-size: x-small;\n");
    print2("     color: gray;\n");
    print2("   }\n");
    print2("-->\n");
    print2("</STYLE>\n");
    printLongLine(g_htmlCSS, "", " ");

<<<<<<< HEAD
    /*
    /@ 12-Jan-2016 nm Per Mario Carneiro's suggestion @/
    print2(".set { color: red; font-style: italic }\n");
    print2(".class { color: #C3C; font-style: italic }\n");
    print2(".wff { color: blue; font-style: italic }\n");
    /@ .symvar = use symbol as class variable @/
    print2(".symvar { text-decoration: underline dotted; color: #C3C}\n");
    print2(".typecode { color: gray }\n");
    print2(".hidden { color: gray }\n");
    /@ 10-Jan-2016 nm Experiment to always include a style sheet @/
    /@   Todo: decide on name and directory for .css's @/
    print2("<LINK href=\"mmstyle.css\" title=\"mmstyle\"\n");
    print2("      rel=\"stylesheet\" type=\"text/css\">\n");
    print2("<LINK href=\"mmstylealt.css\" title=\"mmstylealt\"\n");
    print2("      rel=\"alternate stylesheet\" type=\"text/css\">\n");
    */

    /*
    print2("<META NAME=\"ROBOTS\" CONTENT=\"NONE\">\n");
    print2("<META NAME=\"GENERATOR\" CONTENT=\"Metamath\">\n");
    */
    /*
    if (g_showStatement < g_extHtmlStmt) {
      print2("%s\n", cat("<TITLE>", htmlTitle, " - ",
          / * Strip off ".html" * /
          left(g_texFileName, (long)strlen(g_texFileName) - 5),
          / *left(g_texFileName, instr(1, g_texFileName, ".htm") - 1),* /
          "</TITLE>", NULL));
    } else {
      print2("%s\n", cat("<TITLE>", g_extHtmlTitle, " - ",
          / * Strip off ".html" * /
          left(g_texFileName, (long)strlen(g_texFileName) - 5),
          / *left(g_texFileName, instr(1, g_texFileName, ".htm") - 1),* /
          "</TITLE>", NULL));
    }
    */
    /* 7-Jul-17 tar - Added for MathML/STS */
    if(stsFlag) printLongLine(getSTSHeader(), "", "\n");

    /* 4-Jun-06 nm - Put theorem name before "Metamath Proof Explorer" etc. */
=======
    /* Put theorem name before "Metamath Proof Explorer" etc. */
>>>>>>> 5d105ff9
    if (g_showStatement < g_extHtmlStmt) {
      print2("%s\n", cat("<TITLE>",
          /* Strip off ".html" */
          left(g_texFileName, (long)strlen(g_texFileName) - 5),
          " - ", htmlTitle,
          "</TITLE>", NULL));
    } else if (g_showStatement < g_mathboxStmt) { /* Sandbox stuff */
      print2("%s\n", cat("<TITLE>",
          /* Strip off ".html" */
          left(g_texFileName, (long)strlen(g_texFileName) - 5),
          " - ", g_extHtmlTitle,
          "</TITLE>", NULL));

    } else {
      /* "Mathbox for <username>" */
      /* Scan from this statement backwards until a big header is found */
      for (i = g_showStatement; i > g_mathboxStmt; i--) {
        if (g_Statement[i].type == a_ || g_Statement[i].type == p_) {
          /* Note: only bigHdr is used; the other 5 returned strings are
             ignored */
          getSectionHeadings(i, &hugeHdr, &bigHdr, &smallHdr,
              &tinyHdr,
              &hugeHdrComment, &bigHdrComment, &smallHdrComment,
              &tinyHdrComment,
              0, /* fineResolution */
              0  /* fullComment */);
          if (bigHdr[0] != 0) break;
        }
      } /* next i */
      if (bigHdr[0]) {
        /* A big header was found; use it for the page title */
        let(&localSandboxTitle, bigHdr);
      } else {
        /* A big header was not found (should not happen if set.mm is
           formatted right, but use default just in case) */
        let(&localSandboxTitle, sandboxTitle);
      }
      let(&hugeHdr, "");   /* Deallocate memory */
      let(&bigHdr, "");   /* Deallocate memory */
      let(&smallHdr, ""); /* Deallocate memory */
      let(&tinyHdr, ""); /* Deallocate memory */
      let(&hugeHdrComment, "");   /* Deallocate memory */
      let(&bigHdrComment, "");   /* Deallocate memory */
      let(&smallHdrComment, ""); /* Deallocate memory */
      let(&tinyHdrComment, ""); /* Deallocate memory */

      printLongLine(cat("<TITLE>",
          /* Strip off ".html" */
          left(g_texFileName, (long)strlen(g_texFileName) - 5),
          " - ", localSandboxTitle,
          "</TITLE>", NULL), "", "\"");

    }
    /* Icon for bookmark */
    print2("%s%s\n", "<LINK REL=\"shortcut icon\" HREF=\"favicon.ico\" ",
        "TYPE=\"image/x-icon\">");

    print2("</HEAD>\n");
    print2("<BODY BGCOLOR=\"#FFFFFF\">\n");

    print2("<TABLE BORDER=0 CELLSPACING=0 CELLPADDING=0 WIDTH=\"100%s\">\n",
         "%");
    print2("  <TR>\n");
    print2("    <TD ALIGN=LEFT VALIGN=TOP WIDTH=\"25%s\"><A HREF=\n", "%");
    print2("    \"%s\"><IMG SRC=\"%s\"\n",
        (g_showStatement < g_extHtmlStmt ? g_htmlHomeHREF :
             (g_showStatement < g_mathboxStmt ? extHtmlHomeHREF :
             sandboxHomeHREF)),
        /* Note that we assume that the upper-left image is 32x32 */
        (g_showStatement < g_extHtmlStmt ? g_htmlHomeIMG :
             (g_showStatement < g_mathboxStmt ? extHtmlHomeIMG :
             sandboxHomeIMG)));
    print2("      BORDER=0\n");
    print2("      ALT=\"%s\"\n",
        (g_showStatement < g_extHtmlStmt ? htmlTitleAbbr :
             (g_showStatement < g_mathboxStmt ? g_extHtmlTitleAbbr :
             sandboxTitleAbbr)));
    print2("      TITLE=\"%s\"\n",
        (g_showStatement < g_extHtmlStmt ? htmlTitleAbbr :
             (g_showStatement < g_mathboxStmt ? g_extHtmlTitleAbbr :
             sandboxTitleAbbr)));
    print2(
      "      HEIGHT=32 WIDTH=32 ALIGN=TOP STYLE=\"margin-bottom:0px\"></A>\n");
    print2("    </TD>\n");
    print2(
"    <TD ALIGN=CENTER COLSPAN=2 VALIGN=TOP><FONT SIZE=\"+3\" COLOR=%s><B>\n",
      GREEN_TITLE_COLOR);
    /* Allow plenty of room for long titles (although over 79 chars. will
       trigger bug 1505). */
    print2("%s\n",
        (g_showStatement < g_extHtmlStmt ? htmlTitle :
             (g_showStatement < g_mathboxStmt ? g_extHtmlTitle :
             localSandboxTitle)));
    print2("      </B></FONT></TD>\n");

    if (texHeaderFlag) {  /* For HTML, 1 means to put prev/next links */
      /* Put Previous/Next links into web page */
      print2("    <TD ALIGN=RIGHT VALIGN=TOP WIDTH=\"25%s\">\n", "%");
      print2("      <FONT SIZE=-1 FACE=sans-serif>\n");
      /* Find the previous statement with a web page */
      j = 0;
      k = 0;
      for (i = g_showStatement - 1; i >= 1; i--) {
        if (g_Statement[i].type == (char)p_ ||
            g_Statement[i].type == (char)a_) {
          j = i;
          break;
        }
      }
      if (j == 0) {
        k = 1; /* First statement flag */
        /* For the first statement, wrap to last one */
        for (i = g_statements; i >= 1; i--) {
          if (g_Statement[i].type == (char)p_ ||
              g_Statement[i].type == (char)a_ ) {
            j = i;
            break;
          }
        }
      }
      if (j == 0) bug(2314);
      print2("      <A HREF=\"%s.html\">\n",
          g_Statement[j].labelName);
      if (!k) {
        print2("      &lt; Previous</A>&nbsp;&nbsp;\n");
      } else {
        print2("      &lt; Wrap</A>&nbsp;&nbsp;\n");
      }
      /* Find the next statement with a web page */
      j = 0;
      k = 0;
      for (i = g_showStatement + 1; i <= g_statements; i++) {
        if (g_Statement[i].type == (char)p_ ||
            g_Statement[i].type == (char)a_) {
          j = i;
          break;
        }
      }
      if (j == 0) {
        k = 1; /* Last statement flag */
        /* For the last statement, wrap to first one */
        for (i = 1; i <= g_statements; i++) {
          if (g_Statement[i].type == (char)p_ ||
              g_Statement[i].type == (char)a_) {
            j = i;
            break;
          }
        }
      }
      if (j == 0) bug(2315);
      if (!k) {
        print2("      <A HREF=\"%s.html\">Next &gt;</A>\n",
            g_Statement[j].labelName);
      } else {
        print2("      <A HREF=\"%s.html\">Wrap &gt;</A>\n",
            g_Statement[j].labelName);
      }

      print2("      </FONT><FONT FACE=sans-serif SIZE=-2>\n");

      /* 8-Sep-03 nm - ??? Is the closing </FONT> printed if there is no
         altHtml?  This should be tested. */

      /* Compute the theorem list page number.  ??? Temporarily
         we assume it to be 100 (hardcoded).  Todo: This should be fixed to use
         the same as the THEOREMS_PER_PAGE in WRITE THEOREMS (have a SET
         global variable in place of THEOREMS_PER_PAGE?) */
      i = ((g_Statement[g_showStatement].pinkNumber - 1) / 100) + 1; /* Page # */
      /* All thm pages now have page num after mmtheorems
         since mmtheorems.html is now just the table of contents */
      let(&tmpStr, cat("mmtheorems", str((double)i), ".html#",
          g_Statement[g_showStatement].labelName, NULL)); /* Link to page/stmt */
      /* Break up lines w/ long labels to prevent bug 1505 */
      printLongLine(cat("      <BR><A HREF=\"", tmpStr,
            "\">Nearby theorems</A>", NULL), " ", " ");

      print2("      </FONT>\n");
      print2("    </TD>\n");
      print2("  </TR>\n");
      print2("  <TR>\n");
      print2("    <TD COLSPAN=2 ALIGN=LEFT VALIGN=TOP><FONT SIZE=-2\n");
      print2("      FACE=sans-serif>\n");
      print2("      <A HREF=\"../mm.html\">Mirrors</A>&nbsp; &gt;\n");
      print2("      &nbsp;<A HREF=\"../index.html\">Home</A>&nbsp; &gt;\n");
      print2("      &nbsp;<A HREF=\"%s\">%s</A>&nbsp; &gt;\n",
          (g_showStatement < g_extHtmlStmt ? g_htmlHomeHREF :
               (g_showStatement < g_mathboxStmt ? extHtmlHomeHREF :
               g_htmlHomeHREF)),
          (g_showStatement < g_extHtmlStmt ? htmlTitleAbbr :
               (g_showStatement < g_mathboxStmt ? g_extHtmlTitleAbbr :
               htmlTitleAbbr)));
      print2("      &nbsp;<A HREF=\"mmtheorems.html\">Th. List</A>&nbsp; &gt;\n");
      if (g_showStatement >= g_mathboxStmt) {
        print2("      &nbsp;<A HREF=\"mmtheorems.html#sandbox:bighdr\">\n");
        print2("      Mathboxes</A>&nbsp; &gt;\n");
      }
      print2("      &nbsp;%s\n",
          /* Strip off ".html" */
          left(g_texFileName, (long)strlen(g_texFileName) - 5));
      print2("      </FONT>\n");
      print2("    </TD>\n");
      print2("    <TD COLSPAN=2 ALIGN=RIGHT VALIGN=TOP>\n");
      print2("      <FONT SIZE=-2 FACE=sans-serif>\n");

      /* Add link(s) specified by htmlexturl in $t statement */
      /* The position of the theorem name is indicated with "*" in the
         htmlexturl $t variable.  If a literal "*" is part of the URL,
         use the alternate URL encoding "%2A" */
      /* Example: (take out space in "/ *" below that was put there to prevent
                   compiler warnings)
          htmlexturl '<A HREF="http://metamath.tirix.org/ *.html">' +
              'Structured version</A>&nbsp;&nbsp;' +
              '<A HREF="https://expln.github.io/metamath/asrt/ *.html">' +
              'ASCII version</A>&nbsp;&nbsp;';
      */
      let(&tmpStr, htmlExtUrl);
      i = 1;
      while (1) {
        i = instr(i, tmpStr, "*");
        if (i == 0) break;
        let(&tmpStr, cat(left(tmpStr, i - 1),
            g_Statement[g_showStatement].labelName,
            right(tmpStr, i + 1), NULL));
      }
      printLongLine(tmpStr, "", " ");

      /* Print the GIF/Unicode Font choice, if directories are specified */
      if (htmlDir[0]) {

        if (g_altHtmlFlag) {
          print2("      <A HREF=\"%s%s\">GIF version</A>\n",
                htmlDir, g_texFileName);

        } else {
          print2("      <A HREF=\"%s%s\">Unicode version</A>\n",
                altHtmlDir, g_texFileName);

        }
      }

    } else { /* texHeaderFlag=0 for HTML means not to put prev/next links */
      /* there is no table open (mmascii, mmdefinitions), so don't
         add </TD> which caused HTML validation failure */
      print2("      <TD ALIGN=RIGHT VALIGN=TOP\n");
      print2("       ><FONT FACE=sans-serif SIZE=-2>\n", "%");

      /* Print the GIF/Unicode Font choice, if directories are specified */
      if (htmlDir[0]) {
        print2("\n");
        if (g_altHtmlFlag) {
          print2("This is the Unicode version.<BR>\n");
          print2("<A HREF=\"%s%s\">Change to GIF version</A>\n",
              htmlDir, g_texFileName);
        } else {
          print2("This is the GIF version.<BR>\n");
          print2("<A HREF=\"%s%s\">Change to Unicode version</A>\n",
              altHtmlDir, g_texFileName);
        }
      }
      else {
        print2("&nbsp;\n");
      }

    }

    print2("      </FONT>\n");
    print2("    </TD>\n");
    print2("  </TR>\n");
    print2("</TABLE>\n");



    print2("<HR NOSHADE SIZE=1>\n");

  } /* g_htmlFlag */
  fprintf(g_texFilePtr, "%s", g_printString);
  g_outputToString = 0;
  let(&g_printString, "");

  /* Deallocate strings */
  let(&tmpStr, "");

} /* printTexHeader */

/* Prints an embedded comment in TeX or HTML.  The commentPtr must point to the first
   character after the "$(" in the comment.  The printout ends when the first
   "$)" or null character is encountered.   commentPtr must not be a temporary
   allocation.   htmlCenterFlag, if 1, means to center the HTML and add a
   "Description:" prefix. */
/* The output is printed to the global g_texFilePtr. */
/* Note: the global long "g_showStatement" is referenced to determine whether
   to read bibliography from mmset.html or mmhilbert.html (or other
   g_htmlBibliography or extHtmlBibliography file pair). */
/* Returns 1 if an error or warning message was printed */
flag printTexComment(vstring commentPtr, flag htmlCenterFlag,
    long actionBits, /* see below */
        /* Indicators for actionBits:
            #define ERRORS_ONLY 1 - just report errors, don't print output
            #define PROCESS_SYMBOLS 2
            #define PROCESS_LABELS 4
            #define ADD_COLORED_LABEL_NUMBER 8
            #define PROCESS_BIBREFS 16
            #define PROCESS_UNDERSCORES 32
            #define CONVERT_TO_HTML 64 - convert '<' to '&gt;' unless
                     <HTML>, </HTML> present
            #define METAMATH_COMMENT 128 - $) terminates string
            #define PROCESS_EVERYTHING PROCESS_SYMBOLS + PROCESS_LABELS \
             + ADD_COLORED_LABEL_NUMBER + PROCESS_BIBREFS \
             + PROCESS_UNDERSCORES + CONVERT_HTML + METAMATH_COMMENT \
        */
        /* 10-Dec-2018 nm - expanded meaning of errorsOnly for MARKUP commmand:
             2 = process as if in <HTML>...</HTML> preformatted mode but
                 don't strip <HTML>...</HTML> tags
             3 = same as 2, but convert ONLY math symbols
           (These new values were added instead of adding a new argument,
           so as not to have to modify ~60 other calls to this function) */

    flag noFileCheck)  /* 1 = ignore missing external files (gifs, bib, etc.) */
{
  vstring cmtptr; /* Not allocated */
  vstring srcptr; /* Not allocated */
  vstring lineStart; /* Not allocated */
  vstring tmpStr = "";
  vstring modeSection; /* Not allocated */
  vstring sourceLine = "";
  vstring outputLine = "";
  vstring tmp = "";
  flag textMode, mode, lastLineFlag, displayMode;
  vstring tmpComment = "";
  flag preformattedMode = 0; /* HTML <HTML> preformatted mode */

  /* For bibliography hyperlinks */
  vstring bibTag = "";
  vstring bibFileName = "";
  vstring bibFileContents = "";
  vstring bibFileContentsUpper = ""; /* Uppercase version */
  vstring bibTags = "";
  long pos1, pos2, htmlpos1, htmlpos2, saveScreenWidth;
  flag tmpMathMode;

  /* Variables for converting ` ` and ~ to old $m,$n and $l,$n formats in
     order to re-use the old code */
  /* Note that DOLLAR_SUBST will replace the old $. */
  vstring cmt = "";
  vstring cmtMasked = ""; /* cmt with math syms blanked */ /* also mask ~ label */
  vstring tmpMasked = ""; /* tmp with math syms blanked */
  vstring tmpStrMasked = ""; /* tmpStr w/ math syms blanked */
  long i, clen;
  flag returnVal = 0; /* 1 means error/warning */

  /* Internal flags derived from actionBits argument, for MARKUP command use */
  flag errorsOnly;
  flag processSymbols;
  flag processLabels;
  flag addColoredLabelNumber;
  flag processBibrefs;
  flag processUnderscores;
  flag convertToHtml;
  flag metamathComment;

  /* Assign local Booleans for actionBits mask */
  errorsOnly = (actionBits & ERRORS_ONLY ) != 0;
  processSymbols = (actionBits & PROCESS_SYMBOLS ) != 0;
  processLabels = (actionBits & PROCESS_LABELS ) != 0;
  addColoredLabelNumber = (actionBits & ADD_COLORED_LABEL_NUMBER ) != 0;
  processBibrefs = (actionBits & PROCESS_BIBREFS ) != 0;
  processUnderscores = (actionBits & PROCESS_UNDERSCORES ) != 0;
  convertToHtml = (actionBits & CONVERT_TO_HTML ) != 0;
  metamathComment = (actionBits & METAMATH_COMMENT ) != 0;

  /* We must let this procedure handle switching output to string mode */
  if (g_outputToString) bug(2309);
  /* The LaTeX (or HTML) file must be open */
  if (errorsOnly == 0) {
    if (!g_texFilePtr) bug(2321);
  }

  cmtptr = commentPtr;

  if (!g_texDefsRead) {
    return returnVal; /* TeX defs were not read (error was detected
                               and flagged to the user elsewhere) */
  }

  /* Convert line to the old $m..$n and $l..$n formats (using DOLLAR_SUBST
     instead of "$") - the old syntax is obsolete but we do this conversion
     to re-use some old code */
  if (metamathComment != 0) {
    i = instr(1, cmtptr, "$)");      /* If it points to source buffer */
    if (!i) i = (long)strlen(cmtptr) + 1;  /* If it's a stand-alone string */
  } else {
    i = (long)strlen(cmtptr) + 1;
  }
  let(&cmt, left(cmtptr, i - 1));

  /* All actions on cmt should be mirrored on cmdMasked, except that
     math symbols are replaced with blanks in cmdMasked */
  let(&cmtMasked, cmt);


  /* This section is independent and can be removed without side effects */
  if (g_htmlFlag) {
    /* Convert special characters <, &, etc. to HTML entities */
    /* But skip converting math symbols inside ` ` */
    /* Detect preformatted HTML (this is crude, since it
       will apply to whole comment - perhaps fine-tune this later) */
    if (convertToHtml != 0) {
      if (instr(1, cmt, "<HTML>") != 0) preformattedMode = 1;
    } else {
      preformattedMode = 1; /* For MARKUP command - don't convert HTML */
    }
    mode = 1; /* 1 normal, -1 math token */
    let(&tmp, "");
    let(&tmpMasked, "");
    while (1) {
      pos1 = 0;
      while (1) {
        pos1 = instr(pos1 + 1, cmt, "`");
        if (!pos1) break;
        if (cmt[pos1] == '`') {
          pos1++;  /* Skip `` escape */
          continue;
        }
        break;
      }
      if (!pos1) pos1 = (long)strlen(cmt) + 1;
      if (mode == 1 && preformattedMode == 0) {
        let(&tmpStr, "");
        /* asciiToTt() is where "<" is converted to "&lt;" etc. */
        tmpStr = asciiToTt(left(cmt, pos1));
        let(&tmpStrMasked, tmpStr);
      } else {
        let(&tmpStr, left(cmt, pos1));
        if (mode == -1) { /* Math mode */
          /* Replace math symbols with spaces to prevent confusing them
             with markup in sections below */
          let(&tmpStrMasked, cat(space(pos1 - 1),
              mid(cmtMasked, pos1, 1), NULL));
        } else { /* Preformatted mode but not math mode */
          let(&tmpStrMasked, left(cmtMasked, pos1));
        }
      }
      let(&tmp, cat(tmp, tmpStr, NULL));
      let(&tmpMasked, cat(tmpMasked, tmpStrMasked, NULL));
      let(&cmt, right(cmt, pos1 + 1));
      let(&cmtMasked, right(cmtMasked, pos1 + 1));
      if (!cmt[0]) break;
      mode = (char)(-mode);
    }
    let(&cmt, tmp);
    let(&cmtMasked, tmpMasked);
    let(&tmpStr, ""); /* Deallocate */
    let(&tmpStrMasked, "");
  }


  /* Add leading and trailing HTML markup to comment here
     (instead of in caller).  Also convert special characters. */
  if (g_htmlFlag) {
    /* This used to be done in mmcmds.c */
    if (htmlCenterFlag) {  /* Note:  this should be 0 in MARKUP command */
      let(&cmt, cat("<CENTER><TABLE><TR><TD ALIGN=LEFT><B>Description: </B>",
          cmt, "</TD></TR></TABLE></CENTER>", NULL));
      let(&cmtMasked,
          cat("<CENTER><TABLE><TR><TD ALIGN=LEFT><B>Description: </B>",
          cmtMasked, "</TD></TR></TABLE></CENTER>", NULL));
    }
  }


  /* Mask out _ (underscore) in labels so they won't become subscripts
     (reported by Benoit Jubin) */
  /* This section is independent and can be removed without side effects */
  if (g_htmlFlag != 0) {
    pos1 = 0;
    while (1) {   /* Look for label start */
      pos1 = instr(pos1 + 1, cmtMasked, "~");
      if (!pos1) break;
      if (cmtMasked[pos1] == '~') {
        pos1++;  /* Skip ~~ escape */
        continue;
      }
      /* Skip whitespace after ~ */
      while (1) {
        if (cmtMasked[pos1] == 0) break;  /* End of line */
        if (isspace((unsigned char)(cmtMasked[pos1]))) {
          pos1++;
          continue;
        } else { /* Found start of label */
          break;
        }
      }
      /* Skip non-whitespace after ~ find end of label */
      while (1) {
        if (cmtMasked[pos1] == 0) break;  /* End of line */
        if (!(isspace((unsigned char)(cmtMasked[pos1])))) {
          if (cmtMasked[pos1] == '_') {
            /* Put an "?" in place of label character in mask */
            cmtMasked[pos1] = '?';
          }
          pos1++;
          continue;
        } else { /* Found end of label */
          break;
        }
      }  /* while (1) */
    } /* while (1) */
  } /* if g_htmlFlag */


  /* Handle dollar signs in comments converted to LaTeX */
  /* This section is independent and can be removed without side effects */
  /* This must be done before the underscores below so subscript $'s */
  /* won't be converted to \$'s */
  if (!g_htmlFlag) {  /* LaTeX */
    pos1 = 0;
    while (1) {
      pos1 = instr(pos1 + 1, cmt, "$");
      if (!pos1) break;
      /* Don't modify anything inside of <HTML>...</HTML> tags */
      if (pos1 > instr(1, cmt, "<HTML>") && pos1 < instr(1, cmt, "</HTML>"))
        continue;
      let(&cmt, cat(left(cmt, pos1 - 1), "\\$",
          right(cmt, pos1 + 1), NULL));
      let(&cmtMasked, cat(left(cmtMasked, pos1 - 1), "\\$",
          right(cmtMasked, pos1 + 1), NULL));
      pos1 = pos1 + 1; /* Adjust for 2-1 extra chars in "let" above */
    } /* while (1) */
  }

  /* This section comes BEFORE the underscore handling
     below, so that "{\em...}" won't be converted to "\}\em...\}" */
  /* Convert any remaining special characters for LaTeX */
  /* This section is independent and can be removed without side effects */
  if (!g_htmlFlag) { /* i.e. LaTeX mode */
    /* At this point, the comment begins e.g "\begin{lemma}\label{lem:abc}" */
    pos1 = instr(1, cmt, "} ");
    if (pos1) {
      pos1++; /* Start after the "}" */
    } else {
      pos1 = 1; /* If not found, start from beginning of line */
    }
    pos2 = (long)strlen(cmt);
    tmpMathMode = 0;
    for (pos1 = pos1 + 0; pos1 <= pos2; pos1++) {
      /* Don't modify anything inside of math symbol strings
         (imperfect - only works if `...` is not split across lines?) */
      if (cmt[pos1 - 1] == '`') tmpMathMode = (flag)(1 - tmpMathMode);
      if (tmpMathMode) continue;
      if (pos1 > 1) {
        if (cmt[pos1 - 1] == '_' && cmt[pos1 - 2] == '$') {
          /* The _ is part of "$_{...}$" earlier conversion */
          continue;
        }
      }
      /* $%#{}&^\\|<>"~_ are converted by asciiToTt() */
      /* Omit \ and $ since they be part of an earlier converston */
      /* Omit ~ since it is part of label ref */
      /* Omit " since it legal */
      /* Because converting to \char` causes later math mode problems due to `,
         we change |><_ to /)(- (an ugly workaround) */
      switch(cmt[pos1 - 1]) {
        case '|': cmt[pos1 - 1] = '/'; break;
        case '<': cmt[pos1 - 1] = '{'; break;
        case '>': cmt[pos1 - 1] = '}'; break;
        case '_': cmt[pos1 - 1] = '-'; break;
      }
      if (strchr("%#{}&^|<>_", cmt[pos1 - 1]) != NULL) {
        let(&tmpStr, "");
        tmpStr = asciiToTt(chr(cmt[pos1 - 1]));
        let(&cmt, cat(left(cmt, pos1 - 1), tmpStr,
            right(cmt, pos1 + 1), NULL));
        let(&cmtMasked, cat(left(cmtMasked, pos1 - 1), tmpStr,
            right(cmtMasked, pos1 + 1), NULL));
        pos1 += (long)strlen(tmpStr) - 1;
        pos2 += (long)strlen(tmpStr) - 1;
      }
    } /* Next pos1 */
  } /* if (!g_htmlFlag) */

  /* Handle underscores in comments converted to HTML:  Convert _abc_
     to <I>abc</I> for book titles, etc.; convert a_n to a<SUB>n</SUB> for
     subscripts */
  /* This section is independent and can be removed without side effects */
  if (g_htmlFlag != 0 && processUnderscores != 0) {
    pos1 = 0;
    while (1) {
      /* Only look at non-math part of comment */
      pos1 = instr(pos1 + 1, cmtMasked, "_");
      if (!pos1) break;
      /* Don't modify anything inside of <HTML>...</HTML> tags */
      if (pos1 > instr(1, cmt, "<HTML>") && pos1 < instr(1, cmt, "</HTML>"))
        continue;

      /* Don't modify external hyperlinks containing "_" */
      pos2 = pos1 - 1;
      while (1) { /* Get to previous whitespace */
        if (pos2 == 0 || isspace((unsigned char)(cmt[pos2]))) break;
        pos2--;
      }
      if (!strcmp(mid(cmt, pos2 + 2, 7), "http://")) {
        continue;
      }
      if (!strcmp(mid(cmt, pos2 + 2, 8), "https://")) {
        continue;
      }
      if (!strcmp(mid(cmt, pos2 + 2, 2), "mm")) {
        continue;
      }

      /* Opening "_" must be <whitespace>_<alphanum> for <I> tag */
      if (pos1 > 1) {
        /* Check for not whitespace and not opening punctuation */
        if (!isspace((unsigned char)(cmt[pos1 - 2]))
            && strchr(OPENING_PUNCTUATION, cmt[pos1 - 2]) == NULL) {
          /* Check for not whitespace and not closing punctuation */
          if (!isspace((unsigned char)(cmt[pos1]))
            && strchr(CLOSING_PUNCTUATION, cmt[pos1]) == NULL) {

            /* Found <nonwhitespace>_<nonwhitespace> - assume subscript */
            /* Locate the whitepace (or end of string) that closes subscript */
            /* Note:  This algorithm is not perfect in that the subscript
               is assumed to end at closing punctuation, which theoretically
               could be part of the subscript itself, such as a subscript
               with a comma in it. */
            pos2 = pos1 + 1;
            while (1) {
              if (!cmt[pos2]) break; /* End of string */
              /* Look for whitespace or closing punctuation */
              if (isspace((unsigned char)(cmt[pos2]))
                  || strchr(OPENING_PUNCTUATION, cmt[pos2]) != NULL
                  || strchr(CLOSING_PUNCTUATION, cmt[pos2]) != NULL) break;
              pos2++; /* Move forward through subscript */
            }
            pos2++; /* Adjust for left, seg, etc. that start at 1 not 0 */
            if (g_htmlFlag) {  /* HTML */
              /* Put <SUB>...</SUB> around subscript */
              let(&cmt, cat(left(cmt, pos1 - 1),
                  "<SUB><FONT SIZE=\"-1\">",
                  seg(cmt, pos1 + 1, pos2 - 1), /* Skip (delete) "_" */
                  "</FONT></SUB>", right(cmt, pos2), NULL));
              let(&cmtMasked, cat(left(cmtMasked, pos1 - 1),
                  "<SUB><FONT SIZE=\"-1\">",
                  seg(cmtMasked, pos1 + 1, pos2 - 1), /* Skip (delete) "_" */
                  "</FONT></SUB>", right(cmtMasked, pos2), NULL));
              pos1 = pos2 + 33; /* Adjust for 34-1 extra chars in "let" above */
            } else {  /* LaTeX */
              /* Put _{...} around subscript */
              let(&cmt, cat(left(cmt, pos1 - 1), "$_{",
                  seg(cmt, pos1 + 1, pos2 - 1),  /* Skip (delete) "_" */
                  "}$", right(cmt, pos2), NULL));
              let(&cmtMasked, cat(left(cmtMasked, pos1 - 1), "$_{",
                  seg(cmtMasked, pos1 + 1, pos2 - 1),  /* Skip (delete) "_" */
                  "}$", right(cmtMasked, pos2), NULL));
              pos1 = pos2 + 4; /* Adjust for 5-1 extra chars in "let" above */
            }
            continue;

          } else {
            /* Found <nonwhitespace>_<whitespace> - not an opening "_" */
            /* Do nothing in this case */
            continue;
          }
        }
      }
      if (!isalnum((unsigned char)(cmt[pos1]))) continue;
      /* Only look at non-math part of comment */
      pos2 = instr(pos1 + 1, cmtMasked, "_");
      if (!pos2) break;
      /* Closing "_" must be <alphanum>_<nonalphanum> */
      if (!isalnum((unsigned char)(cmt[pos2 - 2]))) continue;
      if (isalnum((unsigned char)(cmt[pos2]))) continue;
      if (g_htmlFlag) {  /* HTML */
        let(&cmt, cat(left(cmt, pos1 - 1), "<I>",
            seg(cmt, pos1 + 1, pos2 - 1),
            "</I>", right(cmt, pos2 + 1), NULL));
        let(&cmtMasked, cat(left(cmtMasked, pos1 - 1), "<I>",
            seg(cmtMasked, pos1 + 1, pos2 - 1),
            "</I>", right(cmtMasked, pos2 + 1), NULL));
        pos1 = pos2 + 5; /* Adjust for 7-2 extra chars in "let" above */
      } else {  /* LaTeX */
        let(&cmt, cat(left(cmt, pos1 - 1), "{\\em ",
            seg(cmt, pos1 + 1, pos2 - 1),
            "}", right(cmt, pos2 + 1), NULL));
        let(&cmtMasked, cat(left(cmtMasked, pos1 - 1), "{\\em ",
            seg(cmtMasked, pos1 + 1, pos2 - 1),
            "}", right(cmtMasked, pos2 + 1), NULL));
        pos1 = pos2 + 4; /* Adjust for 6-2 extra chars in "let" above */
      }
    }
  }

  /* Convert opening double quote to `` for LaTeX */
  /* This section is independent and can be removed without side effects */
  if (!g_htmlFlag) { /* If LaTeX mode */
    i = 1; /* Even/odd counter: 1 = left quote, 0 = right quote */
    pos1 = 0;
    while (1) {
      /* cmtMasked has math symbols blanked */
      pos1 = instr(pos1 + 1, cmtMasked, "\"");
      if (pos1 == 0) break;
      if (i == 1) {
        /* Warning:  "`" needs to be escaped (i.e. repeated) to prevent it
           from being treated as a math symbol delimiter below.  So "````"
           will become "``" in the LaTeX output. */
        let(&cmt, cat(left(cmt, pos1 - 1), "````",
            right(cmt, pos1 + 1), NULL));
        let(&cmtMasked, cat(left(cmtMasked, pos1 - 1), "````",
            right(cmtMasked, pos1 + 1), NULL));
      }
      i = 1 - i; /* Count to next even or odd */
    }
  }

  /* Put bibliography hyperlinks in comments converted to HTML:
        [Monk2] becomes <A HREF="mmset.html#monk2>[Monk2]</A> etc. */
  /* This section is independent and can be removed without side effects */
  if (g_htmlFlag && processBibrefs != 0) {
    /* Assign local tag list and local HTML file name */
    if (g_showStatement < g_extHtmlStmt) {
      let(&bibTags, g_htmlBibliographyTags);
      let(&bibFileName, g_htmlBibliography);
    } else if (g_showStatement < g_mathboxStmt) { /* Sandbox stuff */
      let(&bibTags, extHtmlBibliographyTags);
      let(&bibFileName, extHtmlBibliography);
    } else {
      /* Sandbox stuff */
      let(&bibTags, g_htmlBibliographyTags);  /* Go back to Mm Prf Explorer */
      let(&bibFileName, g_htmlBibliography);
    }

    if (bibFileName[0]) {
      /* The user specified a bibliography file in the xxx.mm $t comment
         (otherwise we don't do anything) */
      pos1 = 0;
      while (1) {
        /* Look for any bibliography tags to convert to hyperlinks */
        /* The biblio tag should be in brackets e.g. "[Monk2]" */
        /* Only look at non-math part of comment */
        pos1 = instr(pos1 + 1, cmtMasked, "[");
        if (!pos1) break;

        /* Escape a double [[ */
        if (cmtMasked[pos1] == '[') {  /* This is the char after "[" above */
          /* Remove the first "[" */
          let(&cmt, cat(left(cmt, pos1 - 1),
              right(cmt, pos1 + 1), NULL));
          let(&cmtMasked, cat(left(cmtMasked, pos1 - 1),
              right(cmtMasked, pos1 + 1), NULL));
          /* The pos1-th position (starting at 1) is now the "[" that remains */
          continue;
        }

        /* Only look at non-math part of comment */
        pos2 = instr(pos1 + 1, cmtMasked, "]");
        if (!pos2) break;

        /* Get bibTag from cmtMasked as extra precaution */
        let(&bibTag, seg(cmtMasked, pos1, pos2));
        /* There should be no white space in the tag */
        if ((signed)(strcspn(bibTag, " \n\r\t\f")) < pos2 - pos1 + 1) continue;
        /* OK, we have a good tag.  If the file with bibliography has not been
           read in yet, let's do so here for error-checking. */

        /* Start of error-checking */
        if (noFileCheck == 0) {
          if (!bibTags[0]) {
            /* The bibliography file has not be read in yet. */
            let(&bibFileContents, "");
            if (errorsOnly == 0) {
              print2("Reading HTML bibliographic tags from file \"%s\"...\n",
                  bibFileName);
            }
            bibFileContents = readFileToString(bibFileName, 0,
                &i /* charCount; not used here */);
            if (!bibFileContents) {
              /* The file was not found or had some problem (use verbose mode = 1
                 in 2nd argument of readFileToString for debugging). */
              printLongLine(cat("?Warning: Couldn't open or read the file \"",
                  bibFileName,
                  "\".  The bibliographic hyperlinks will not be checked for",
                  " correctness.  The first one is \"", bibTag,
                  "\" in the comment for statement \"",
                  g_Statement[g_showStatement].labelName, "\".",
                  NULL), "", " ");
              returnVal = 1; /* Error/warning printed */
              bibFileContents = ""; /* Restore to normal string */
              let(&bibTags, "?"); /* Assign to a nonsense tag that won't match
                  but tells us an attempt was already made to read the file */
            } else {
              /* Note: In an <A NAME=...> tag, HTML is case-insensitive for A and
                 NAME but case-sensitive for the token after the = */
              /* Strip all whitespace */
              let(&bibFileContents, edit(bibFileContents, 2));
              /* Uppercase version for HTML tag search */
              let(&bibFileContentsUpper, edit(bibFileContents, 32));
              htmlpos1 = 0;
              while (1) {  /* Look for all <A NAME=...></A> HTML tags */
                htmlpos1 = instr(htmlpos1 + 1, bibFileContentsUpper, "<ANAME=");
                /* Note stripped space after <A... - not perfectly robust but
                   good enough if HTML file is legal since <ANAME is not an HTML
                   tag (let's not get into a regex discussion though...) */
                if (!htmlpos1) break;
                htmlpos1 = htmlpos1 + 7;  /* Point ot beginning of tag name */
                /* Extract tag, ignoring any surrounding quotes */
                if (bibFileContents[htmlpos1 - 1] == '\''
                    || bibFileContents[htmlpos1 - 1] == '"') htmlpos1++;
                htmlpos2 = instr(htmlpos1, bibFileContents, ">");
                if (!htmlpos2) break;
                htmlpos2--; /* Move to character before ">" */
                if (bibFileContents[htmlpos2 - 1] == '\''
                    || bibFileContents[htmlpos2 - 1] == '"') htmlpos2--;
                if (htmlpos2 <= htmlpos1) continue;  /* Ignore bad HTML syntax */
                let(&tmp, cat("[",
                    seg(bibFileContents, htmlpos1, htmlpos2), "]", NULL));
                /* Check if tag is already in list */
                if (instr(1, bibTags, tmp)) {
                  printLongLine(cat("?Error: There two occurrences of",
                      " bibliographic reference \"",
                      seg(bibFileContents, htmlpos1, htmlpos2),
                      "\" in the file \"", bibFileName, "\".", NULL), "", " ");
                  returnVal = 1; /* Error/warning printed */
                }
                /* Add tag to tag list */
                let(&bibTags, cat(bibTags, tmp, NULL));
              } /* end while */
              if (!bibTags[0]) {
                /* No tags found; put dummy partial tag meaning "file read" */
                let(&bibTags, "[");
              }
            } /* end if (!bibFIleContents) */
          } /* end if (noFileCheck == 0) */
          /* Assign to permanent tag list for next time */
          if (g_showStatement < g_extHtmlStmt) {
            let(&g_htmlBibliographyTags, bibTags);
          /*} else {*/
          } else if (g_showStatement < g_mathboxStmt) {
            let(&extHtmlBibliographyTags, bibTags);

          } else {
            let(&g_htmlBibliographyTags, bibTags);

          }
          /* Done reading in HTML file with bibliography */
        } /* end if (!bibTags[0]) */
        /* See if the tag we found is in the bibliography file */
        if (bibTags[0] == '[') {
          /* We have a tag list from the bibliography file */
          if (!instr(1, bibTags, bibTag)) {
            printLongLine(cat("?Error: The bibliographic reference \"", bibTag,
                "\" in statement \"", g_Statement[g_showStatement].labelName,
                "\" was not found as an <A NAME=\"",
                seg(bibTag, 2, pos2 - pos1),
                "\"></A> anchor in the file \"", bibFileName, "\".", NULL),
                "", " ");
            returnVal = 1; /* Error/warning printed */
          }
        }
        /* End of error-checking */

        /* Make an HTML reference for the tag */
        let(&tmp, cat("[<A HREF=\"",
            bibFileName, "#", seg(bibTag, 2, pos2 - pos1), "\">",
            seg(bibTag, 2, pos2 - pos1), "</A>]", NULL));
        let(&cmt, cat(left(cmt, pos1 - 1), tmp, right(cmt,
            pos2 + 1), NULL));
        let(&cmtMasked, cat(left(cmtMasked, pos1 - 1), tmp, right(cmtMasked,
            pos2 + 1), NULL));
        pos1 = pos1 + (long)strlen(tmp) - (long)strlen(bibTag); /* Adjust comment position */
      } /* end while(1) */
    } /* end if (bibFileName[0]) */
  } /* end of if (g_htmlFlag) */

  /* All actions on cmt should be mirrored on cmdMasked, except that
     math symbols are replaced with blanks in cmdMasked */
  if (strlen(cmt) != strlen(cmtMasked)) bug(2334); /* Should be in sync */

  /* Starting here, we no longer use cmtMasked, so syncing it with cmt
     isn't important anymore. */

  clen = (long)strlen(cmt);
  mode = 'n';
  for (i = 0; i < clen; i++) {
    if (cmt[i] == '`') {
      if (cmt[i + 1] == '`') {
        if (processSymbols != 0) {
          /* Escaped ` = actual ` */
          let(&cmt, cat(left(cmt, i + 1), right(cmt, i + 3), NULL));
          clen--;
        }
      } else {
        /* We will still enter and exit math mode when
           processSymbols=0 so as to skip ~ in math symbols.  However,
           we don't insert the "DOLLAR_SUBST mode" so that later on
           it will look like normal text */
        /* Enter or exit math mode */
        if (mode != 'm') {
          mode = 'm';
        } else {
          mode = 'n';
        }

        if (processSymbols != 0) {
          let(&cmt, cat(left(cmt, i), chr(DOLLAR_SUBST) /*$*/, chr(mode),
              right(cmt, i+2), NULL));
          clen++;
          i++;
        }

        /* If symbol is preceded by opening punctuation and a space, take out
           the space so it looks better. */
        if (mode == 'm' && processSymbols != 0) {
          let(&tmp, mid(cmt, i - 2, 2));
          if (!strcmp("( ", tmp)) {
            let(&cmt, cat(left(cmt, i - 2), right(cmt, i), NULL));
            clen = clen - 1;
          }
          /* We include quotes since symbols are often enclosed in them. */
          let(&tmp, mid(cmt, i - 8, 8));
          if (!strcmp("&quot; ", right(tmp, 2))
              && strchr("( ", tmp[0]) != NULL) {
            let(&cmt, cat(left(cmt, i - 2), right(cmt, i), NULL));
            clen = clen - 1;
          }
          let(&tmp, "");
        }
        /* If symbol is followed by a space and closing punctuation, take out
           the space so it looks better. */
        if (mode == 'n' && processSymbols != 0) {
          /* (Why must it be i + 2 here but i + 1 in label version below?
             Didn't investigate but seems strange.) */
          let(&tmp, mid(cmt, i + 2, 2));
          if (tmp[0] == ' ' && strchr(CLOSING_PUNCTUATION, tmp[1]) != NULL) {
            let(&cmt, cat(left(cmt, i + 1), right(cmt, i + 3), NULL));
            clen = clen - 1;
          }
          /* We include quotes since symbols are often enclosed in them. */
          let(&tmp, mid(cmt, i + 2, 8));
          if (strlen(tmp) < 8)
              let(&tmp, cat(tmp, space(8 - (long)strlen(tmp)), NULL));
          if (!strcmp(" &quot;", left(tmp, 7))
              && strchr(CLOSING_PUNCTUATION, tmp[7]) != NULL) {
            let(&cmt, cat(left(cmt, i + 1), right(cmt, i + 3), NULL));
            clen = clen - 1;
          }
          let(&tmp, "");
        }

      }
    }
    if (cmt[i] == '~' && mode != 'm') {
      if (cmt[i + 1] == '~' /* Escaped ~ */ || processLabels == 0) {
        if (processLabels != 0) {
          /* Escaped ~ = actual ~ */
          let(&cmt, cat(left(cmt, i + 1), right(cmt, i + 3), NULL));
          clen--;
        }
      } else {
        /* Enter or exit label mode */
        if (mode != 'l') {
          mode = 'l';
          /* If there is whitespace after the ~, then remove
             all whitespace immediately after the ~ to join the ~ to
             the label.  This enhances the Metamath syntax so that
             whitespace is now allowed between the ~ and the label, which
             makes it easier to do global substitutions of labels in a
             text editor. */
          while (isspace((unsigned char)(cmt[i + 1])) && clen > i + 1) {
            let(&cmt, cat(left(cmt, i + 1), right(cmt, i + 3), NULL));
            clen--;
          }
        } else {
          /* If you see this bug, the most likely cause is a tilde
             character in a comment that does not prefix a label or hyperlink.
             The most common problem is the "~" inside a hyperlink that
             specifies a user's directory.  To fix it, use a double tilde
             "~~" to escape it, which will become a single tilde on output. */
          g_outputToString = 0;
          printLongLine(cat("?Warning: There is a \"~\" inside of a label",
              " in the comment of statement \"",
              g_Statement[g_showStatement].labelName,
              "\".  Use \"~~\" to escape \"~\" in an http reference.",
              NULL), "", " ");
          returnVal = 1; /* Error/warning printed */
          g_outputToString = 1;
          mode = 'n';
        }
        let(&cmt, cat(left(cmt, i), chr(DOLLAR_SUBST) /*$*/, chr(mode),
            right(cmt, i+2), NULL));
        clen++;
        i++;

        /* If label is preceded by opening punctuation and space, take out
           the space so it looks better. */
        let(&tmp, mid(cmt, i - 2, 2));
        /*printf("tmp#%s#\n",tmp);*/
        if (!strcmp("( ", tmp) || !strcmp("[ ", tmp)) {
          let(&cmt, cat(left(cmt, i - 2), right(cmt, i), NULL));
          clen = clen - 1;
        }
        let(&tmp, "");

      }
    }

    if (processLabels == 0 && mode == 'l') {
      /* We should have prevented it from ever getting into label mode */
      bug(2344);
    }

    if ((isspace((unsigned char)(cmt[i]))
            || cmt[i] == '<') /* If the label ends the comment,
               "</TD>" with no space will be appended before this section. */
        && mode == 'l') {
      /* Whitespace exits label mode */
      mode = 'n';
      let(&cmt, cat(left(cmt, i), chr(DOLLAR_SUBST) /*$*/, chr(mode),
          right(cmt, i+1), NULL));
      clen = clen + 2;
      i = i + 2;

      /* If label is followed by space and end punctuation, take out the space
         so it looks better. */
      let(&tmp, mid(cmt, i + 1, 2));
      if (tmp[0] == ' ' && strchr(CLOSING_PUNCTUATION, tmp[1]) != NULL) {
        let(&cmt, cat(left(cmt, i), right(cmt, i + 2), NULL));
        clen = clen - 1;
      }
      let(&tmp, "");

    }
    /* clen should always remain comment length - do a sanity check here */
    if ((signed)(strlen(cmt)) != clen) {
      bug(2311);
    }
  } /* Next i */
  /* End convert line to the old $m..$n and $l..$n */


  /* Put <HTML> and </HTML> at beginning of line so preformattedMode won't
     be switched on or off in the middle of processing a line */
  /* This also fixes the problem where multiple <HTML>...</HTML> on one
     line aren't all removed in HTML output, causing w3c validation errors */
  /* Note:  "Q<HTML><sup>2</sup></HTML>." will have a space around "2" because
     of this fix.  Instead use "<HTML>Q<sup>2</sup>.</HTML>" or just "Q^2." */
  pos1 = -1; /* So -1 + 2 = 1 = start of string for instr() */
  while (1) {
    pos1 = instr(pos1 + 2/*skip new \n*/, cmt, "<HTML>");
    if (pos1 == 0
      || convertToHtml == 0 /* Don't touch <HTML> in MARKUP command */
      ) break;

    /* If <HTML> begins a line (after stripping spaces), don't put a \n so
       that we don't trigger new paragraph mode */
    let(&tmpStr, edit(left(cmt, pos1 - 1), 2/*discard spaces & tabs*/));
    i = (long)strlen(tmpStr);
    if (i == 0) continue;
    if (tmpStr[i - 1] == '\n') continue;

    let(&cmt, cat(left(cmt, pos1 - 1), "\n", right(cmt, pos1), NULL));
  }
  pos1 = -1; /* So -1 + 2 = 1 = start of string for instr() */
  while (1) {
    pos1 = instr(pos1 + 2/*skip new \n*/, cmt, "</HTML>");
    if (pos1 == 0
      || convertToHtml == 0 /* Don't touch </HTML> in MARKUP command */
      ) break;

    /* If </HTML> begins a line (after stripping spaces), don't put a \n so
       that we don't trigger new paragraph mode */
    let(&tmpStr, edit(left(cmt, pos1 - 1), 2/*discard spaces & tabs*/));
    i = (long)strlen(tmpStr);
    if (i == 0) continue;
    if (tmpStr[i - 1] == '\n') continue;

    let(&cmt, cat(left(cmt, pos1 - 1), "\n", right(cmt, pos1), NULL));
  }


  cmtptr = cmt; /* cmtptr is for scanning cmt */

  g_outputToString = 1; /* Redirect print2 and printLongLine to g_printString */

  while (1) {
    /* Get a "line" of text, up to the next new-line.  New-lines embedded
       in $m and $l sections are ignored, so that these sections will not
       be dangling. */
    lineStart = cmtptr;
    textMode = 1;
    lastLineFlag = 0;
    while (1) {
      if (cmtptr[0] == 0) {
        lastLineFlag = 1;
        break;
      }
      if (cmtptr[0] == '\n' && textMode) break;
      /* if (cmtptr[0] == '$') { */
      if (cmtptr[0] == DOLLAR_SUBST) {
        if (cmtptr[1] == ')') {
          bug(2312); /* Obsolete (should never happen) */
          lastLineFlag = 1;
          break;
        }
      }
      if (cmtptr[0] == DOLLAR_SUBST /*'$'*/) {
        cmtptr++;
        if (cmtptr[0] == 'm') textMode = 0; /* Math mode */
        if (cmtptr[0] == 'l') textMode = 0; /* Label mode */
        if (cmtptr[0] == 'n') textMode = 1; /* Normal mode */
      }
      cmtptr++;
    }
    let(&sourceLine, space(cmtptr - lineStart));
    memcpy(sourceLine, lineStart, (size_t)(cmtptr - lineStart));
    cmtptr++;  /* Get past new-line to prepare for next line's scan */

    /* If the line contains only math mode text, use TeX display mode. */
    displayMode = 0;
    let(&tmpStr, edit(sourceLine, 8 + 128)); /* Trim spaces */
    if (!strcmp(right(tmpStr, (long)strlen(tmpStr) - 1), cat(chr(DOLLAR_SUBST), "n",
        NULL))) let(&tmpStr, left(tmpStr, (long)strlen(tmpStr) - 2)); /* Strip $n */
    srcptr = tmpStr;
    modeSection = getCommentModeSection(&srcptr, &mode);
    let(&modeSection, ""); /* Deallocate */
    if (mode == 'm') {
      modeSection = getCommentModeSection(&srcptr, &mode);
      let(&modeSection, ""); /* Deallocate */
    }
    let(&tmpStr, ""); /* Deallocate */


    /* Convert all sections of the line to text, math, or labels */
    let(&outputLine, "");
    srcptr = sourceLine;
    while (1) {
      modeSection = getCommentModeSection(&srcptr, &mode);
      if (!mode) break; /* Done */
      let(&modeSection, right(modeSection, 3)); /* Remove mode-change command */
      switch (mode) {
        case 'n': /* Normal text */
          let(&outputLine, cat(outputLine, modeSection, NULL));
          break;
        case 'l': /* Label mode */

          if (processLabels == 0) {
            /* Labels should be treated as normal text */
            bug(2345);
          }

          let(&modeSection, edit(modeSection, 8 + 128 + 16));  /* Discard
                      leading and trailing blanks; reduce spaces to one space */
          let(&tmpStr, "");
          tmpStr = asciiToTt(modeSection);
          if (!tmpStr[0]) {
            /* This can happen if ~ is followed by ` (start of math string) */
            g_outputToString = 0;
            printLongLine(cat("?Error: There is a \"~\" with no label",
                " in the comment of statement \"",
                g_Statement[g_showStatement].labelName,
                "\".  Check that \"`\" inside of a math symbol is",
                " escaped with \"``\".",
                NULL), "", " ");
            returnVal = 1; /* Error/warning printed */
            g_outputToString = 1;

          }

          if (!strcmp("http://", left(tmpStr, 7))
              || !strcmp("https://", left(tmpStr, 8))
              || !strcmp("mm", left(tmpStr, 2))) {
            /* If the "label" begins with 'http://', then
               assume it is an external hyperlink and not a real label.
               This is kind of a syntax kludge but it is easy to do.
               Added starting with 'mm', which is illegal
               for set.mm labels - e.g. mmtheorems.html#abc */

            if (g_htmlFlag) {
              let(&outputLine, cat(outputLine, "<A HREF=\"", tmpStr,
                  "\">", tmpStr, "</A>", tmp, NULL));
            } else {

              /* Generate LaTeX version of the URL */
              i = instr(1, tmpStr, "\\char`\\~");
              /* The url{} function automatically converts ~ to LaTeX */
              if (i != 0) {
                let(&tmpStr, cat(left(tmpStr, i - 1), right(tmpStr, i + 7),
                    NULL));
              }
              let(&outputLine, cat(outputLine, "\\url{", tmpStr,
                  "}", tmp, NULL));

            }
          } else {
            /* Do binary search through just $a's and $p's (there
               are no html pages for local labels) */
            i = lookupLabel(tmpStr);
            if (i < 0) {
              g_outputToString = 0;
              printLongLine(cat("?Warning: The label token \"", tmpStr,
                  "\" (referenced in comment of statement \"",
                  g_Statement[g_showStatement].labelName,
                  "\") is not a $a or $p statement label.", NULL), "", " ");
              g_outputToString = 1;
              returnVal = 1; /* Error/warning printed */
            }

            if (!g_htmlFlag) {
              let(&outputLine, cat(outputLine, "{\\tt ", tmpStr,
                 "}", NULL));
            } else {
              let(&tmp, "");
              if (addColoredLabelNumber != 0) {
                /* When the error above occurs, i < 0 will cause pinkHTML()
                   to issue "(future)" for pleasant readability */
                tmp = pinkHTML(i);
              }
              if (i < 0) {
                /* Error output - prevent broken link */
                let(&outputLine, cat(outputLine, "<FONT COLOR=blue ",
                    ">", tmpStr, "</FONT>", tmp, NULL));
              } else {
                /* Normal output - put hyperlink to the statement */
                let(&outputLine, cat(outputLine, "<A HREF=\"", tmpStr,
                    ".html\">", tmpStr, "</A>", tmp, NULL));
              }
            }
          } /* if (!strcmp("http://", left(tmpStr, 7))) ... else */
          let(&tmpStr, ""); /* Deallocate */
          break;
        case 'm': /* Math mode */

          if (processSymbols == 0) {
            /* Math symbols should be treated as normal text */
            bug(2346);
          }

          let(&tmpStr, "");
          tmpStr = asciiMathToTex(modeSection, g_showStatement);
          if (!g_htmlFlag) {
            if (displayMode) {
              /* It the user's responsibility to establish equation environment
                 in displayMode. */
              let(&outputLine, cat(outputLine, /*"\\[",*/ edit(tmpStr, 128),
                /*"\\]",*/ NULL));  /* edit = remove trailing spaces */
            } else {
              let(&outputLine, cat(outputLine, "$", edit(tmpStr, 128),
                "$", NULL));  /* edit = remove trailing spaces */
            }
          } else {
            /* Trim leading, trailing spaces in case punctuation
               surrounds the math symbols in the comment */
            let(&tmpStr, edit(tmpStr, 8 + 128));
            /* Enclose math symbols in a span to be used for font selection */
            let(&tmpStr, cat(
                (g_altHtmlFlag ? cat("<SPAN ", g_htmlFont, ">", NULL) : ""),
                tmpStr,
                (g_altHtmlFlag ? "</SPAN>" : ""),
                NULL));
            let(&outputLine, cat(outputLine, tmpStr, NULL)); /* html */
          }
          let(&tmpStr, ""); /* Deallocate */
          break;
      } /* End switch(mode) */
      let(&modeSection, ""); /* Deallocate */
    }
    let(&outputLine, edit(outputLine, 128)); /* remove trailing spaces */

    if (g_htmlFlag) {
      /* Change blank lines into paragraph breaks except in <HTML> mode */
      if (!outputLine[0]) { /* Blank line */
        if (preformattedMode == 0
            && convertToHtml == 1 /* Not MARKUP command */
            ) {  /* Make it a paragraph break */
          let(&outputLine,
              /* Prevent space after last paragraph */
              "<P STYLE=\"margin-bottom:0em\">");
        }
      }
      /* If a statement comment has a section embedded in
         <HTML>...</HTML>, we keep the contents verbatim */
      pos1 = instr(1, outputLine, "<HTML>");
      if (pos1 != 0 && convertToHtml == 1) {
        /* The line below is probably redundant since we
           set preformattedMode ealier.  Maybe add a bug check to make sure
           it is 1 here. */
        preformattedMode = 1; /* So we don't put <P> for blank lines */
        /* Strip out the "<HTML>" string */
        let(&outputLine, cat(left(outputLine, pos1 - 1),
            right(outputLine, pos1 + 6), NULL));
      }
      pos1 = instr(1, outputLine, "</HTML>");
      if (pos1 != 0 && convertToHtml == 1) {
        preformattedMode = 0;
        /* Strip out the "</HTML>" string */
        let(&outputLine, cat(left(outputLine, pos1 - 1),
            right(outputLine, pos1 + 7), NULL));
      }
    }

    if (!g_htmlFlag) { /* LaTeX */
      /* Convert <PRE>...</PRE> HTML tags to LaTeX */
      /* leave this in for now */
      while (1) {
        pos1 = instr(1, outputLine, "<PRE>");
        if (pos1) {
          let(&outputLine, cat(left(outputLine, pos1 - 1), "\\begin{verbatim} ",
              right(outputLine, pos1 + 5), NULL));
        } else {
          break;
        }
      }
      while (1) {
        pos1 = instr(1, outputLine, "</PRE>");
        if (pos1) {
          let(&outputLine, cat(left(outputLine, pos1 - 1), "\\end{verbatim} ",
              right(outputLine, pos1 + 6), NULL));
        } else {
          break;
        }
      }
      /* strip out <HTML>, </HTML> */
      /* The HTML part may screw up LaTeX; maybe we should just take out
         any HTML code completely in the future? */
      while (1) {
        pos1 = instr(1, outputLine, "<HTML>");
        if (pos1) {
          let(&outputLine, cat(left(outputLine, pos1 - 1),
              right(outputLine, pos1 + 6), NULL));
        } else {
          break;
        }
      }
      while (1) {
        pos1 = instr(1, outputLine, "</HTML>");
        if (pos1) {
          let(&outputLine, cat(left(outputLine, pos1 - 1),
              right(outputLine, pos1 + 7), NULL));
        } else {
          break;
        }
      }
    }

    saveScreenWidth = g_screenWidth;
    /* in <PRE> mode, we don't want to wrap the HTML
       output with spurious newlines. Any large value will
       do; we just need to accomodate the worst case line length that will
       result from converting ~ label, [author], ` math ` to HTML */
    if (preformattedMode) g_screenWidth = 50000;
    if (errorsOnly == 0) {
      printLongLine(outputLine, "", g_htmlFlag ? "\"" : "\\");
    }
    g_screenWidth = saveScreenWidth;

    let(&tmp, ""); /* Clear temporary allocation stack */

    if (lastLineFlag) break; /* Done */
  } /* end while(1) */

  if (g_htmlFlag) {
    if (convertToHtml != 0) { /* Not MARKUP command */
      print2("\n"); /* Don't change what the previous code did */
    } else {
      /* Add newline if string is not empty and has no newline at end */
      if (g_printString[0] != 0) {
        i = (long)strlen(g_printString);
        if (g_printString[i - 1] != '\n')  {
          print2("\n");
        } else {
          /* There is an extra \n added by something previous.  Until
             we figure out what, take it off so that MARKUP output will
             equal input when no processing qualifiers are used. */
          if (i > 1) {
            if (g_printString[i - 2] == '\n') {
              let(&g_printString, left(g_printString, i - 1));
            }
          }
        }
      }
    }
  } else { /* LaTeX mode */
    if (!g_oldTexFlag) {
      /* Suppress blank line for LaTeX */
      /* print2("\n"); */
    } else {
      print2("\n");
    }
  }

  g_outputToString = 0; /* Restore normal output */
  if (errorsOnly == 0) {
    fprintf(g_texFilePtr, "%s", g_printString);
  }

  let(&g_printString, ""); /* Deallocate strings */
  let(&sourceLine, "");
  let(&outputLine, "");
  let(&cmt, "");
  let(&cmtMasked, "");
  let(&tmpComment, "");
  let(&tmp, "");
  let(&tmpMasked, "");
  let(&tmpStr, "");
  let(&tmpStrMasked, "");
  let(&bibTag, "");
  let(&bibFileName, "");
  let(&bibFileContents, "");
  let(&bibFileContentsUpper, "");
  let(&bibTags, "");

  return returnVal; /* 1 if error/warning found */

} /* printTexComment */



void printTexLongMath(nmbrString *mathString,
    vstring startPrefix, /* Start prefix in "screen display" mode e.g.
         "abc $p"; it is converted to the appropriate format.  Non-zero
         length means proof step in HTML mode, as opposed to assertion etc. */
    vstring contPrefix, /* Prefix for continuation lines.  Not used in
         HTML mode.  Warning:  contPrefix must not be temporarily allocated
         (as a cat, left, etc. argument) by caller */
    long hypStmt, /* hypStmt, if non-zero, is the statement number to be
                     referenced next to the hypothesis link in html */
    long indentationLevel) /* Indentation amount of proof step -
                              note that this is 0 for last step of proof */
{
#define INDENTATION_OFFSET 1
  long i;
  long pos;
  vstring tex = "";
  vstring texLine = "";
  vstring sPrefix = "";
  vstring htmStep = "";
  vstring htmStepTag = "";
  vstring htmHyp = "";
  vstring htmRef = "";
  vstring htmLocLab = "";
  vstring tmp = "";
  vstring descr = "";
  char refType = '?'; /* 'e' means $e, etc. */

  let(&sPrefix, startPrefix); /* Save it; it may be temp alloc */

  if (!g_texDefsRead) return; /* TeX defs were not read (error was printed) */
  g_outputToString = 1; /* Redirect print2 and printLongLine to g_printString */

  /* Note that the "tex" assignment below will be used only when !g_htmlFlag
     and g_oldTexFlag, or when g_htmlFlag and len(sPrefix)>0 */
  let(&tex, "");
  tex = asciiToTt(sPrefix); /* asciiToTt allocates; we must deallocate */
      /* Example: sPrefix = " 4 2,3 ax-mp  $a " */
      /*          tex = "\ 4\ 2,3\ ax-mp\ \ \$a\ " in !g_htmlFlag mode */
      /*          tex = " 4 2,3 ax-qmp  $a " in g_htmlFlag mode */
  let(&texLine, "");

  /* Get statement type of proof step reference */
  i = instr(1, sPrefix, "$");
  if (i) refType = sPrefix[i]; /* Character after the "$" */

  if (g_htmlFlag || !g_oldTexFlag) {

    /* Process a proof step prefix */
    if (strlen(sPrefix)) { /* It's a proof step */
      /* Make each token a separate table column for HTML */
      /* This is a kludge that only works with /LEMMON style proofs! */
      /* Note that asciiToTt() above puts "\ " when not in
         g_htmlFlag mode, so use sPrefix instead of tex so it will work in
         !g_oldTexFlag mode */

      /* In HTML mode, sPrefix has two possible formats:
           "2 ax-1  $a "
           "3 1,2 ax-mp  $a "
         In LaTeX mode (!g_htmlFlag), sPrefix has one format:
           "8   maj=ax-1  $a "
           "9 a1i=ax-mp $a " */

      let(&tex, edit(sPrefix, 8/*no leading spaces*/
           + 16/*reduce spaces and tabs*/
           + 128/*no trailing spaces*/));

      i = 0;
      pos = 1;
      while (pos) {
        pos = instr(1, tex, " ");
        if (pos) {
          if (i > 3) { /* added for extra safety for the future */
            bug(2316);
          }
          if (i == 0) let(&htmStep, left(tex, pos - 1));
          if (i == 1) let(&htmHyp, left(tex, pos - 1));
          if (i == 2) let(&htmRef, left(tex, pos - 1));
          if (i == 3) let(&htmLocLab, left(tex, pos - 1));

          let(&tex, right(tex, pos + 1));
          i++;
        }
      }

      if (i == 3 && htmRef[0] == '@') {
        /* The referenced statement has no hypotheses but has a local
           label e.g."2 a4s @2: $p" */
        let(&htmLocLab, htmRef);
        let(&htmRef, htmHyp);
        let(&htmHyp, "");
      }

      if (i < 3) {
        /* The referenced statement has no hypotheses e.g.
           "4 ax-1 $a" */
        let(&htmRef, htmHyp);
        let(&htmHyp, "");

        /* Change "maj=ax-1" to "ax-1" so \ref{} produced by
           "show proof .../tex" will match \label{} produced by
           "show statement .../tex" */
        /* Earlier we set the noIndentFlag (Lemmon
           proof) in the SHOW PROOF.../TEX call in metamath.c, so the
           hypothesis ref list will be available just like in the HTML
           output. */
        /* We now consider "=" a bug since the call via typeProof() in
           metamath.c now always has noIndentFlag = 1. */
        if (!g_htmlFlag) {
          pos = instr(1, htmRef, "=");
          if (pos) bug(2342);
        }
      }
    } /* if (strlen(sPrefix)) (end processing proof step prefix) */
  }

  if (!g_htmlFlag) {
    if (g_oldTexFlag) {
      /* Trim down long start prefixes so they won't overflow line,
         by putting their tokens into \m macros */
#define TRIMTHRESHOLD 60
      i = (long)strlen(tex);
      while (i > TRIMTHRESHOLD) {
        if (tex[i] == '\\') {
          /* Move to math part */
          let(&texLine, cat("\\m{\\mbox{\\tt", right(tex, i + 1), "}}",
              texLine, NULL));
          /* Take off of prefix part */
          let(&tex, left(tex, i));
        }
        i--;
      }

      printLongLine(cat(
          "\\setbox\\startprefix=\\hbox{\\tt ", tex, "}", NULL), "", "\\");
      let(&tex, ""); /* Deallocate */
      tex = asciiToTt(contPrefix);
      printLongLine(cat(
          "\\setbox\\contprefix=\\hbox{\\tt ", tex, "}", NULL), "", "\\");
      print2("\\startm\n");
    }
  } else { /* g_htmlFlag */
    if (strlen(sPrefix)) { /* It's a proof step */

      if (htmHyp[0] == 0)
        let(&htmHyp, "&nbsp;");  /* Insert blank field for Lemmon ref w/out hyp */

      /* Put hyperlinks on hypothesis
         label references in SHOW STATEMENT * /HTML, ALT_HTML output */
      /* Use a separate tag to put into the math cell,
         so it will link to the top of the math cell */
      let(&htmStepTag, cat("<A NAME=\"", htmStep, "\">","</A>", NULL));
      i = 1;
      pos = 1;
      while (pos && strcmp(htmHyp, "&nbsp;")) {
        pos = instr(i,htmHyp, ",");
        if (!pos) pos = len(htmHyp) + 1;
        let(&htmHyp, cat(left(htmHyp, i - 1),
            "<A HREF=\"#",
            seg(htmHyp, i, pos - 1),
            "\">",
            seg(htmHyp, i, pos - 1),
            "</A>",
            right(htmHyp, pos),
            NULL));
        /* Break out of loop if we hit the end */
        pos += 16 + len(seg(htmHyp, i, pos - 1)) + 1;
        if (!instr(i, htmHyp, ",")) break;
        i = pos;
      }

      /* Add a space after each comma so very long hypotheses
         lists will wrap in an HTML table cell, e.g. gomaex3 in ql.mm */
      pos = instr(1, htmHyp, ",");
      while (pos) {
        let(&htmHyp, cat(left(htmHyp, pos), " ", right(htmHyp, pos + 1), NULL));
        pos = instr(pos + 1, htmHyp, ",");
      }

      if (refType == 'e' || refType == 'f') {
        /* A hypothesis - don't include link */
        printLongLine(cat("<TR ALIGN=LEFT><TD>", htmStep, "</TD><TD>",
            htmHyp, "</TD><TD>", htmRef,
            "</TD><TD>",
            htmStepTag, /* Put the <A NAME=...></A> tag at start of math symbol cell */
            NULL), "", "\"");
      } else {
        if (hypStmt <= 0) {
          printLongLine(cat("<TR ALIGN=LEFT><TD>", htmStep, "</TD><TD>",
              htmHyp, "</TD><TD><A HREF=\"", htmRef, ".html\">", htmRef,
              "</A></TD><TD>",
              htmStepTag, /* Put the <A NAME=...></A> tag at start of math symbol cell */
              NULL), "", "\"");
        } else {
          /* Include step number reference.  The idea is that this will
             help the user to recognized "important" (vs. early trivial
             logic) steps.  This prints a small pink statement number
             after the hypothesis statement label. */
          let(&tmp, "");
          tmp = pinkHTML(hypStmt);

          /* Get description for mod below */
          let(&descr, ""); /* Deallocate previous description */
          descr = getDescription(hypStmt);
          let(&descr, edit(descr, 4 + 16)); /* Discard lf/cr; reduce spaces */
#define MAX_DESCR_LEN 87
          if (strlen(descr) > MAX_DESCR_LEN) { /* Truncate long lines */
            i = MAX_DESCR_LEN - 3;
            while (i >= 0) { /* Get to previous word boundary */
              if (descr[i] == ' ') break;
              i--;
            }
            let(&descr, cat(left(descr, i), "...", NULL));
          }
          i = 0;
          while (descr[i] != 0) { /* Convert double quote to single */
            descr[i] = (char)(descr[i] == '"' ? '\'' : descr[i]);
            i++;
          }

          printLongLine(cat("<TR ALIGN=LEFT><TD>", htmStep, "</TD><TD>",
              htmHyp, "</TD><TD><A HREF=\"", htmRef, ".html\"",
              /* Put in a TITLE entry for mouseover tooltip,
                 as suggested by Reinder Verlinde */
              " TITLE=\"", descr, "\"",
              ">", htmRef,
              "</A>", tmp,
              "</TD><TD>",
              htmStepTag, /* Put the <A NAME=...></A> tag at start of math symbol cell */
              NULL), "", "\"");
        }
      }
      /* Indent web proof displays */
      let(&tmp, "");
      for (i = 1; i <= indentationLevel; i++) {
        let(&tmp, cat(tmp, ". ", NULL));
      }
      let(&tmp, cat("<SPAN CLASS=i>",
          tmp,
          str((double)(indentationLevel + INDENTATION_OFFSET)), "</SPAN>",
          NULL));
      printLongLine(tmp, "", "\"");
      let(&tmp, "");
    } /* strlen(sPrefix) */
  } /* g_htmlFlag */
  let(&tex, ""); /* Deallocate */
  let(&sPrefix, ""); /* Deallocate */

  let(&tex, "");
  tex = getTexLongMath(mathString, hypStmt);
  let(&texLine, cat(texLine, tex, NULL));

  if (!g_htmlFlag) {  /* LaTeX */
    if (!g_oldTexFlag) {
      if (refType == 'e' || refType == 'f') {
        /* A hypothesis - don't include \ref{} */
        printLongLine(cat("  ",
            /* If not first step, so print "\\" LaTeX line break */
            !strcmp(htmStep, "1") ? "" : "\\\\ ",
            htmStep,  /* Step number */
            " && ",
            " & ",
            texLine,
            /* Don't put space to help prevent bad line break */
            "&\\text{Hyp~",
            /* The following puts a hypothesis number such as "2" if
               $e label is "abc.2"; if no ".", will be whole label */
            right(htmRef, instr(1, htmRef, ".") + 1),
            "}\\notag%",
            /* Add full label as LaTeX comment - note lack of space after
               "%" above to prevent bad line break */
            htmRef, NULL),
            "    \\notag \\\\ && & \\qquad ",  /* Continuation line prefix */
            " ");
      } else {
        printLongLine(cat("  ",
            /* If not first step, so print "\\" LaTeX line break */
            !strcmp(htmStep, "1") ? "" : "\\\\ ",
            htmStep,  /* Step number */
            " && ",

            /* Local label if any e.g. "@2:" */
            (htmLocLab[0] != 0) ? cat(htmLocLab, "\\ ", NULL) : "",

            " & ",
            texLine,
            /* Don't put space to help prevent bad line break */

            /* Surround \ref with \mbox for non-math-mode
               symbolic labels (due to \tag{..} in mmcmds.c).  Also,
               move hypotheses to after referenced label */
            "&",
            "(",

            /* Don't make local label a \ref */
            (htmRef[0] != '@') ?
                cat("\\mbox{\\ref{eq:", htmRef, "}}", NULL)
                : htmRef,

            htmHyp[0] ? "," : "",
            htmHyp,
            ")\\notag", NULL),

            "    \\notag \\\\ && & \\qquad ",  /* Continuation line prefix */
            " ");
      }
    } else {
      printLongLine(texLine, "", "\\");
      print2("\\endm\n");
    }
  } else {  /* HTML */
    printLongLine(cat(texLine, "</TD></TR>", NULL), "", "\"");
  }

  g_outputToString = 0; /* Restore normal output */
  fprintf(g_texFilePtr, "%s", g_printString);
  let(&g_printString, "");

  let(&descr, ""); /*Deallocate */
  let(&htmStep, ""); /* Deallocate */
  let(&htmStepTag, ""); /* Deallocate */
  let(&htmHyp, ""); /* Deallocate */
  let(&htmRef, ""); /* Deallocate */
  let(&htmLocLab, ""); /* Deallocate */
  let(&tmp, ""); /* Deallocate */
  let(&texLine, ""); /* Deallocate */
  let(&tex, ""); /* Deallocate */
} /* printTexLongMath */

void printTexTrailer(flag texTrailerFlag) {

  if (texTrailerFlag) {
    g_outputToString = 1; /* Redirect print2 and printLongLine to g_printString */
    if (!g_htmlFlag) let(&g_printString, "");
        /* May have stuff to be printed */
    if (!g_htmlFlag) {
      print2("\\end{document}\n");
    } else {
      print2("</TABLE></CENTER>\n");
      print2("<TABLE BORDER=0 WIDTH=\"100%s\">\n", "%");
      print2("<TR><TD WIDTH=\"25%s\">&nbsp;</TD>\n", "%");
      print2("<TD ALIGN=CENTER VALIGN=BOTTOM>\n");
      print2("<FONT SIZE=-2 FACE=sans-serif>\n");
      print2("Copyright terms:\n");
      print2("<A HREF=\"../copyright.html#pd\">Public domain</A>\n");
      print2("</FONT></TD><TD ALIGN=RIGHT VALIGN=BOTTOM WIDTH=\"25%s\">\n", "%");
      print2("<FONT SIZE=-2 FACE=sans-serif>\n");
      print2("<A HREF=\"http://validator.w3.org/check?uri=referer\">\n");
      print2("W3C validator</A>\n");
      print2("</FONT></TD></TR></TABLE>\n");
      print2("</BODY></HTML>\n");
    }
    g_outputToString = 0; /* Restore normal output */
    fprintf(g_texFilePtr, "%s", g_printString);
    let(&g_printString, "");
  }

} /* printTexTrailer */


/* WRITE THEOREM_LIST command:  Write out theorem list
   into mmtheorems.html, mmtheorems1.html,... */
void writeTheoremList(long theoremsPerPage, flag showLemmas, flag noVersioning)
{
  nmbrString *nmbrStmtNmbr = NULL_NMBRSTRING;
  long pages, page, assertion, assertions, lastAssertion;
  long s, p, i1, i2;
  vstring str1 = "";
  vstring str3 = "";
  vstring str4 = "";
  vstring prevNextLinks = "";
  long partCntr;        /* Counter for hugeHdr */
  long sectionCntr;     /* Counter for bigHdr */
  long subsectionCntr;  /* Counter for smallHdr */
  long subsubsectionCntr;  /* Counter for tinyHdr */
  vstring outputFileName = "";
  FILE *outputFilePtr;
  long passNumber; /* for summary/detailed table of contents */

  /* for table of contents */
  vstring hugeHdr = "";
  vstring bigHdr = "";
  vstring smallHdr = "";
  vstring tinyHdr = "";
  vstring hugeHdrComment = "";
  vstring bigHdrComment = "";
  vstring smallHdrComment = "";
  vstring tinyHdrComment = "";
  long stmt, i;
  pntrString *pntrHugeHdr = NULL_PNTRSTRING;
  pntrString *pntrBigHdr = NULL_PNTRSTRING;
  pntrString *pntrSmallHdr = NULL_PNTRSTRING;
  pntrString *pntrTinyHdr = NULL_PNTRSTRING;
  pntrString *pntrHugeHdrComment = NULL_PNTRSTRING;
  pntrString *pntrBigHdrComment = NULL_PNTRSTRING;
  pntrString *pntrSmallHdrComment = NULL_PNTRSTRING;
  pntrString *pntrTinyHdrComment = NULL_PNTRSTRING;
  vstring hdrCommentMarker = "";
  vstring hdrCommentAnchor = "";
  flag hdrCommentAnchorDone = 0;

  /* Populate the statement map */
  /* ? ? ? Future:  is assertions same as g_Statement[g_statements].pinkNumber? */
  nmbrLet(&nmbrStmtNmbr, nmbrSpace(g_statements + 1));
  assertions = 0; /* Number of $p's + $a's */
  for (s = 1; s <= g_statements; s++) {
    if (g_Statement[s].type == a_ || g_Statement[s].type == p_) {
      assertions++; /* Corresponds to pink number */
      nmbrStmtNmbr[assertions] = s;
    }
  }
  if (assertions != g_Statement[g_statements].pinkNumber) bug(2328);

  /* Table of contents */
  /* Allocate array for section headers found */
  pntrLet(&pntrHugeHdr, pntrSpace(g_statements + 1));
  pntrLet(&pntrBigHdr, pntrSpace(g_statements + 1));
  pntrLet(&pntrSmallHdr, pntrSpace(g_statements + 1));
  pntrLet(&pntrTinyHdr, pntrSpace(g_statements + 1));
  pntrLet(&pntrHugeHdrComment, pntrSpace(g_statements + 1));
  pntrLet(&pntrBigHdrComment, pntrSpace(g_statements + 1));
  pntrLet(&pntrSmallHdrComment, pntrSpace(g_statements + 1));
  pntrLet(&pntrTinyHdrComment, pntrSpace(g_statements + 1));

  pages = ((assertions - 1) / theoremsPerPage) + 1;
  for (page = 0; page <= pages; page++) {
    /* Open file */
    let(&outputFileName,
        cat("mmtheorems", (page > 0) ? str((double)page) : "", ".html", NULL));
    print2("Creating %s\n", outputFileName);
    outputFilePtr = fSafeOpen(outputFileName, "w", noVersioning);
    if (!outputFilePtr) goto TL_ABORT; /* Couldn't open it (error msg was provided)*/

    /* Output header */
    /* TODO 14-Jan-2016: why aren't we using printTexHeader? */

    g_outputToString = 1;
    print2("<!DOCTYPE HTML PUBLIC \"-//W3C//DTD HTML 4.01 Transitional//EN\"\n");
    print2(     "    \"http://www.w3.org/TR/html4/loose.dtd\">\n");
    print2("<HTML LANG=\"EN-US\">\n");
    print2("<HEAD>\n");
    print2("%s%s\n", "<META HTTP-EQUIV=\"Content-Type\" ",
        "CONTENT=\"text/html; charset=iso-8859-1\">");
    /* Improve mobile device display per David A. Wheeler */
    print2("<META NAME=\"viewport\" "
      "CONTENT=\"width=device-width, initial-scale=1.0\">\n");

    print2("<STYLE TYPE=\"text/css\">\n");
    print2("<!--\n");
    /* align math symbol images to text */
    print2("img { margin-bottom: -4px }\n");
    /* Print style sheet for colored number that goes after statement label */
    print2(".r { font-family: \"Arial Narrow\";\n");
    print2("     font-size: x-small;\n");
    print2("   }\n");
    print2("-->\n");
    print2("</STYLE>\n");
    printLongLine(g_htmlCSS, "", " ");

    /*
    print2("%s\n", cat("<TITLE>", htmlTitle, " - ",
        / * Strip off ".html" * /
        left(outputFileName, (long)strlen(outputFileName) - 5),
        "</TITLE>", NULL));
    */
    /* Put page name before "Metamath Proof Explorer" etc. */
    printLongLine(cat("<TITLE>",
        ((page == 0)
            ? "TOC of Theorem List"
            : cat("P. ", str((double)page), " of Theorem List", NULL)),

        " - ",
        htmlTitle,
        "</TITLE>",
        NULL), "", "\"");
    /* Icon for bookmark */
    print2("%s%s\n", "<LINK REL=\"shortcut icon\" HREF=\"favicon.ico\" ",
        "TYPE=\"image/x-icon\">");

    /* Image alignment fix */
    print2("<STYLE TYPE=\"text/css\">\n");
    print2("<!--\n");
    /* Optional information but takes unnecessary file space */
    /* (change @ to * if uncommenting)
    print2("/@ Math symbol GIFs will be shifted down 4 pixels to align with\n");
    print2("   normal text for compatibility with various browsers.  The old\n");
    print2("   ALIGN=TOP for math symbol images did not align in all browsers\n");
    print2("   and should be deleted.  All other images must override this\n");
    print2("   shift with STYLE=\"margin-bottom:0px\". @/\n");
    */
    print2("img { margin-bottom: -4px }\n");
    print2("-->\n");
    print2("</STYLE>\n");

    print2("</HEAD>\n");
    print2("<BODY BGCOLOR=\"#FFFFFF\">\n");
    print2("<TABLE BORDER=0 WIDTH=\"100%s\"><TR>\n", "%");
    print2("<TD ALIGN=LEFT VALIGN=TOP WIDTH=\"25%s\"\n", "%");
    printLongLine(cat("ROWSPAN=2>", g_htmlHome, "</TD>", NULL), "", "\"");
    printLongLine(cat(
        "<TD NOWRAP ALIGN=CENTER ROWSPAN=2><FONT SIZE=\"+3\" COLOR=",
        GREEN_TITLE_COLOR, "><B>", htmlTitle, "</B></FONT>",
        "<BR><FONT SIZE=\"+2\" COLOR=",
        GREEN_TITLE_COLOR,
        "><B>Theorem List (",
        ((page == 0)
            ? "Table of Contents"
            : cat("p. ", str((double)page), " of ", str((double)pages), NULL)),
        ")</B></FONT>",
        NULL), "", "\"");


    /* Put Previous/Next links into web page */
    print2("</TD><TD NOWRAP ALIGN=RIGHT VALIGN=TOP WIDTH=\"25%c\"><FONT\n", '%');
    print2(" SIZE=-1 FACE=sans-serif>\n");

    /* Output title with current page */
    /* Output previous and next */


    /* Assign prevNextLinks once here since it is used 3 times */
    let(&prevNextLinks, cat("<A HREF=\"mmtheorems",
        (page > 0)
            ? ((page - 1 > 0) ? str((double)page - 1) : "")
            : ((pages > 0) ? str((double)pages) : ""),
        ".html\">", NULL));
    if (page > 0) {
      let(&prevNextLinks, cat(prevNextLinks,
          "&lt; Previous</A>&nbsp;&nbsp;", NULL));
    } else {
      let(&prevNextLinks, cat(prevNextLinks, "&lt; Wrap</A>&nbsp;&nbsp;", NULL));
    }
    let(&prevNextLinks, cat(prevNextLinks, "<A HREF=\"mmtheorems",
        (page < pages)
            ? str((double)page + 1)
            : "",
        ".html\">", NULL));
    if (page < pages) {
      let(&prevNextLinks, cat(prevNextLinks, "Next &gt;</A>", NULL));
    } else {
      let(&prevNextLinks, cat(prevNextLinks, "Wrap &gt;</A>", NULL));
    }

    printLongLine(prevNextLinks,
        " ",  /* Start continuation line with space */
        "\""); /* Don't break inside quotes e.g. "Arial Narrow" */

    /* Finish up header */
    /* Print the GIF/Unicode Font choice, if directories are specified */
    if (htmlDir[0]) {
      if (g_altHtmlFlag) {
        print2("</FONT></TD></TR><TR><TD ALIGN=RIGHT><FONT FACE=sans-serif\n");
        print2("SIZE=-2>Bad symbols? Try the\n");
        print2("<BR><A HREF=\"%s%s\">GIF\n", htmlDir, outputFileName);
        print2("version</A>.</FONT></TD>\n");
      } else {
        print2("</FONT></TD></TR><TR><TD ALIGN=RIGHT><FONT FACE=sans-serif\n");
        print2("SIZE=-2>Browser slow? Try the\n");
        print2("<BR><A HREF=\"%s%s\">Unicode\n", altHtmlDir, outputFileName);
        print2("version</A>.</FONT></TD>\n");
      }
    }

    /* Make breadcrumb font to match other pages */
    print2("<TR>\n");
    print2(
      "<TD COLSPAN=3 ALIGN=LEFT VALIGN=TOP><FONT SIZE=-2 FACE=sans-serif>\n");
    print2("<BR>\n");  /* Add a little more vertical space */

    /* Print some useful links */
    print2("<A HREF=\"../mm.html\">Mirrors</A>\n");
    print2("&nbsp;&gt;&nbsp;<A HREF=\"../index.html\">\n");
    print2("Metamath Home Page</A>\n");

    /* Normally, g_htmlBibliography in the .mm file will have the
       project home page, and we depend on this here rather than
       extracting from g_htmlHome */
    print2("&nbsp;&gt;&nbsp;<A HREF=\"%s\">\n", g_htmlBibliography);

    /* Put a meaningful abbreviation for the project home page
       by extracting capital letters from title */
    let(&str1, "");
    s = (long)strlen(htmlTitle);
    for (i = 0; i < s; i++) {
      if (htmlTitle[i] >= 'A' && htmlTitle[i] <= 'Z') {
        let(&str1, cat(str1, chr(htmlTitle[i]), NULL));
      }
    }
    print2("%s Home Page</A>\n", str1);

    if (page != 0) {
      print2("&nbsp;&gt;&nbsp;<A HREF=\"mmtheorems.html\">\n");
      print2("Theorem List Contents</A>\n");
    } else {
      print2("&nbsp;&gt;&nbsp;\n");
      print2("Theorem List Contents\n");
    }

    /* Assume there is a Most Recent page when the .mm has a mathbox stmt
       (currently set.mm and iset.mm)  */
    if (g_mathboxStmt < g_statements + 1) {
      print2("&nbsp;&gt;&nbsp;<A HREF=\"mmrecent.html\">\n");
      print2("Recent Proofs</A>\n");
    }


    print2("&nbsp; &nbsp; &nbsp; <B><FONT COLOR=%s>\n", GREEN_TITLE_COLOR);
    print2("This page:</FONT></B> \n");

    if (page == 0) {
      print2("&nbsp;<A HREF=\"#mmdtoc\">Detailed Table of Contents</A>&nbsp;\n");
    }

    print2("<A HREF=\"#mmpglst\">Page List</A>\n");

    /* Change breadcrumb font to match other pages */
    print2("</FONT>\n");
    print2("</TD>\n");
    print2("</TR></TABLE>\n");

    print2("<HR NOSHADE SIZE=1>\n");

    /* Write out HTML page so far */
    fprintf(outputFilePtr, "%s", g_printString);
    g_outputToString = 0;
    let(&g_printString, "");

    /* Add table of contents to first WRITE THEOREM page */
    if (page == 0) {  /* We're on ToC page */

      /* Pass 1: table of contents summary; pass 2: detail */
      for (passNumber = 1; passNumber <= 2; passNumber++) {
        g_outputToString = 1;
        if (passNumber == 1) {
          print2("<P><CENTER><B>Table of Contents Summary</B></CENTER>\n");
        } else {
          print2("<P><CENTER><A NAME=\"mmdtoc\"></A><B>Detailed Table of Contents</B><BR>\n");
          print2("<B>(* means the section header has a description)</B></CENTER>\n");
        }

        fprintf(outputFilePtr, "%s", g_printString);

        g_outputToString = 0;
        let(&g_printString, "");

        let(&hugeHdr, "");
        let(&bigHdr, "");
        let(&smallHdr, "");
        let(&tinyHdr, "");
        let(&hugeHdrComment, "");
        let(&bigHdrComment, "");
        let(&smallHdrComment, "");
        let(&tinyHdrComment, "");
        partCntr = 0;    /* Initialize counters */
        sectionCntr = 0;
        subsectionCntr = 0;
        subsubsectionCntr = 0;
        for (stmt = 1; stmt <= g_statements; stmt++) {
          /* Output the headers for $a and $p statements */
          if (g_Statement[stmt].type == p_ || g_Statement[stmt].type == a_) {
            hdrCommentAnchorDone = 0;
            getSectionHeadings(stmt, &hugeHdr, &bigHdr, &smallHdr,
                &tinyHdr,
                &hugeHdrComment, &bigHdrComment, &smallHdrComment,
                &tinyHdrComment,
                0, /* fineResolution */
                0  /* fullComment */);
            if (hugeHdr[0] || bigHdr[0] || smallHdr[0] || tinyHdr[0]) {
              /* Write to the table of contents */
              g_outputToString = 1;
              i = ((g_Statement[stmt].pinkNumber - 1) / theoremsPerPage)
                  + 1; /* Page # */
              /* let(&str3, cat("mmtheorems", (i == 1) ? "" : str(i), ".html#", */
                          /* Note that page 1 has no number after mmtheorems */
              let(&str3, cat("mmtheorems", str((double)i), ".html#",
                  /* g_Statement[stmt].labelName, NULL)); */
                  "mm", str((double)(g_Statement[stmt].pinkNumber)), NULL));
                     /* Link to page/location - no theorem can be named "mm*" */
              let(&str4, "");
              str4 = pinkHTML(stmt);
              if (hugeHdr[0]) {

                /* Create part number */
                partCntr++;
                sectionCntr = 0;
                subsectionCntr = 0;
                subsubsectionCntr = 0;
                let(&hugeHdr, cat("PART ", str((double)partCntr), "&nbsp;&nbsp;",
                    hugeHdr, NULL));

                /* Put an asterisk before the header if the header has a comment */
                if (hugeHdrComment[0] != 0 && passNumber == 2) {
                  let(&hdrCommentMarker, "*");
                  if (hdrCommentAnchorDone == 0) {
                    let(&hdrCommentAnchor, cat(
                        "<A NAME=\"",
                        g_Statement[stmt].labelName, "\"></A>",

                        /* "&#8203;" is a "zero-width" space to
                           workaround Chrome bug that jumps to wrong anchor. */
                        "&#8203;",

                        NULL));
                    hdrCommentAnchorDone = 1;
                  } else {
                    let(&hdrCommentAnchor, "");
                  }
                } else {
                  let(&hdrCommentMarker, "");
                  let(&hdrCommentAnchor, "");
                }

                printLongLine(cat(
                    /* In detailed section, add an anchor to reach it from
                       summary section */
                    (passNumber == 2) ?
                        cat("<A NAME=\"dtl:", str((double)partCntr),
                            "\"></A>",
                            /* "&#8203;" is a "zero-width" space to
                               workaround Chrome bug that jumps to wrong anchor. */
                            "&#8203;",
                            NULL) : "",

                    /* Add an anchor to the "sandbox" theorem
                       for use by mmrecent.html */
                    /* We use "sandbox:bighdr" for both here and
                       below so that either huge or big header type could
                       be used to start mathbox sections */
                    (stmt == g_mathboxStmt && bigHdr[0] == 0
                          && passNumber == 1 /* Only in summary TOC */
                          ) ?
                        /* Note the colon so it won't conflict w/ theorem
                           name anchor */
                        /* "&#8203;" is a "zero-width" space to
                           workaround Chrome bug that jumps to wrong anchor. */
                        "<A NAME=\"sandbox:bighdr\"></A>&#8203;" : "",

                    hdrCommentAnchor,
                    "<A HREF=\"",

                    (passNumber == 1) ?
                        cat("#dtl:", str((double)partCntr), NULL)  /* Link to detailed toc */
                        : cat(str3, "h", NULL), /* Link to thm list */

                    "\"><B>",
                    hdrCommentMarker,
                    hugeHdr, "</B></A>",
                    "<BR>", NULL),
                    " ",  /* Start continuation line with space */
                    "\""); /* Don't break inside quotes e.g. "Arial Narrow" */
                if (passNumber == 2) {
                  /* Assign to array for use during theorem output */
                  let((vstring *)(&pntrHugeHdr[stmt]), hugeHdr);
                  let((vstring *)(&pntrHugeHdrComment[stmt]), hugeHdrComment);
                }
                let(&hugeHdr, "");
                let(&hugeHdrComment, "");
              }
              if (bigHdr[0]) {

                /* Create section number */
                sectionCntr++;
                subsectionCntr = 0;
                subsubsectionCntr = 0;
                let(&bigHdr, cat(str((double)partCntr), ".", str((double)sectionCntr),
                    "&nbsp;&nbsp;",
                    bigHdr, NULL));

                /* Put an asterisk before the header if the header has
                   a comment */
                if (bigHdrComment[0] != 0 && passNumber == 2) {
                  let(&hdrCommentMarker, "*");
                  if (hdrCommentAnchorDone == 0) {
                    let(&hdrCommentAnchor, cat(
                        "<A NAME=\"",
                        g_Statement[stmt].labelName, "\"></A>",

                        /* "&#8203;" is a "zero-width" space to
                           workaround Chrome bug that jumps to wrong anchor. */
                        "&#8203;",

                        NULL));
                    hdrCommentAnchorDone = 1;
                  } else {
                    let(&hdrCommentAnchor, "");
                  }
                } else {
                  let(&hdrCommentMarker, "");
                  let(&hdrCommentAnchor, "");
                }

                printLongLine(cat(
                    "&nbsp; &nbsp; &nbsp; ", /* Indentation spacing */

                    /* In detailed section, add an anchor to reach it from
                       summary section */
                    (passNumber == 2) ?
                        cat("<A NAME=\"dtl:", str((double)partCntr), ".",
                            str((double)sectionCntr), "\"></A>",

                            /* "&#8203;" is a "zero-width" space to
                               workaround Chrome bug that jumps to wrong anchor. */
                            "&#8203;",

                            NULL)
                        : "",

                    /* Add an anchor to the "sandbox" theorem
                       for use by mmrecent.html */
                    (stmt == g_mathboxStmt
                          && passNumber == 1 /* Only in summary TOC */
                          ) ?
                        /* Note the colon so it won't conflict w/ theorem
                           name anchor */
                        /* "&#8203;" is a "zero-width" space to
                           workaround Chrome bug that jumps to wrong anchor. */
                        "<A NAME=\"sandbox:bighdr\"></A>&#8203;" : "",
                    hdrCommentAnchor,
                    "<A HREF=\"",

                    (passNumber == 1) ?
                         cat("#dtl:", str((double)partCntr), ".",
                             str((double)sectionCntr),
                             NULL)   /* Link to detailed toc */
                        : cat(str3, "b", NULL), /* Link to thm list */

                    "\"><B>",
                    hdrCommentMarker,
                    bigHdr, "</B></A>",
                    "<BR>", NULL),
                    " ",  /* Start continuation line with space */
                    "\""); /* Don't break inside quotes e.g. "Arial Narrow" */
                if (passNumber == 2) {
                  /* Assign to array for use during theorem list output */
                  let((vstring *)(&pntrBigHdr[stmt]), bigHdr);
                  let((vstring *)(&pntrBigHdrComment[stmt]), bigHdrComment);
                }
                let(&bigHdr, "");
                let(&bigHdrComment, "");
              }
              if (smallHdr[0]
                  && passNumber == 2) {  /* Skip in pass 1 (summary) */

                /* Create subsection number */
                subsectionCntr++;
                subsubsectionCntr = 0;
                let(&smallHdr, cat(str((double)partCntr), ".",
                    str((double)sectionCntr),
                    ".", str((double)subsectionCntr), "&nbsp;&nbsp;",
                    smallHdr, NULL));

                /* Put an asterisk before the header if the header has
                   a comment */
                if (smallHdrComment[0] != 0 && passNumber == 2) {
                  let(&hdrCommentMarker, "*");
                  if (hdrCommentAnchorDone == 0) {
                    let(&hdrCommentAnchor, cat("<A NAME=\"",
                        g_Statement[stmt].labelName, "\"></A>",

                        /* "&#8203;" is a "zero-width" space to
                           workaround Chrome bug that jumps to wrong anchor. */
                        "&#8203;",

                        NULL));
                    hdrCommentAnchorDone = 1;
                  } else {
                    let(&hdrCommentAnchor, "");
                  }
                } else {
                  let(&hdrCommentMarker, "");
                  let(&hdrCommentAnchor, "");
                }

                printLongLine(cat("&nbsp; &nbsp; &nbsp; &nbsp; &nbsp; &nbsp; ",
                    hdrCommentAnchor,
                    "<A HREF=\"", str3, "s\">",
                    hdrCommentMarker,
                    smallHdr, "</A>",
                    " &nbsp; <A HREF=\"",
                    g_Statement[stmt].labelName, ".html\">",
                    g_Statement[stmt].labelName, "</A>",
                    str4,
                    "<BR>", NULL),
                    " ",  /* Start continuation line with space */
                    "\""); /* Don't break inside quotes e.g. "Arial Narrow" */
                /* Assign to array for use during theorem output */
                let((vstring *)(&pntrSmallHdr[stmt]), smallHdr);
                let(&smallHdr, "");
                let((vstring *)(&pntrSmallHdrComment[stmt]), smallHdrComment);
                let(&smallHdrComment, "");
              }

              if (tinyHdr[0] && passNumber == 2) {  /* Skip in pass 1 (summary) */

                /* Create subsection number */
                subsubsectionCntr++;
                let(&tinyHdr, cat(str((double)partCntr), ".",
                    str((double)sectionCntr),
                    ".", str((double)subsectionCntr),
                    ".", str((double)subsubsectionCntr), "&nbsp;&nbsp;",
                    tinyHdr, NULL));

                /* Put an asterisk before the header if the header has
                   a comment */
                if (tinyHdrComment[0] != 0 && passNumber == 2) {
                  let(&hdrCommentMarker, "*");
                  if (hdrCommentAnchorDone == 0) {
                    let(&hdrCommentAnchor, cat("<A NAME=\"",
                        g_Statement[stmt].labelName, "\"></A> ",

                        /* "&#8203;" is a "zero-width" space to
                           workaround Chrome bug that jumps to wrong anchor. */
                        "&#8203;",

                        NULL));
                    hdrCommentAnchorDone = 1;
                  } else {
                    let(&hdrCommentAnchor, "");
                  }
                } else {
                  let(&hdrCommentMarker, "");
                  let(&hdrCommentAnchor, "");
                }

                printLongLine(cat(
                    "&nbsp; &nbsp; &nbsp; &nbsp; &nbsp; &nbsp; &nbsp; &nbsp; &nbsp; ",
                    hdrCommentAnchor,
                    "<A HREF=\"", str3, "s\">",
                    hdrCommentMarker,
                    tinyHdr, "</A>",
                    " &nbsp; <A HREF=\"",
                    g_Statement[stmt].labelName, ".html\">",
                    g_Statement[stmt].labelName, "</A>",
                    str4,
                    "<BR>", NULL),
                    " ",  /* Start continuation line with space */
                    "\""); /* Don't break inside quotes e.g. "Arial Narrow" */
                /* Assign to array for use during theorem output */
                let((vstring *)(&pntrTinyHdr[stmt]), tinyHdr);
                let(&tinyHdr, "");
                let((vstring *)(&pntrTinyHdrComment[stmt]), tinyHdrComment);
                let(&tinyHdrComment, "");
              }

              fprintf(outputFilePtr, "%s", g_printString);
              g_outputToString = 0;
              let(&g_printString, "");
            } /* if huge or big or small or tiny header */
          } /* if $a or $p */
        } /* next stmt */
        /* 8-May-2015 nm Do we need the HR below? */
        fprintf(outputFilePtr, "<HR NOSHADE SIZE=1>\n");

      } /* next passNumber */

    } /* if page 0 */
    /* End table of contents */

    /* Just skip over instead of a big if indent */
    if (page == 0) goto SKIP_LIST;


    /* Put in color key */
    g_outputToString = 1;
    print2("<A NAME=\"mmstmtlst\"></A>\n");
    if (g_extHtmlStmt < g_mathboxStmt) { /* g_extHtmlStmt >= g_mathboxStmt in ql.mm */
      /* ?? Currently this is customized for set.mm only!! */
      print2("<P>\n");
      print2("<CENTER><TABLE CELLSPACING=0 CELLPADDING=5\n");
      print2("SUMMARY=\"Color key\"><TR>\n");
      print2("\n");
      print2("<TD>Color key:&nbsp;&nbsp;&nbsp;</TD>\n");
      print2("<TD BGCOLOR=%s NOWRAP><A\n", MINT_BACKGROUND_COLOR);
      print2("HREF=\"mmset.html\"><IMG SRC=\"mm.gif\" BORDER=0\n");
      print2("ALT=\"Metamath Proof Explorer\" HEIGHT=32 WIDTH=32\n");
      print2("ALIGN=MIDDLE> &nbsp;Metamath Proof Explorer</A>\n");

      let(&str3, "");
      if (g_Statement[g_extHtmlStmt].pinkNumber <= 0) bug(2332);
      str3 = pinkRangeHTML(nmbrStmtNmbr[1],
          nmbrStmtNmbr[g_Statement[g_extHtmlStmt].pinkNumber - 1]);
      printLongLine(cat("<BR>(", str3, ")", NULL),
        " ",  /* Start continuation line with space */
        "\""); /* Don't break inside quotes e.g. "Arial Narrow" */

      print2("</TD>\n");
      print2("\n");
      print2("<TD WIDTH=10>&nbsp;</TD>\n");
      print2("\n");

      /* Hilbert Space Explorer */
      print2("<TD BGCOLOR=%s NOWRAP><A\n", PURPLISH_BIBLIO_COLOR);
      print2(" HREF=\"mmhil.html\"><IMG SRC=\"atomic.gif\"\n");
      print2(
 "BORDER=0 ALT=\"Hilbert Space Explorer\" HEIGHT=32 WIDTH=32 ALIGN=MIDDLE>\n");
      print2("&nbsp;Hilbert Space Explorer</A>\n");

      let(&str3, "");
      if (g_Statement[g_mathboxStmt].pinkNumber <= 0) bug(2333);
      str3 = pinkRangeHTML(g_extHtmlStmt,
         nmbrStmtNmbr[g_Statement[g_mathboxStmt].pinkNumber - 1]);
      printLongLine(cat("<BR>(", str3, ")", NULL),
        " ",  /* Start continuation line with space */
        "\""); /* Don't break inside quotes e.g. "Arial Narrow" */

      print2("</TD>\n");
      print2("\n");
      print2("<TD WIDTH=10>&nbsp;</TD>\n");
      print2("\n");


      /* Mathbox stuff */
      print2("<TD BGCOLOR=%s NOWRAP><A\n", SANDBOX_COLOR);
      print2(" HREF=\"mathbox.html\"><IMG SRC=\"_sandbox.gif\"\n");
      print2("BORDER=0 ALT=\"Users' Mathboxes\" HEIGHT=32 WIDTH=32 ALIGN=MIDDLE>\n");
      print2("&nbsp;Users' Mathboxes</A>\n");

      let(&str3, "");
      str3 = pinkRangeHTML(g_mathboxStmt, nmbrStmtNmbr[assertions]);
      printLongLine(cat("<BR>(", str3, ")", NULL),
        " ",  /* Start continuation line with space */
        "\""); /* Don't break inside quotes e.g. "Arial Narrow" */

      print2("</TD>\n");
      print2("\n");
      print2("<TD WIDTH=10>&nbsp;</TD>\n");
      print2("\n");


      print2("</TR></TABLE></CENTER>\n");
    } /* end if (g_extHtmlStmt < g_mathboxStmt) */

    /* Write out HTML page so far */
    fprintf(outputFilePtr, "%s", g_printString);
    g_outputToString = 0;
    let(&g_printString, "");


    /* Write the main table header */
    g_outputToString = 1;
    print2("\n");
    print2("<P><CENTER>\n");
    print2("<TABLE BORDER CELLSPACING=0 CELLPADDING=3 BGCOLOR=%s\n",
        MINT_BACKGROUND_COLOR);
    print2("SUMMARY=\"Theorem List for %s\">\n", htmlTitle);
    let(&str3, "");
    if (page < 1) bug(2335); /* Page 0 ToC should have been skipped */
    str3 = pinkHTML(nmbrStmtNmbr[(page - 1) * theoremsPerPage + 1]);
    let(&str3, right(str3, (long)strlen(PINK_NBSP) + 1)); /* Discard "&nbsp;" */
    let(&str4, "");
    str4 = pinkHTML((page < pages) ?
        nmbrStmtNmbr[page * theoremsPerPage] :
        nmbrStmtNmbr[assertions]);
    let(&str4, right(str4, (long)strlen(PINK_NBSP) + 1)); /* Discard "&nbsp;" */
    printLongLine(cat("<CAPTION><B>Theorem List for ", htmlTitle,
        " - </B>", str3, "<B>-</B>", str4,
        " &nbsp; *Has distinct variable group(s)"
        "</CAPTION>",NULL),
        " ",  /* Start continuation line with space */
        "\""); /* Don't break inside quotes e.g. "Arial Narrow" */
    print2("\n");
    print2("<TR><TH>Type</TH><TH>Label</TH><TH>Description</TH></TR>\n");
    print2("<TR><TH COLSPAN=3>Statement</TH></TR>\n");
    print2("\n");
    print2("<TR BGCOLOR=white><TD COLSPAN=3><FONT SIZE=-3>&nbsp;</FONT></TD></TR>\n");
    print2("\n");
    fprintf(outputFilePtr, "%s", g_printString);
    g_outputToString = 0;
    let(&g_printString, "");

    /* Find the last assertion that will be printed on the page, so
       we will know when a separator between theorems is not needed */
    lastAssertion = 0;
    for (assertion = (page - 1) * theoremsPerPage + 1;
        assertion <= page * theoremsPerPage; assertion++) {
      if (assertion > assertions) break; /* We're beyond the end */

      lastAssertion = assertion;
    }

    /* Output theorems on the page */
    for (assertion = (page - 1) * theoremsPerPage + 1;
        assertion <= page * theoremsPerPage; assertion++) {
      if (assertion > assertions) break; /* We're beyond the end */

      s = nmbrStmtNmbr[assertion]; /* Statement number */

      /* Construct the statement type label */
      if (g_Statement[s].type == p_) {
        let(&str1, "Theorem");
      } else if (!strcmp("ax-", left(g_Statement[s].labelName, 3))) {
        let(&str1, "<B><FONT COLOR=red>Axiom</FONT></B>");
      } else if (!strcmp("df-", left(g_Statement[s].labelName, 3))) {
        let(&str1, "<B><FONT COLOR=blue>Definition</FONT></B>");
      } else {
        let(&str1, "<B><FONT COLOR=\"#00CC00\">Syntax</FONT></B>");
      }

      if (s == s + 0) goto skip_date;
      /* OBSOLETE */
      /* Get the date in the comment section after the statement */
      let(&str1, space(g_Statement[s + 1].labelSectionLen));
      memcpy(str1, g_Statement[s + 1].labelSectionPtr,
          (size_t)(g_Statement[s + 1].labelSectionLen));
      let(&str1, edit(str1, 2)); /* Discard spaces and tabs */
      i1 = instr(1, str1, "$([");
      i2 = instr(i1, str1, "]$)");
      if (i1 && i2) {
        let(&str1, seg(str1, i1 + 3, i2 - 1));
      } else {
        let(&str1, "");
      }
     skip_date:

      let(&str3, "");
      str3 = getDescription(s);
      let(&str4, "");
      str4 = pinkHTML(s); /* Get little pink number */
      /* Output the description comment */
      /* Break up long lines for text editors with printLongLine */
      let(&g_printString, "");
      g_outputToString = 1;
      print2("\n"); /* Blank line for HTML source human readability */

      /* Table of contents */
      if (((vstring)(pntrHugeHdr[s]))[0]) { /* There is a major part break */
        printLongLine(cat(
                 /* The header */
                 "<TR BGCOLOR=\"#FFFFF2\"><TD COLSPAN=3",
                 "><CENTER><FONT SIZE=\"+1\"><B>",
                 "<A NAME=\"mm", str((double)(g_Statement[s].pinkNumber)),
                     "h\"></A>",   /* Anchor for table of contents */
                 (vstring)(pntrHugeHdr[s]),
                 "</B></FONT></CENTER>",
                 NULL),
            " ",  /* Start continuation line with space */
            "\""); /* Don't break inside quotes e.g. "Arial Narrow" */

        /* The comment part of the header, if any */
        if (((vstring)(pntrHugeHdrComment[s]))[0]) {

          /* Open the table row */
          /* keep comment in same table cell */
          print2("%s\n", "<P STYLE=\"margin-bottom:0em\">");

          /* We are currently printing to g_printString to allow use of
             printLongLine(); however, the rendering function
             printTexComment uses g_printString internally, so we have to
             flush the current g_printString and turn off g_outputToString mode
             in order to call the rendering function printTexComment. */
          /* (Question:  why do the calls to printTexComment for statement
             descriptions, later, not need to flush the g_printString?  Is the
             flushing code here redundant?) */
          /* Clear out the g_printString output in prep for printTexComment */
          g_outputToString = 0;
          fprintf(outputFilePtr, "%s", g_printString);
          let(&g_printString, "");
          g_showStatement = s; /* For printTexComment */
          g_texFilePtr = outputFilePtr; /* For printTexComment */
          printTexComment(  /* Sends result to g_texFilePtr */
              (vstring)(pntrHugeHdrComment[s]),
              0, /* 1 = htmlCenterFlag */
              PROCESS_EVERYTHING, /* actionBits */
              0 /* 1 = noFileCheck */);
          g_texFilePtr = NULL;
          g_outputToString = 1; /* Restore after printTexComment */
        }

        /* Close the table row */
        print2("%s\n", "</TD></TR>");

        printLongLine(cat(
                 /* Separator row */
                 "<TR BGCOLOR=white><TD COLSPAN=3>",
                 "<FONT SIZE=-3>&nbsp;</FONT></TD></TR>",
                 NULL),
            " ",  /* Start continuation line with space */
            "\""); /* Don't break inside quotes e.g. "Arial Narrow" */
      }
      if (((vstring)(pntrBigHdr[s]))[0]) { /* There is a major section break */
        printLongLine(cat(
                 /* The header */
                 "<TR BGCOLOR=\"#FFFFF2\"><TD COLSPAN=3",
                 "><CENTER><FONT SIZE=\"+1\"><B>",
                 "<A NAME=\"mm", str((double)(g_Statement[s].pinkNumber)),
                     "b\"></A>",      /* Anchor for table of contents */
                 (vstring)(pntrBigHdr[s]),
                 "</B></FONT></CENTER>",
                 NULL),
            " ",  /* Start continuation line with space */
            "\""); /* Don't break inside quotes e.g. "Arial Narrow" */

        /* The comment part of the header, if any */
        if (((vstring)(pntrBigHdrComment[s]))[0]) {

          /* Open the table row */
          /* keep comment in same table cell */
          print2("%s\n", "<P STYLE=\"margin-bottom:0em\">");

          /* We are currently printing to g_printString to allow use of
             printLongLine(); however, the rendering function
             printTexComment uses g_printString internally, so we have to
             flush the current g_printString and turn off g_outputToString mode
             in order to call the rendering function printTexComment. */
          /* (Question:  why do the calls to printTexComment for statement
             descriptions, later, not need to flush the g_printString?  Is the
             flushing code here redundant?) */
          /* Clear out the g_printString output in prep for printTexComment */
          g_outputToString = 0;
          fprintf(outputFilePtr, "%s", g_printString);
          let(&g_printString, "");
          g_showStatement = s; /* For printTexComment */
          g_texFilePtr = outputFilePtr; /* For printTexComment */
          printTexComment(  /* Sends result to g_texFilePtr */
              (vstring)(pntrBigHdrComment[s]),
              0, /* 1 = htmlCenterFlag */
              PROCESS_EVERYTHING, /* actionBits */
              0  /* 1 = noFileCheck */);
          g_texFilePtr = NULL;
          g_outputToString = 1; /* Restore after printTexComment */
        }

        /* Close the table row */
        print2("%s\n", "</TD></TR>");

        printLongLine(cat(
                 /* Separator row */
                 "<TR BGCOLOR=white><TD COLSPAN=3>",
                 "<FONT SIZE=-3>&nbsp;</FONT></TD></TR>",
                 NULL),
            " ",  /* Start continuation line with space */
            "\""); /* Don't break inside quotes e.g. "Arial Narrow" */
      }
      if (((vstring)(pntrSmallHdr[s]))[0]) { /* There is a minor sec break */
        printLongLine(cat(
                 /* The header */
                 "<TR BGCOLOR=\"#FFFFF2\"><TD COLSPAN=3",
                 "><CENTER><B>",
                 "<A NAME=\"mm", str((double)(g_Statement[s].pinkNumber)),
                     "s\"></A>",    /* Anchor for table of contents */
                 (vstring)(pntrSmallHdr[s]),
                 "</B></CENTER>",
                 NULL),
            " ",  /* Start continuation line with space */
            "\""); /* Don't break inside quotes e.g. "Arial Narrow" */

        /* The comment part of the header, if any */
        if (((vstring)(pntrSmallHdrComment[s]))[0]) {

          /* Open the table row */
          /* keep comment in same table cell */
          print2("%s\n", "<P STYLE=\"margin-bottom:0em\">");

          /* We are currently printing to g_printString to allow use of
             printLongLine(); however, the rendering function
             printTexComment uses g_printString internally, so we have to
             flush the current g_printString and turn off g_outputToString mode
             in order to call the rendering function printTexComment. */
          /* (Question:  why do the calls to printTexComment for statement
             descriptions, later, not need to flush the g_printString?  Is the
             flushing code here redundant?) */
          /* Clear out the g_printString output in prep for printTexComment */
          g_outputToString = 0;
          fprintf(outputFilePtr, "%s", g_printString);
          let(&g_printString, "");
          g_showStatement = s; /* For printTexComment */
          g_texFilePtr = outputFilePtr; /* For printTexComment */
          printTexComment(  /* Sends result to g_texFilePtr */
              (vstring)(pntrSmallHdrComment[s]),
              0, /* 1 = htmlCenterFlag */
              PROCESS_EVERYTHING, /* actionBits */
              0  /* 1 = noFileCheck */);
          g_texFilePtr = NULL;
          g_outputToString = 1; /* Restore after printTexComment */
        }

        /* Close the table row */
        print2("%s\n", "</TD></TR>");

        printLongLine(cat(
                 /* Separator row */
                 "<TR BGCOLOR=white><TD COLSPAN=3>",
                 "<FONT SIZE=-3>&nbsp;</FONT></TD></TR>",
                 NULL),
            " ",  /* Start continuation line with space */
            "\""); /* Don't break inside quotes e.g. "Arial Narrow" */
      }

      if (((vstring)(pntrTinyHdr[s]))[0]) { /* There is a subsubsection break */
        printLongLine(cat(
                 /* The header */
                 "<TR BGCOLOR=\"#FFFFF2\"><TD COLSPAN=3",
                 "><CENTER><B>",
                 "<A NAME=\"mm", str((double)(g_Statement[s].pinkNumber)),
                     "s\"></A>",    /* Anchor for table of contents */
                 (vstring)(pntrTinyHdr[s]),
                 "</B></CENTER>",
                 NULL),
            " ",  /* Start continuation line with space */
            "\""); /* Don't break inside quotes e.g. "Arial Narrow" */

        /* The comment part of the header, if any */
        if (((vstring)(pntrTinyHdrComment[s]))[0]) {

          /* Open the table row */
          /* keep comment in same table cell */
          print2("%s\n", "<P STYLE=\"margin-bottom:0em\">");

          /* We are currently printing to g_printString to allow use of
             printLongLine(); however, the rendering function
             printTexComment uses g_printString internally, so we have to
             flush the current g_printString and turn off g_outputToString mode
             in order to call the rendering function printTexComment. */
          /* (Question:  why do the calls to printTexComment for statement
             descriptions, later, not need to flush the g_printString?  Is the
             flushing code here redundant?) */
          /* Clear out the g_printString output in prep for printTexComment */
          g_outputToString = 0;
          fprintf(outputFilePtr, "%s", g_printString);
          let(&g_printString, "");
          g_showStatement = s; /* For printTexComment */
          g_texFilePtr = outputFilePtr; /* For printTexComment */
          printTexComment(  /* Sends result to g_texFilePtr */
              (vstring)(pntrTinyHdrComment[s]),
              0, /* 1 = htmlCenterFlag */
              PROCESS_EVERYTHING, /* actionBits */
              0  /* 1 = noFileCheck */);
          g_texFilePtr = NULL;
          g_outputToString = 1; /* Restore after printTexComment */
        }

        /* Close the table row */
        print2("%s\n", "</TD></TR>");

        printLongLine(cat(
                 /* Separator row */
                 "<TR BGCOLOR=white><TD COLSPAN=3>",
                 "<FONT SIZE=-3>&nbsp;</FONT></TD></TR>",
                 NULL),
            " ",  /* Start continuation line with space */
            "\""); /* Don't break inside quotes e.g. "Arial Narrow" */
      }

      printLongLine(cat(
            (s < g_extHtmlStmt)
               ? "<TR>"
               : (s < g_mathboxStmt)
                   ? cat("<TR BGCOLOR=", PURPLISH_BIBLIO_COLOR, ">", NULL)
                   : cat("<TR BGCOLOR=", SANDBOX_COLOR, ">", NULL),
            "<TD NOWRAP>",  /* IE breaks up the date */
            str1, /* Date */
            "</TD><TD ALIGN=CENTER><A HREF=\"",
            g_Statement[s].labelName, ".html\">",
            g_Statement[s].labelName, "</A>",
            str4,

            /* Add asterisk if statement has distinct var groups */
            (nmbrLen(g_Statement[s].reqDisjVarsA) > 0) ? "*" : "",

            "</TD><TD ALIGN=LEFT>",
            /* Add anchor for hyperlinking to the table row */
            "<A NAME=\"", g_Statement[s].labelName, "\"></A>",

            NULL),  /* Description */
          " ",  /* Start continuation line with space */
          "\""); /* Don't break inside quotes e.g. "Arial Narrow" */

      g_showStatement = s; /* For printTexComment */
      g_outputToString = 0; /* For printTexComment */
      g_texFilePtr = outputFilePtr; /* For printTexComment */
      printTexComment(  /* Sends result to g_texFilePtr */
          str3,
          0, /* 1 = htmlCenterFlag */
          PROCESS_EVERYTHING, /* actionBits */
          0  /* 1 = noFileCheck */);
      g_texFilePtr = NULL;
      g_outputToString = 1; /* Restore after printTexComment */

      /* Get HTML hypotheses => assertion */
      let(&str4, "");
      str4 = getTexOrHtmlHypAndAssertion(s); /* In mmwtex.c */

      /* Suppress the math content of lemmas, which can
         be very big and not interesting */
      if (!strcmp(left(str3, 10), "Lemma for ") && !showLemmas) {
        /* Suppress the table row with the math content */
        print2(" <I>[Auxiliary lemma - not displayed.]</I></TD></TR>\n");
      } else {
        /* Output the table row with the math content */
        printLongLine(cat("</TD></TR><TR",
              (s < g_extHtmlStmt)
                ? ">"
                : (s < g_mathboxStmt)
                  ? cat(" BGCOLOR=", PURPLISH_BIBLIO_COLOR, ">", NULL)
                  : cat(" BGCOLOR=", SANDBOX_COLOR, ">", NULL),
              "<TD COLSPAN=3 ALIGN=CENTER>",
              str4, "</TD></TR>", NULL),
            " ",  /* Start continuation line with space */
            "\""); /* Don't break inside quotes e.g. "Arial Narrow" */
      }

      g_outputToString = 0;
      fprintf(outputFilePtr, "%s", g_printString);
      let(&g_printString, "");

      if (assertion != lastAssertion) {
        /* Put separator row if not last theorem */
        g_outputToString = 1;
        printLongLine(cat("<TR BGCOLOR=white><TD COLSPAN=3>",
            "<FONT SIZE=-3>&nbsp;</FONT></TD></TR>", NULL),
            " ",  /* Start continuation line with space */
            "\""); /* Don't break inside quotes e.g. "Arial Narrow" */
        g_outputToString = 0;
        fprintf(outputFilePtr, "%s", g_printString);
        let(&g_printString, "");
      }
    } /* next assertion */

    /* Output trailer */
    g_outputToString = 1;
    print2("</TABLE></CENTER>\n");
    print2("\n");

   SKIP_LIST: /* (skipped when page == 0) */
    g_outputToString = 1; /* To compensate for skipped assignment above */


    /* Put extra Prev/Next hyperlinks here for convenience */
    print2("<TABLE BORDER=0 WIDTH=\"100%c\">\n", '%');
    print2("  <TR>\n");
    print2("    <TD ALIGN=LEFT VALIGN=TOP WIDTH=\"25%c\">\n", '%');
    print2("      &nbsp;\n");
    print2("    </TD>\n");
    print2("    <TD NOWRAP ALIGN=CENTER>&nbsp;</TD>\n");
    print2("    <TD NOWRAP ALIGN=RIGHT VALIGN=TOP WIDTH=\"25%c\"><FONT\n", '%');
    print2("      SIZE=-1 FACE=sans-serif>\n");
    printLongLine(cat("      ", prevNextLinks, NULL),
        " ",  /* Start continuation line with space */
        "\""); /* Don't break inside quotes e.g. "Arial Narrow" */
    print2("      </FONT></TD>\n");
    print2("  </TR>\n");
    print2("</TABLE>\n");


    print2("<HR NOSHADE SIZE=1>\n");


    g_outputToString = 0;
    fprintf(outputFilePtr, "%s", g_printString);
    let(&g_printString, "");


    fprintf(outputFilePtr, "<A NAME=\"mmpglst\"></A>\n");
    fprintf(outputFilePtr, "<CENTER>\n");
    fprintf(outputFilePtr, "<B>Page List</B>\n");
    fprintf(outputFilePtr, "</CENTER>\n");


    /* Output links to the other pages */
    fprintf(outputFilePtr, "Jump to page: \n");
    for (p = 0; p <= pages; p++) {

      /* Construct the pink number range */
      let(&str3, "");
      if (p > 0) {
        str3 = pinkRangeHTML(
            nmbrStmtNmbr[(p - 1) * theoremsPerPage + 1],
            (p < pages) ?
              nmbrStmtNmbr[p * theoremsPerPage] :
              nmbrStmtNmbr[assertions]);
      }

      if (p == page) {
        /* Current page shouldn't have link to self */
        let(&str1, (p == 0) ? "Contents" : str((double)p));
      } else {
        let(&str1, cat("<A HREF=\"mmtheorems",
            (p == 0) ? "" : str((double)p),

            /* Friendlier, because you can start
              scrolling through the page before it finishes loading,
              without its jumping to #mmtc (start of Table of Contents)
              when it's done. */
            /* (p == 1) ? ".html#mmtc\">" : ".html\">", */
            ".html\">",

            (p == 0) ? "Contents" : str((double)p),
            "</A>", NULL));
      }
      let(&str1, cat(str1, PINK_NBSP, str3, NULL));
      fprintf(outputFilePtr, "%s\n", str1);
    }


    g_outputToString = 1;
    print2("<HR NOSHADE SIZE=1>\n");
    print2("<TABLE BORDER=0 WIDTH=\"100%c\">\n", '%');
    print2("  <TR>\n");
    print2("    <TD ALIGN=LEFT VALIGN=TOP WIDTH=\"25%c\">\n", '%');
    print2("      &nbsp;\n");
    print2("    </TD>\n");
    print2("    <TD NOWRAP ALIGN=CENTER><FONT SIZE=-2\n");
    print2("      FACE=ARIAL>\n");
    print2("Copyright terms:\n");
    print2("<A HREF=\"../copyright.html#pd\">Public domain</A>\n");
    print2("      </FONT></TD>\n");
    print2("    <TD NOWRAP ALIGN=RIGHT VALIGN=TOP WIDTH=\"25%c\"><FONT\n", '%');
    print2("      SIZE=-1 FACE=sans-serif>\n");
    printLongLine(cat("      ", prevNextLinks, NULL),
        " ",  /* Start continuation line with space */
        "\""); /* Don't break inside quotes e.g. "Arial Narrow" */
    print2("      </FONT></TD>\n");
    print2("  </TR>\n");
    print2("</TABLE>\n");
    print2("</BODY></HTML>\n");
    g_outputToString = 0;
    fprintf(outputFilePtr, "%s", g_printString);
    let(&g_printString, "");

    /* Close file */
    fclose(outputFilePtr);
  } /* next page */

 TL_ABORT:
  /* Deallocate memory */
  let(&str1, "");
  let(&str3, "");
  let(&str4, "");
  let(&prevNextLinks, "");
  let(&outputFileName, "");
  let(&hugeHdr, "");
  let(&bigHdr, "");
  let(&smallHdr, "");
  let(&tinyHdr, "");
  let(&hdrCommentMarker, "");
  for (i = 0; i <= g_statements; i++) let((vstring *)(&pntrHugeHdr[i]), "");
  pntrLet(&pntrHugeHdr, NULL_PNTRSTRING);
  for (i = 0; i <= g_statements; i++) let((vstring *)(&pntrBigHdr[i]), "");
  pntrLet(&pntrBigHdr, NULL_PNTRSTRING);
  for (i = 0; i <= g_statements; i++) let((vstring *)(&pntrSmallHdr[i]), "");
  pntrLet(&pntrSmallHdr, NULL_PNTRSTRING);
  for (i = 0; i <= g_statements; i++) let((vstring *)(&pntrTinyHdr[i]), "");
  pntrLet(&pntrTinyHdr, NULL_PNTRSTRING);

} /* writeTheoremList */


/* This function extracts any section headers in the comment sections
   prior to the label of statement stmt.   If a huge (####...) header isn't
   found, *hugeHdrTitle will be set to the empty string.
   If a big (#*#*...) header isn't found (or isn't after the last huge header),
   *bigHdrTitle will be set to the empty string.  If a small
   (=-=-...) header isn't found (or isn't after the last huge header or
   the last big header), *smallHdrTitle will be set to the empty string.
   In all 3 cases, only the last occurrence of a header is considered.
   If a tiny
   (-.-....) header isn't found (or isn't after the last huge header or
   the last big header or the last small header), *tinyHdrTitle will be
   set to the empty string.
   In all 4 cases, only the last occurrence of a header is considered. */
/*
20-Jun-2015 metamath Google group email:
https://groups.google.com/g/metamath/c/QE0lwg9f5Ho/m/J8ekl_lH1I8J

There are 4 kinds of section headers, big (####...), medium (#*#*#*...),
small (=-=-=-), and tiny (-.-.-.).

Call the collection of (outside-of-statement) comments between two
successive $a/$p statements (i.e. those statements that generate web
pages) a "header area".  The algorithm scans the header area for the
_last_ header of each type (big, medium, small, tiny) and discards all
others. Then, if there is a medium and it appears before a big, the
medium is discarded.  If there is a small and it appears before a big or
medium, the small is discarded.  In other words, a maximum of one header
of each type is kept, in the order big, medium, small, and tiny.

There are two reasons for doing this:  (1) it disregards headers used
for other purposes such as the headers for the set.mm-specific
information at the top that is not of general interest and (2) it
ignores headers for empty sections; for example, a mathbox user might
have a bunch of headers for sections planned for the future, but we
ignore them if those sections are empty (no $a or $p in them).
*/
/* Return 1 if error found, 0 otherwise */
flag getSectionHeadings(long stmt,
    vstring *hugeHdrTitle,
    vstring *bigHdrTitle,
    vstring *smallHdrTitle,
    vstring *tinyHdrTitle,
    vstring *hugeHdrComment,
    vstring *bigHdrComment,
    vstring *smallHdrComment,
    vstring *tinyHdrComment,
    flag fineResolution,
    flag fullComment) {

  /* for table of contents */
  vstring labelStr = "";
  long pos, pos1, pos2, pos3, pos4;
  flag errorFound = 0;
  flag saveOutputToString;

  /* Print any error messages to screen */
  saveOutputToString = g_outputToString; /* To restore when returning */
  g_outputToString = 0;

  /* (This initialization seems to be done redundantly by caller elsewhere,
     but for  WRITE SOURCE ... / EXTRACT we need to do it explicitly.) */
  let(&(*hugeHdrTitle), "");
  let(&(*bigHdrTitle), "");
  let(&(*smallHdrTitle), "");
  let(&(*tinyHdrTitle), "");
  let(&(*hugeHdrComment), "");
  let(&(*bigHdrComment), "");
  let(&(*smallHdrComment), "");
  let(&(*tinyHdrComment), "");

  /* We now process only $a or $p statements */
  if (fineResolution == 0) {
    if (g_Statement[stmt].type != a_ && g_Statement[stmt].type != p_) bug(2340);
  }

  /* Get header area between this statement and the statement after the
     previous $a or $p statement */
  /* pos3 and pos4 are used temporarily here; not related to later use */
  if (fineResolution == 0) {
    pos3 = g_Statement[stmt].headerStartStmt;  /* Statement immediately after the
                previous $a or $p statement (will be this statement if previous
                statement is $a or $p) */
  } else {
    pos3 = stmt; /* For WRITE SOURCE ... / EXTRACT, we want every statement
                    treated equally */
  }
  if (pos3 == 0 || pos3 > stmt) bug(2241);
  pos4 = (g_Statement[stmt].labelSectionPtr
        - g_Statement[pos3].labelSectionPtr)
        + g_Statement[stmt].labelSectionLen;  /* Length of the header area */
  let(&labelStr, space(pos4));
  memcpy(labelStr, g_Statement[pos3].labelSectionPtr,
      (size_t)(pos4));

  pos = 0;
  pos2 = 0;
  while (1) {  /* Find last "huge" header, if any */
    /* 4-Nov-2007 nm:  Obviously, the match below will not work if the
       $( line has a trailing space, which some editors might insert.
       The symptom is a missing table of contents entry.  But to detect
       this (and for the #*#* and =-=- matches below) would take a little work
       and perhaps slow things down, and I don't think it is worth it.  I
       put a note in HELP WRITE THEOREM_LIST. */
    pos1 = pos;
    pos = instr(pos + 1, labelStr, "$(\n" HUGE_DECORATION);

    /* 23-May-2008 nm Tolerate one space after "$(", to handle case of
      one space added to the end of each line with TOOLS to make global
      label changes are easier (still a kludge; this should be made
      white-space insensitive some day) */
    pos1 = instr(pos1 + 1, labelStr, "$( \n" HUGE_DECORATION);
    if (pos1 > pos) pos = pos1;

    if (!pos) break;
    if (pos) pos2 = pos;
  } /* while(1) */
  if (pos2) { /* Extract "huge" header */
    pos1 = pos2; /* Save "$(" position */
    pos = instr(pos2 + 4, labelStr, "\n"); /* Get to end of #### line */
    pos2 = instr(pos + 1, labelStr, "\n"); /* Find end of title line */

    /* Error check - can't have more than 1 title line */
    if (strcmp(mid(labelStr, pos2 + 1, 4), HUGE_DECORATION)) {
      print2(
       "?Warning: missing closing \"%s\" decoration above statement \"%s\".\n",
          HUGE_DECORATION, g_Statement[stmt].labelName);
      errorFound = 1;
    }

    pos3 = instr(pos2 + 1, labelStr, "\n"); /* Get to end of 2nd #### line */
    while (labelStr[(pos3 - 1) + 1] == '\n') pos3++; /* Skip 1st blank lines */
    pos4 = instr(pos3, labelStr, "$)"); /* Get to end of title comment */
    if (fullComment == 0) {
      let(&(*hugeHdrTitle), seg(labelStr, pos + 1, pos2 - 1));
      let(&(*hugeHdrTitle), edit((*hugeHdrTitle), 8 + 128));
                                                /* Trim leading, trailing sp */
      let(&(*hugeHdrComment), seg(labelStr, pos3 + 1, pos4 - 2));
      let(&(*hugeHdrComment), edit((*hugeHdrComment), 8 + 16384));
          /* Trim leading sp, trailing sp & lf */
    } else {
      /* Put entire comment in hugeHdrTitle and hugeHdrComment for /EXTRACT */
      /* Search backwards for non-space or beginning of string: */
      pos = pos1; /* pos1 is the "$" in "$(" */
      pos--;
      while (pos > 0) {
        if (labelStr[pos - 1] != ' '
              && labelStr[pos - 1] != '\n') break;
        pos--;
      }
      /* pos + 1 is the start of whitespace preceding "$(" */
      /* pos4 is the "$" in "$)" */
      /* pos3 is the \n after the 2nd decoration line */
      let(&(*hugeHdrTitle), seg(labelStr, pos + 1, pos3));
      let(&(*hugeHdrComment), seg(labelStr, pos3 + 1, pos4 + 1));
    }
  }
  /* pos = 0; */ /* Leave pos alone so that we start with "huge" header pos,
                    to ignore any earlier "tiny" or "small" or "big" header */
  pos2 = 0;
  while (1) {  /* Find last "big" header, if any */
    pos1 = pos;
    pos = instr(pos + 1, labelStr, "$(\n" BIG_DECORATION);
    pos1 = instr(pos1 + 1, labelStr, "$( \n" BIG_DECORATION);
    if (pos1 > pos) pos = pos1;

    if (!pos) break;
    if (pos) pos2 = pos;
  }
  if (pos2) { /* Extract "big" header */
    pos1 = pos2; /* Save "$(" position */
    pos = instr(pos2 + 4, labelStr, "\n"); /* Get to end of #*#* line */
    pos2 = instr(pos + 1, labelStr, "\n"); /* Find end of title line */

    /* Error check - can't have more than 1 title line */
    if (strcmp(mid(labelStr, pos2 + 1, 4), BIG_DECORATION)) {
      print2(
       "?Warning: missing closing \"%s\" decoration above statement \"%s\".\n",
          BIG_DECORATION, g_Statement[stmt].labelName);
      errorFound = 1;
    }

    pos3 = instr(pos2 + 1, labelStr, "\n"); /* Get to end of 2nd #*#* line */
    while (labelStr[(pos3 - 1) + 1] == '\n') pos3++; /* Skip 1st blank lines */
    pos4 = instr(pos3, labelStr, "$)"); /* Get to end of title comment */
    if (fullComment == 0) {
      let(&(*bigHdrTitle), seg(labelStr, pos + 1, pos2 - 1));
      let(&(*bigHdrTitle), edit((*bigHdrTitle), 8 + 128));
                                                  /* Trim leading, trailing sp */
      let(&(*bigHdrComment), seg(labelStr, pos3 + 1, pos4 - 2));
      let(&(*bigHdrComment), edit((*bigHdrComment), 8 + 16384));
          /* Trim leading sp, trailing sp & lf */
    } else {
      /* Put entire comment in bigHdrTitle and bigHdrComment for /EXTRACT */
      /* Search backwards for non-space or beginning of string: */
      pos = pos1; /* pos1 is the "$" in "$(" */
      pos--;
      while (pos > 0) {
        if (labelStr[pos - 1] != ' '
              && labelStr[pos - 1] != '\n') break;
        pos--;
      }
      /* pos + 1 is the start of whitespace preceding "$(" */
      /* pos4 is the "$" in "$)" */
      /* pos3 is the \n after the 2nd decoration line */
      let(&(*bigHdrTitle), seg(labelStr, pos + 1, pos3));
      let(&(*bigHdrComment), seg(labelStr, pos3 + 1, pos4 + 1));
    }
  }
  /* pos = 0; */ /* Leave pos alone so that we start with "big" header pos,
                    to ignore any earlier "tiny" or "small" header */
  pos2 = 0;
  while (1) {  /* Find last "small" header, if any */
    pos1 = pos;
    pos = instr(pos + 1, labelStr, "$(\n" SMALL_DECORATION);
    pos1 = instr(pos1 + 1, labelStr, "$( \n" SMALL_DECORATION);
    if (pos1 > pos) pos = pos1;

    if (!pos) break;
    if (pos) pos2 = pos;
  }
  if (pos2) { /* Extract "small" header */
    pos1 = pos2; /* Save "$(" position */
    pos = instr(pos2 + 4, labelStr, "\n"); /* Get to end of =-=- line */
    pos2 = instr(pos + 1, labelStr, "\n"); /* Find end of title line */

    /* Error check - can't have more than 1 title line */
    if (strcmp(mid(labelStr, pos2 + 1, 4), SMALL_DECORATION)) {
      print2(
       "?Warning: missing closing \"%s\" decoration above statement \"%s\".\n",
          SMALL_DECORATION, g_Statement[stmt].labelName);
      errorFound = 1;
    }

    pos3 = instr(pos2 + 1, labelStr, "\n"); /* Get to end of 2nd =-=- line */
    while (labelStr[(pos3 - 1) + 1] == '\n') pos3++; /* Skip 1st blank lines */
    pos4 = instr(pos3, labelStr, "$)"); /* Get to end of title comment */
    if (fullComment == 0) {
      let(&(*smallHdrTitle), seg(labelStr, pos + 1, pos2 - 1));
      let(&(*smallHdrTitle), edit((*smallHdrTitle), 8 + 128));
                                                /* Trim leading, trailing sp */
      let(&(*smallHdrComment), seg(labelStr, pos3 + 1, pos4 - 2));
      let(&(*smallHdrComment), edit((*smallHdrComment), 8 + 16384));
          /* Trim leading sp, trailing sp & lf */
    } else {
      /* Put entire comment in smallHdrTitle and smallHdrComment for /EXTRACT */
      /* Search backwards for non-space or beginning of string: */
      pos = pos1; /* pos1 is the "$" in "$(" */
      pos--;
      while (pos > 0) {
        if (labelStr[pos - 1] != ' '
              && labelStr[pos - 1] != '\n') break;
        pos--;
      }
      /* pos + 1 is the start of whitespace preceding "$(" */
      /* pos4 is the "$" in "$)" */
      /* pos3 is the \n after the 2nd decoration line */
      let(&(*smallHdrTitle), seg(labelStr, pos + 1, pos3));
      let(&(*smallHdrComment), seg(labelStr, pos3 + 1, pos4 + 1));
    }
  }

  /* pos = 0; */ /* Leave pos alone so that we start with "small" header pos,
                    to ignore any earlier "tiny" header */
  pos2 = 0;
  while (1) {  /* Find last "tiny" header, if any */
    pos1 = pos;
    pos = instr(pos + 1, labelStr, "$(\n" TINY_DECORATION);
    pos1 = instr(pos1 + 1, labelStr, "$( \n" TINY_DECORATION);
    if (pos1 > pos) pos = pos1;

    if (!pos) break;
    if (pos) pos2 = pos;
  }
  if (pos2) { /* Extract "tiny" header */
    pos1 = pos2; /* Save "$(" position */
    pos = instr(pos2 + 4, labelStr, "\n"); /* Get to end of -.-. line */
    pos2 = instr(pos + 1, labelStr, "\n"); /* Find end of title line */

    /* Error check - can't have more than 1 title line */
    if (strcmp(mid(labelStr, pos2 + 1, 4), TINY_DECORATION)) {
      print2(
       "?Warning: missing closing \"%s\" decoration above statement \"%s\".\n",
          TINY_DECORATION, g_Statement[stmt].labelName);
      errorFound = 1;
    }

    pos3 = instr(pos2 + 1, labelStr, "\n"); /* Get to end of 2nd -.-. line */
    while (labelStr[(pos3 - 1) + 1] == '\n') pos3++; /* Skip 1st blank lines */
    pos4 = instr(pos3, labelStr, "$)"); /* Get to end of title comment */
    if (fullComment == 0) {
      let(&(*tinyHdrTitle), seg(labelStr, pos + 1, pos2 - 1));
      let(&(*tinyHdrTitle), edit((*tinyHdrTitle), 8 + 128));
                                                  /* Trim leading, trailing sp */
      let(&(*tinyHdrComment), seg(labelStr, pos3 + 1, pos4 - 2));
      let(&(*tinyHdrComment), edit((*tinyHdrComment), 8 + 16384));
          /* Trim leading sp, trailing sp & lf */
    } else {
      /* Put entire comment in tinyHdrTitle and tinyHdrComment for /EXTRACT */
      /* Search backwards for non-space or beginning of string: */
      pos = pos1; /* pos1 is the "$" in "$(" */
      pos--;
      while (pos > 0) {
        if (labelStr[pos - 1] != ' '
              && labelStr[pos - 1] != '\n') break;
        pos--;
      }
      /* pos + 1 is the start of whitespace preceding "$(" */
      /* pos4 is the "$" in "$)" */
      /* pos3 is the \n after the 2nd decoration line */
      let(&(*tinyHdrTitle), seg(labelStr, pos + 1, pos3));
      let(&(*tinyHdrComment), seg(labelStr, pos3 + 1, pos4 + 1));
    }
  }

  if (errorFound == 1) {
    print2("  (Note that section titles may not be longer than one line.)\n");
  }
  /* Restore output stream */
  g_outputToString = saveOutputToString;

  let(&labelStr, "");  /* Deallocate string memory */
  return errorFound;
} /* getSectionHeadings */


/* Returns HTML for the pink number to print after the statement labels
   in HTML output.  (Note that "pink" means "rainbow colored" number now.) */
/* Warning: The caller must deallocate the returned vstring (i.e. this
   function cannot be used in let statements but must be assigned to
   a local vstring for local deallocation) */
vstring pinkHTML(long statemNum)
{
  long statemMap;
  vstring htmlCode = "";
  vstring hexValue = "";

  if (statemNum > 0) {
    statemMap = g_Statement[statemNum].pinkNumber;
  } else {
    /* -1 means the label wasn't found */
    statemMap = -1;
  }

  /* Note: we put "(future)" when the label wasn't found (an error message
     was also generated previously) */

  /* With style sheet and explicit color */
  let(&hexValue, "");
  hexValue = spectrumToRGB(statemMap, g_Statement[g_statements].pinkNumber);
  let(&htmlCode, cat(PINK_NBSP,
      "<SPAN CLASS=r STYLE=\"color:#", hexValue, "\">",
      (statemMap != -1) ? str((double)statemMap) : "(future)", "</SPAN>", NULL));
  let(&hexValue, "");

  return htmlCode;
} /* pinkHTML */


/* Returns HTML for a range of pink numbers separated by a "-". */
/* Warning: The caller must deallocate the returned vstring (i.e. this
   function cannot be used in let statements but must be assigned to
   a local vstring for local deallocation) */
vstring pinkRangeHTML(long statemNum1, long statemNum2) {
  vstring htmlCode = "";
  vstring str3 = "";
  vstring str4 = "";

  /* Construct the HTML for a pink number range */
  let(&str3, "");
  str3 = pinkHTML(statemNum1);
  let(&str3, right(str3, (long)strlen(PINK_NBSP) + 1)); /* Discard "&nbsp;" */
  let(&str4, "");
  str4 = pinkHTML(statemNum2);
  let(&str4, right(str4, (long)strlen(PINK_NBSP) + 1)); /* Discard "&nbsp;" */
  let(&htmlCode, cat(str3, "-", str4, NULL));
  let(&str3, ""); /* Deallocate */
  let(&str4, ""); /* Deallocate */
  return htmlCode;
} /* pinkRangeHTML */


/* This function converts a "spectrum" color (1 to maxColor) to an
   RBG value in hex notation for HTML.  The caller must deallocate the
   returned vstring to prevent memory leaks.  color = 1 (red) to maxColor
   (violet).  A special case is the color -1, which just returns black. */
vstring spectrumToRGB(long color, long maxColor) {
  vstring str1 = "";
  double fraction, fractionInPartition;
  long j, red, green, blue, partition;
/* Change PARTITIONS whenever the table below has entries added or removed! */
#define PARTITIONS 28
  static double redRef[PARTITIONS +  1];    /* Made these */
  static double greenRef[PARTITIONS +  1];  /* static for */
  static double blueRef[PARTITIONS +  1];   /* speedup */
  static long i = -1;                       /* below */

  if (i > -1) goto SKIP_INIT;
  i = -1; /* For safety */

  /* Here, we use the maximum saturation possible for a fixed L*a*b color L
     (lightness) value of 53, which corresponds to 50% gray scale.
     Each pure color had either brightness reduced or saturation reduced,
     as required, to achieve L = 53.

     An initial partition was formed from hues 0, 15, 30, ..., 345, then the
     result was divided into 1000 subpartitions, and the new partitions were
     determined by reselecting partition boundaries based on where their color
     difference was distinguishable (i.e. could semi-comfortably read letters
     of one color with the other as a background, on an LCD display).  Some
     human judgment was involved, and it is probably not completely uniform or
     optimal.

     A Just Noticeable Difference (JND) algorithm for spacing might be more
     accurate, especially if averaged over several subjects and different
     monitors.  I wrote a program for that - asking the user to identify a word
     in one hue with an adjacent hue as a background, in order to score a
     point - but it was taking too much time, and I decided life is too short.
     I think this is "good enough" though, perhaps not even noticeably
     non-optimum.

     The comment at the end of each line is the hue 0-360 mapped linearly
     to 1-1043 (345 = 1000, i.e. "extreme" purple or almost red).  Partitions
     at the end can be commented out if we want to stop at violet instead of
     almost wrapping around to red via the purples, in order to more accurately
     emulate the color spectrum.  Be sure to update the PARTITIONS constant
     above if a partition is commented out, to avoid a bug trap. */
  i++; redRef[i] = 251; greenRef[i] = 0; blueRef[i] = 0;       /* 1 */
  i++; redRef[i] = 247; greenRef[i] = 12; blueRef[i] = 0;      /* 10 */
  i++; redRef[i] = 238; greenRef[i] = 44; blueRef[i] = 0;      /* 34 */
  i++; redRef[i] = 222; greenRef[i] = 71; blueRef[i] = 0;      /* 58 */
  i++; redRef[i] = 203; greenRef[i] = 89; blueRef[i] = 0;      /* 79 */
  i++; redRef[i] = 178; greenRef[i] = 108; blueRef[i] = 0;     /* 109 */
  i++; redRef[i] = 154; greenRef[i] = 122; blueRef[i] = 0;     /* 140 */
  i++; redRef[i] = 127; greenRef[i] = 131; blueRef[i] = 0;     /* 181 */
  i++; redRef[i] = 110; greenRef[i] = 136; blueRef[i] = 0;     /* 208 */
  i++; redRef[i] = 86; greenRef[i] = 141; blueRef[i] = 0;      /* 242 */
  i++; redRef[i] = 60; greenRef[i] = 144; blueRef[i] = 0;      /* 276 */
  i++; redRef[i] = 30; greenRef[i] = 147; blueRef[i] = 0;      /* 313 */
  i++; redRef[i] = 0; greenRef[i] = 148; blueRef[i] = 22;      /* 375 */
  i++; redRef[i] = 0; greenRef[i] = 145; blueRef[i] = 61;      /* 422 */
  i++; redRef[i] = 0; greenRef[i] = 145; blueRef[i] = 94;      /* 462 */
  i++; redRef[i] = 0; greenRef[i] = 143; blueRef[i] = 127;     /* 504 */
  i++; redRef[i] = 0; greenRef[i] = 140; blueRef[i] = 164;     /* 545 */
  i++; redRef[i] = 0; greenRef[i] = 133; blueRef[i] = 218;     /* 587 */
  i++; redRef[i] = 3; greenRef[i] = 127; blueRef[i] = 255;     /* 612 */
  i++; redRef[i] = 71; greenRef[i] = 119; blueRef[i] = 255;    /* 652 */
  i++; redRef[i] = 110; greenRef[i] = 109; blueRef[i] = 255;   /* 698 */
  i++; redRef[i] = 137; greenRef[i] = 99; blueRef[i] = 255;    /* 740 */
  i++; redRef[i] = 169; greenRef[i] = 78; blueRef[i] = 255;    /* 786 */
  i++; redRef[i] = 186; greenRef[i] = 57; blueRef[i] = 255;    /* 808 */
  i++; redRef[i] = 204; greenRef[i] = 33; blueRef[i] = 249;    /* 834 */
  i++; redRef[i] = 213; greenRef[i] = 16; blueRef[i] = 235;    /* 853 */
  i++; redRef[i] = 221; greenRef[i] = 0; blueRef[i] = 222;     /* 870 */
  i++; redRef[i] = 233; greenRef[i] = 0; blueRef[i] = 172;     /* 916 */
  i++; redRef[i] = 239; greenRef[i] = 0; blueRef[i] = 132;     /* 948 */
  /*i++; redRef[i] = 242; greenRef[i] = 0; blueRef[i] = 98;*/  /* 973 */
  /*i++; redRef[i] = 244; greenRef[i] = 0; blueRef[i] = 62;*/  /* 1000 */

  if (i != PARTITIONS) { /* Double-check future edits */
    print2("? %ld partitions but PARTITIONS = %ld\n", i, (long)PARTITIONS);
    bug(2326); /* Don't go further to prevent out-of-range references */
  }

 SKIP_INIT:
  if (color == -1) {
    let(&str1, "000000"); /* Return black for "(future)" color for labels with
                             missing theorems in comments */
    return str1;
  }

  if (color < 1 || color > maxColor) {
    bug(2327);
  }
  fraction = (1.0 * ((double)color - 1)) / (double)maxColor;
                                   /* Fractional position in "spectrum" */
  partition = (long)(PARTITIONS * fraction);  /* Partition number (integer) */
  if (partition >= PARTITIONS) bug(2325); /* Roundoff error? */
  fractionInPartition = 1.0 * (fraction - (1.0 * (double)partition) / PARTITIONS)
      * PARTITIONS; /* The fraction of this partition it covers */
  red = (long)(1.0 * (redRef[partition] +
          fractionInPartition *
              (redRef[partition + 1] - redRef[partition])));
  green = (long)(1.0 * (greenRef[partition] +
          fractionInPartition *
              (greenRef[partition + 1] - greenRef[partition])));
  blue = (long)(1.0 * (blueRef[partition] +
          fractionInPartition *
              (blueRef[partition + 1] - blueRef[partition])));
  /* debug */
  /* i=1;if (g_outputToString==0) {i=0;g_outputToString=1;} */
  /*   print2("p%ldc%ld\n", partition, color); g_outputToString=i; */
  /*printf("red %ld green %ld blue %ld\n", red, green, blue);*/

  if (red < 0 || green < 0 || blue < 0
      || red > 255 || green > 255 || blue > 255) {
    print2("%ld %ld %ld\n", red, green, blue);
    bug(2323);
  }
  let(&str1, "      ");
  j = sprintf(str1, "%02X%02X%02X", (unsigned int)red, (unsigned int)green,
      (unsigned int)blue);
  if (j != 6) bug(2324);
  /* debug */
  /*printf("<FONT COLOR='#%02X%02X%02X'>a </FONT>\n", red, green, blue);*/
  return str1;
} /* spectrumToRGB */


/* Returns the HTML code for GIFs (!g_altHtmlFlag) or Unicode (g_altHtmlFlag),
   or LaTeX when !g_htmlFlag, for the math string (hypothesis or conclusion) that
   is passed in. */
/* Warning: The caller must deallocate the returned vstring. */
vstring getTexLongMath(nmbrString *mathString, long statemNum)
{
  long pos;
  vstring tex = "";
  vstring texLine = "";
  vstring lastTex = "";
  flag alphnew, alphold, unknownnew, unknownold;

  /* 7-Jul-2017 added for STS (Structured Typesetting) */
  if(stsFlag) {
    getSTSLongMath(&texLine, mathString, 1, statemNum, 0);
    return texLine;
  }

  if (!g_texDefsRead) bug(2322); /* TeX defs were not read */
  let(&texLine, "");

  let(&lastTex, "");
  for (pos = 0; pos < nmbrLen(mathString); pos++) {
    let(&tex, "");
    tex = tokenToTex(g_MathToken[mathString[pos]].tokenName, statemNum);
              /* tokenToTex allocates tex; we must deallocate it */
    if (!g_htmlFlag) {  /* LaTeX */
      /* If this token and previous token begin with letter, add a thin
           space between them */
      /* Also, anything not in table will have space added */
      alphnew = !!isalpha((unsigned char)(tex[0]));
      unknownnew = 0;
      if (!strcmp(left(tex, 10), "\\mbox{\\rm ")) { /* Token not in table */
        unknownnew = 1;
      }
      alphold = !!isalpha((unsigned char)(lastTex[0]));
      unknownold = 0;
      if (!strcmp(left(lastTex, 10), "\\mbox{\\rm ")) { /* Token not in table*/
        unknownold = 1;
      }
      /* Put thin space only between letters and/or unknowns */
      if ((alphold || unknownold) && (alphnew || unknownnew)) {
        /* Put additional thin space between two letters */
        if (!g_oldTexFlag) {
          let(&texLine, cat(texLine, "\\,", tex, " ", NULL));
        } else {
          let(&texLine, cat(texLine, "\\m{\\,", tex, "}", NULL));
        }
      } else {
        if (!g_oldTexFlag) {
          let(&texLine, cat(texLine, "", tex, " ", NULL));
        } else {
          let(&texLine, cat(texLine, "\\m{", tex, "}", NULL));
        }
      }
    } else {  /* HTML */

      /* When we have something like "E. x e. om x = y", the lack of
         space between om and x looks ugly in HTML.  This kludge adds it in
         for restricted quantifiers not followed by parenthesis, in order
         to make the web page look a little nicer.  E.g. onminex. */
      /* Note that the space is put between the pos-1 and the pos tokens */
      if (pos >=4) {
        if (!strcmp(g_MathToken[mathString[pos - 2]].tokenName, "e.")
            && (!strcmp(g_MathToken[mathString[pos - 4]].tokenName, "E.")
              || !strcmp(g_MathToken[mathString[pos - 4]].tokenName, "A.")
              || !strcmp(g_MathToken[mathString[pos - 4]].tokenName, "prod_")
              || !strcmp(g_MathToken[mathString[pos - 4]].tokenName, "E*")
              || !strcmp(g_MathToken[mathString[pos - 4]].tokenName, "iota_")
              || !strcmp(g_MathToken[mathString[pos - 4]].tokenName, "Disj_")
              || !strcmp(g_MathToken[mathString[pos - 4]].tokenName, "E!")
              || !strcmp(g_MathToken[mathString[pos - 4]].tokenName, "sum_")
              || !strcmp(g_MathToken[mathString[pos - 4]].tokenName, "X_")
              || !strcmp(g_MathToken[mathString[pos - 4]].tokenName, "U_")
              || !strcmp(g_MathToken[mathString[pos - 4]].tokenName, "|^|_"))
            && strcmp(g_MathToken[mathString[pos]].tokenName, ")")
            /* It also shouldn't be restricted _to_ an expression in parens. */
            && strcmp(g_MathToken[mathString[pos - 1]].tokenName, "(")
            /* ...or restricted _to_ a union or intersection */
            && strcmp(g_MathToken[mathString[pos - 1]].tokenName, "U.")
            && strcmp(g_MathToken[mathString[pos - 1]].tokenName, "|^|")
            /* ...or restricted _to_ an expression in braces */
            && strcmp(g_MathToken[mathString[pos - 1]].tokenName, "{")) {
          let(&texLine, cat(texLine, " ", NULL)); /* Add a space */
        }
      }
      /* This one puts a space between the 2 x's in a case like
         "E. x x = y".  E.g. cla4egf */
      if (pos >=2) {
        /* Match a token starting with a letter */
        if (isalpha((unsigned char)(g_MathToken[mathString[pos]].tokenName[0]))) {
          /* and make sure its length is 1 */
          if (!(g_MathToken[mathString[pos]].tokenName[1])) {

            /* Make sure previous token is a letter also, to prevent unneeded
               space in "ran ( A ..." (e.g. rncoeq, dfiun3g) */
            /* Match a token starting with a letter */
            if (isalpha((unsigned char)(g_MathToken[mathString[pos - 1]].tokenName[0]))) {
              /* and make sure its length is 1 */
              if (!(g_MathToken[mathString[pos - 1]].tokenName[1])) {

                /* See if it's 1st letter in a quantified expression */
                if (!strcmp(g_MathToken[mathString[pos - 2]].tokenName, "E.")
                    || !strcmp(g_MathToken[mathString[pos - 2]].tokenName, "A.")
                    || !strcmp(g_MathToken[mathString[pos - 2]].tokenName, "F/")
                    || !strcmp(g_MathToken[mathString[pos - 2]].tokenName, "E!")
                    /* space btwn A,x in "E! x e. dom A x A y" */
                    || !strcmp(g_MathToken[mathString[pos - 2]].tokenName, "ran")
                    || !strcmp(g_MathToken[mathString[pos - 2]].tokenName, "dom")
                    || !strcmp(g_MathToken[mathString[pos - 2]].tokenName, "E*")) {
                  let(&texLine, cat(texLine, " ", NULL)); /* Add a space */
                }
              }
            }
          }
        }
      }
      /* This one puts a space after a letter followed by a word token
         e.g. "A" and "suc" in "A. x e. U. A suc" in limuni2 */
      if (pos >= 1) {
        /* See if the next token is "suc" */
        if (!strcmp(g_MathToken[mathString[pos]].tokenName, "suc")) {
          /* Match a token starting with a letter for the current token */
          if (isalpha(
              (unsigned char)(g_MathToken[mathString[pos - 1]].tokenName[0]))) {
            /* and make sure its length is 1 */
            if (!(g_MathToken[mathString[pos - 1]].tokenName[1])) {
              let(&texLine, cat(texLine, " ", NULL)); /* Add a space */
            }
          }
        }
      }
      /* This one puts a space before any "-." that doesn't come after
         a parentheses e.g. ax-6 has both cases */
      if (pos >=1) {
        /* See if we have a non-parenthesis followed by not */
        if (strcmp(g_MathToken[mathString[pos - 1]].tokenName, "(")
            && !strcmp(g_MathToken[mathString[pos]].tokenName, "-.")) {
          let(&texLine, cat(texLine, " ", NULL)); /* Add a space */
        }
      }
      /* This one puts a space between "S" and "(" in df-iso. */
      if (pos >=4) {
        if (!strcmp(g_MathToken[mathString[pos - 4]].tokenName, "Isom")
            && !strcmp(g_MathToken[mathString[pos - 2]].tokenName, ",")
            && !strcmp(g_MathToken[mathString[pos]].tokenName, "(")) {
          let(&texLine, cat(texLine, " ", NULL)); /* Add a space */
        }
      }
      /* This one puts a space between "}" and "(" in funcnvuni proof. */
      if (pos >=1) {
        /* See if we have "}" followed by "(" */
        if (!strcmp(g_MathToken[mathString[pos - 1]].tokenName, "}")
            && !strcmp(g_MathToken[mathString[pos]].tokenName, "(")) {
          let(&texLine, cat(texLine, " ", NULL)); /* Add a space */
        }
      }
      /* This one puts a space between "}" and "{" in konigsberg proof. */
      if (pos >=1) {
        /* See if we have "}" followed by "(" */
        if (!strcmp(g_MathToken[mathString[pos - 1]].tokenName, "}")
            && !strcmp(g_MathToken[mathString[pos]].tokenName, "{")) {
          let(&texLine, cat(texLine, " ", NULL)); /* Add a space */
        }
      }

      let(&texLine, cat(texLine, tex, NULL));
    } /* if !g_htmlFlag */
    let(&lastTex, tex); /* Save for next pass */
  } /* Next pos */

  /*x Discard redundant white space to reduce HTML file size */
  let(&texLine, edit(texLine, 8 + 16 + 128));

  /* Enclose math symbols in a span to be used for font selection */
  let(&texLine, cat(
      (g_altHtmlFlag ? cat("<SPAN ", g_htmlFont, ">", NULL) : ""),
      texLine,
      (g_altHtmlFlag ? "</SPAN>" : ""), NULL));

  let(&tex, "");
  let(&lastTex, "");
  return texLine;
} /* getTexLongMath */


/* Returns the TeX, or HTML code for GIFs (!g_altHtmlFlag) or Unicode
   (g_altHtmlFlag), for a statement's hypotheses and assertion in the form
   hyp & ... & hyp => assertion */
/* Warning: The caller must deallocate the returned vstring (i.e. this
   function cannot be used in let statements but must be assigned to
   a local vstring for local deallocation) */
vstring getTexOrHtmlHypAndAssertion(long statemNum) {
  long reqHyps, essHyps, n;
  nmbrString *nmbrTmpPtr; /* Pointer only; not allocated directly */
  vstring texOrHtmlCode = "";
  vstring str2 = "";
  /* Count the number of essential hypotheses essHyps */
  essHyps = 0;
  reqHyps = nmbrLen(g_Statement[statemNum].reqHypList);
  let(&texOrHtmlCode, "");
  for (n = 0; n < reqHyps; n++) {
    if (g_Statement[g_Statement[statemNum].reqHypList[n]].type
        == (char)e_) {
      essHyps++;
      if (texOrHtmlCode[0]) { /* Add '&' between hypotheses */
        if (!g_htmlFlag) {
          /* Hard-coded for set.mm! */
          let(&texOrHtmlCode, cat(texOrHtmlCode,
                 "\\quad\\&\\quad "
              ,NULL));
        } else {
          if (g_altHtmlFlag
        	  || stsFlag) { /* 22-Mar-2018 Added for STS */
            /* Hard-coded for set.mm! */
            let(&texOrHtmlCode, cat(texOrHtmlCode,
                "<SPAN ", g_htmlFont, ">",
                "&nbsp;&nbsp;&nbsp; &amp;&nbsp;&nbsp;&nbsp;",
                "</SPAN>",
                NULL));
          } else {
            /* Hard-coded for set.mm! */
            let(&texOrHtmlCode, cat(texOrHtmlCode,
          "&nbsp;&nbsp;&nbsp;<IMG SRC='amp.gif' WIDTH=12 HEIGHT=19 ALT='&amp;'"
                ," ALIGN=TOP>&nbsp;&nbsp;&nbsp;"
                ,NULL));
          }
        }
      } /* if texOrHtmlCode[0] */
      /* Construct HTML hypothesis */
      nmbrTmpPtr = g_Statement[g_Statement[statemNum].reqHypList[n]].mathString;
      let(&str2, "");
      str2 = getTexLongMath(nmbrTmpPtr, statemNum);
      let(&texOrHtmlCode, cat(texOrHtmlCode, str2, NULL));
    }
  }
  if (essHyps) {  /* Add big arrow if there were hypotheses */
    if (!g_htmlFlag) {
      /* Hard-coded for set.mm! */
      let(&texOrHtmlCode, cat(texOrHtmlCode,
                 "\\quad\\Rightarrow\\quad "
          ,NULL));
    } else {
      if (g_altHtmlFlag
      	  || stsFlag) { /* 22-Mar-2018 Added for STS */
        /* Hard-coded for set.mm! */
        let(&texOrHtmlCode, cat(texOrHtmlCode,
            /* sans-serif to work around FF3 bug that produces
                huge character heights otherwise */
            "&nbsp;&nbsp;&nbsp; <FONT FACE=sans-serif>&#8658;</FONT>&nbsp;&nbsp;&nbsp;",
            NULL));
      } else {
        /* Hard-coded for set.mm! */
        let(&texOrHtmlCode, cat(texOrHtmlCode,
            "&nbsp;&nbsp;&nbsp;<IMG SRC='bigto.gif' WIDTH=15 HEIGHT=19 ALT='=&gt;'",
            " ALIGN=TOP>&nbsp;&nbsp;&nbsp;",
            NULL));
      }
    }
  }
  /* Construct TeX or HTML assertion */
  nmbrTmpPtr = g_Statement[statemNum].mathString;
  let(&str2, "");
  str2 = getTexLongMath(nmbrTmpPtr, statemNum);
  let(&texOrHtmlCode, cat(texOrHtmlCode, str2, NULL));

  /* Deallocate memory */
  let(&str2, "");
  return texOrHtmlCode;
}  /* getTexOrHtmlHypAndAssertion */




/* Called by the WRITE BIBLIOGRPAHY command and also by VERIFY MARKUP
   for error checking */
/* Returns 0 if OK, 1 if warning(s), 2 if any error */
flag writeBibliography(vstring bibFile,
    vstring labelMatch, /* Normally "*" except when called by verifyMarkup() */
    flag errorsOnly,  /* 1 = no output, just warning msgs if any */
    flag noFileCheck) /* 1 = ignore missing external files (mmbiblio.html) */
{
  flag errFlag;
  FILE *list1_fp = NULL;
  FILE *list2_fp = NULL;
  long lines, p2, i, j, jend, k, l, m, n, p, q, s, pass1refs;
  vstring str1 = "", str2 = "", str3 = "", str4 = "", newstr = "", oldstr = "";
  pntrString *pntrTmp = NULL_PNTRSTRING;
  flag warnFlag;

  n = 0; /* Old gcc 4.6.3 wrongly says may be uninit ln 5506 */
  pass1refs = 0; /* gcc 4.5.3 wrongly says may be uninit */
  if (noFileCheck == 1 && errorsOnly == 0) {
    bug(2336); /* If we aren't opening files, a non-error run can't work */
  }

  /* This utility builds the bibliographical cross-references to various
     textbooks and updates the user-specified file normally called
     mmbiblio.html. */
  warnFlag = 0; /* 1 means warning was found, 2 that error was found */
  errFlag = 0; /* Error flag to recover input file and to set return value 2 */
  if (noFileCheck == 0) {
    list1_fp = fSafeOpen(bibFile, "r", 0/*noVersioningFlag*/);
    if (list1_fp == NULL) {
      /* Couldn't open it (error msg was provided)*/
      return 1;
    }
    if (errorsOnly == 0) {
      fclose(list1_fp);
      /* This will rename the input mmbiblio.html as mmbiblio.html~1 */
      list2_fp = fSafeOpen(bibFile, "w", 0/*noVersioningFlag*/);
      if (list2_fp == NULL) {
          /* Couldn't open it (error msg was provided)*/
        return 1;
      }
      /* Note: in older versions the "~1" string was OS-dependent, but we
         don't support VAX or THINK C anymore...  Anyway we reopen it
         here with the renamed file in case the OS won't let us rename
         an opened file during the fSafeOpen for write above. */
      list1_fp = fSafeOpen(cat(bibFile, "~1", NULL), "r", 0/*noVersioningFlag*/);
      if (list1_fp == NULL) bug(2337);
    }
  }
  if (!g_texDefsRead) {
    g_htmlFlag = 1;
    if (2/*error*/ == readTexDefs(errorsOnly, noFileCheck)) {
      errFlag = 2; /* Error flag to recover input file */
      goto BIB_ERROR; /* An error occurred */
    }
  }

  /* Transfer the input file up to the special "<!-- #START# -->" comment */
  if (noFileCheck == 0) {
    while (1) {
      if (!linput(list1_fp, NULL, &str1)) {
        print2("?Error: Could not find \"<!-- #START# -->\" line in input file \"%s\".\n",
            bibFile);
        errFlag = 2; /* Error flag to recover input file */
        break;
      }
      if (errorsOnly == 0) {
        fprintf(list2_fp, "%s\n", str1);
      }
      if (!strcmp(str1, "<!-- #START# -->")) break;
    }
    if (errFlag) goto BIB_ERROR;
  }

  p2 = 1; /* Pass 1 or 2 flag */
  lines = 0;
  while (1) {

    if (p2 == 2) {  /* Pass 2 */
      /* Allocate memory for sorting */
      pntrLet(&pntrTmp, pntrSpace(lines));
      lines = 0;
    }

    /* Scan all $a and $p statements */
    for (i = 1; i <= g_statements; i++) {
      if (g_Statement[i].type != (char)p_ &&
        g_Statement[i].type != (char)a_) continue;

      /* Normally labelMatch is *, but may be more specific for
         use by verifyMarkup() */
      if (!matchesList(g_Statement[i].labelName, labelMatch, '*', '?')) {
        continue;
      }

      /* Omit ...OLD (obsolete) and ...NEW (to be implemented) statements */
      if (instr(1, g_Statement[i].labelName, "NEW")) continue;
      if (instr(1, g_Statement[i].labelName, "OLD")) continue;
      let(&str1, "");
      str1 = getDescription(i); /* Get the statement's comment */
      if (!instr(1, str1, "[")) continue;
      l = (signed)(strlen(str1));
      for (j = 0; j < l; j++) {
        if (str1[j] == '\n') str1[j] = ' '; /* Change newlines to spaces */
        if (str1[j] == '\r') bug(2338);
      }
      let(&str1, edit(str1, 8 + 128 + 16)); /* Reduce & trim whitespace */

      /* Clear out math symbols in backquotes to prevent false matches
         to [reference] bracket */
      k = 0; /* Math symbol mode if 1 */
      l = (signed)(strlen(str1));
      for (j = 0; j < l - 1; j++) {
        if (k == 0) {
          if (str1[j] == '`') {
            k = 1; /* Start of math mode */
          }
        } else { /* In math mode */
          if (str1[j] == '`') { /* A backquote */
            if (str1[j + 1] == '`') {
              /* It is an escaped backquote */
              str1[j] = ' ';
              str1[j + 1] = ' ';
            } else {
              k = 0; /* End of math mode */
            }
          } else { /* Not a backquote */
            str1[j] = ' '; /* Clear out the math mode part */
          }
        } /* end if k == 0 */
      } /* next j */

      /* Put spaces before page #s (up to 4 digits) for sorting */
      j = 0;
      while (1) {
        j = instr(j + 1, str1, " p. "); /* Heuristic - match " p. " */
        if (!j) break;
        if (j) {
          for (k = j + 4; k <= (signed)(strlen(str1)) + 1; k++) {
            if (!isdigit((unsigned char)(str1[k - 1]))) {
              let(&str1, cat(left(str1, j + 2),
                  space(4 - (k - (j + 4))), right(str1, j + 3), NULL));
              /* Add ### after page number as marker */
              let(&str1, cat(left(str1, j + 7), "###", right(str1, j + 8),
                  NULL));
              break;
            }
          }
        }
      }
      /* Process any bibliographic references in comment */
      j = 0;
      n = 0;
      while (1) {
        j = instr(j + 1, str1, "["); /* Find reference (not robust) */
        if (!j) break;

        /* Fix mmbiblio.html corruption caused by
           "[Copying an angle]" in df-ibcg in
           set.mm.2016-09-18-JB-mbox-cleanup */
        /* Skip if there is no trailing "]" */
        jend = instr(j, str1, "]");
        if (!jend) break;
        /* Skip bracketed text with spaces */
        /* This is a somewhat ugly workaround that lets us tolerate user
           comments in [...] is there is at least one space.
           The printTexComment() above handles this case with the
           "strcspn(bibTag, " \n\r\t\f")" above; here we just have to look
           for space since we already reduced \n \t to space (\f is probably
           overkill, and any \r's are removed during the READ command) */
        if (instr(1, seg(str1, j, jend), " ")) continue;
        /* Skip escaped bracket "[[" */
        if (str1[j] == '[') {  /* (j+1)th character in str1 */
          j++; /* Skip over 2nd "[" */
          continue;
        }
        if (!isalnum((unsigned char)(str1[j]))) continue; /* Not start of reference */
        n++;
        /* Backtrack from [reference] to a starting keyword */
        m = 0;
        let(&str2, edit(str1, 32)); /* to uppercase */

        /* (The string search below is rather inefficient; maybe improve
           the algorithm if speed becomes a problem.) */
        for (k = j - 1; k >= 1; k--) {
          /* **IMPORTANT** Make sure to update mmhlpb.c HELP WRITE BIBLIOGRAPHY
             if new items are added to this list. */
          if (0
              /* Put the most frequent ones first to speed up search;
                 TODO: count occurrences in mmbiblio.html to find optimal order */
              || !strcmp(mid(str2, k, (long)strlen("THEOREM")), "THEOREM")
              || !strcmp(mid(str2, k, (long)strlen("EQUATION")), "EQUATION")
              || !strcmp(mid(str2, k, (long)strlen("DEFINITION")), "DEFINITION")
              || !strcmp(mid(str2, k, (long)strlen("LEMMA")), "LEMMA")
              || !strcmp(mid(str2, k, (long)strlen("EXERCISE")), "EXERCISE")
              || !strcmp(mid(str2, k, (long)strlen("AXIOM")), "AXIOM")
              || !strcmp(mid(str2, k, (long)strlen("CLAIM")), "CLAIM")
              || !strcmp(mid(str2, k, (long)strlen("CHAPTER")), "CHAPTER")
              || !strcmp(mid(str2, k, (long)strlen("COMPARE")), "COMPARE")
              || !strcmp(mid(str2, k, (long)strlen("CONDITION")), "CONDITION")
              || !strcmp(mid(str2, k, (long)strlen("CONJECTURE")), "CONJECTURE")
              || !strcmp(mid(str2, k, (long)strlen("COROLLARY")), "COROLLARY")
              || !strcmp(mid(str2, k, (long)strlen("EXAMPLE")), "EXAMPLE")
              || !strcmp(mid(str2, k, (long)strlen("FIGURE")), "FIGURE")
              || !strcmp(mid(str2, k, (long)strlen("ITEM")), "ITEM")
              || !strcmp(mid(str2, k, (long)strlen("LEMMAS")), "LEMMAS")
              || !strcmp(mid(str2, k, (long)strlen("LINE")), "LINE")
              || !strcmp(mid(str2, k, (long)strlen("LINES")), "LINES")
              || !strcmp(mid(str2, k, (long)strlen("NOTATION")), "NOTATION")
              || !strcmp(mid(str2, k, (long)strlen("NOTE")), "NOTE")
              || !strcmp(mid(str2, k, (long)strlen("OBSERVATION")), "OBSERVATION")
              || !strcmp(mid(str2, k, (long)strlen("PART")), "PART")
              || !strcmp(mid(str2, k, (long)strlen("POSTULATE")), "POSTULATE")
              || !strcmp(mid(str2, k, (long)strlen("PROBLEM")), "PROBLEM")
              || !strcmp(mid(str2, k, (long)strlen("PROPERTY")), "PROPERTY")
              || !strcmp(mid(str2, k, (long)strlen("PROPOSITION")), "PROPOSITION")
              || !strcmp(mid(str2, k, (long)strlen("REMARK")), "REMARK")
              || !strcmp(mid(str2, k, (long)strlen("RESULT")), "RESULT")
              || !strcmp(mid(str2, k, (long)strlen("RULE")), "RULE")
              || !strcmp(mid(str2, k, (long)strlen("SCHEME")), "SCHEME")
              || !strcmp(mid(str2, k, (long)strlen("SECTION")), "SECTION")
              || !strcmp(mid(str2, k, (long)strlen("PROOF")), "PROOF")
              || !strcmp(mid(str2, k, (long)strlen("STATEMENT")), "STATEMENT")
              || !strcmp(mid(str2, k, (long)strlen("CONCLUSION")), "CONCLUSION")
              || !strcmp(mid(str2, k, (long)strlen("FACT")), "FACT")
              || !strcmp(mid(str2, k, (long)strlen("INTRODUCTION")), "INTRODUCTION")
              || !strcmp(mid(str2, k, (long)strlen("PARAGRAPH")), "PARAGRAPH")
              || !strcmp(mid(str2, k, (long)strlen("SCOLIA")), "SCOLIA")
              || !strcmp(mid(str2, k, (long)strlen("SCOLION")), "SCOLION")
              || !strcmp(mid(str2, k, (long)strlen("SUBSECTION")), "SUBSECTION")
              || !strcmp(mid(str2, k, (long)strlen("TABLE")), "TABLE")
              ) {
            m = k;
            break;
          }
          let(&str3, ""); /* Clear tmp alloc stack created by "mid" */
        }
        if (!m) {
          if (p2 == 1) {
            print2(
             "?Warning: Bibliography keyword missing in comment for \"%s\".\n",
                g_Statement[i].labelName);
            print2(
                "    (See HELP WRITE BIBLIOGRAPHY for list of keywords.)\n");
            warnFlag = 1;
          }
          continue; /* Not a bib ref - ignore */
        }
        /* m is at the start of a keyword */
        p = instr(m, str1, "["); /* Start of bibliography reference */
        q = instr(p, str1, "]"); /* End of bibliography reference */
        if (q == 0) {
          if (p2 == 1) {
            print2("?Warning: Bibliography reference not found in HTML file in \"%s\".\n",
              g_Statement[i].labelName);
            warnFlag = 1;
          }
          continue; /* Pretend it is not a bib ref - ignore */
        }
        s = instr(q, str1, "###"); /* Page number marker */
        if (!s) {
          if (p2 == 1) {
            print2("?Warning: No page number after [<author>] bib ref in \"%s\".\n",
              g_Statement[i].labelName);
            warnFlag = 1;
          }
          continue; /* No page number given - ignore */
        }
        /* Now we have a real reference; increment reference count */
        lines++;
        if (p2 == 1) continue; /* In 1st pass, we just count refs */

        let(&str2, seg(str1, m, p - 1));     /* "Theorem #" */
        let(&str3, seg(str1, p + 1, q - 1));  /* "[bibref]" w/out [] */
        let(&str4, seg(str1, q + 1, s - 1)); /* " p. nnnn" */
        str2[0] = (char)(toupper((unsigned char)(str2[0])));
        /* Eliminate noise like "of" in "Theorem 1 of [bibref]" */
        for (k = (long)strlen(str2); k >=1; k--) {
          if (0
              || !strcmp(mid(str2, k, (long)strlen(" of ")), " of ")
              || !strcmp(mid(str2, k, (long)strlen(" in ")), " in ")
              || !strcmp(mid(str2, k, (long)strlen(" from ")), " from ")
              || !strcmp(mid(str2, k, (long)strlen(" on ")), " on ")
              ) {
            let(&str2, left(str2, k - 1));
            break;
          }
          let(&str2, str2);
        }

        let(&newstr, "");
        newstr = pinkHTML(i); /* Get little pink number */
        let(&oldstr, cat(
            /* Construct the sorting key */
            /* The space() helps Th. 9 sort before Th. 10 on same page */
            str3, " ", str4, space(20 - (long)strlen(str2)), str2,
            "|||",  /* ||| means end of sort key */
            /* Construct just the statement href for combining dup refs */
            "<A HREF=\"", g_Statement[i].labelName,
            ".html\">", g_Statement[i].labelName, "</A>",
            newstr,
            "&&&",  /* &&& means end of statement href */
            /* Construct actual HTML table row (without ending tag
               so duplicate references can be added) */
            (i < g_extHtmlStmt)
               ? "<TR>"
               : (i < g_mathboxStmt)
                   ? cat("<TR BGCOLOR=", PURPLISH_BIBLIO_COLOR, ">", NULL)
                   : cat("<TR BGCOLOR=", SANDBOX_COLOR, ">", NULL),

            "<TD NOWRAP>[<A HREF=\"",

            (i < g_extHtmlStmt)
               ? g_htmlBibliography
               : (i < g_mathboxStmt)
                   ? extHtmlBibliography
                   /* Note that the sandbox uses the mmset.html
                      bibliography */
                   : g_htmlBibliography,

            "#",
            str3,
            "\">", str3, "</A>]", str4,
            "</TD><TD>", str2, "</TD><TD><A HREF=\"",
            g_Statement[i].labelName,
            ".html\">", g_Statement[i].labelName, "</A>",
            newstr, NULL));
        /* Put construction into string array for sorting */
        let((vstring *)(&pntrTmp[lines - 1]), oldstr);
      } /* while(1) */
    } /* next i */

    /* 'lines' should be the same in both passes */
    if (p2 == 1) {
      pass1refs = lines;
    } else {
      if (pass1refs != lines) bug(2339);
    }

    if (errorsOnly == 0 && p2 == 2) {
      /*
      print2("Pass %ld finished.  %ld references were processed.\n", p2, lines);
      */
      print2("%ld references were processed.\n", lines);
    }
    if (p2 == 2) break;
    p2++;    /* Increment from pass 1 to pass 2 */
  } /* while(1) */

  /* Sort */
  g_qsortKey = "";
  qsort(pntrTmp, (size_t)lines, sizeof(void *), qsortStringCmp);

  /* Combine duplicate references */
  let(&str1, "");  /* Last biblio ref */
  for (i = 0; i < lines; i++) {
    j = instr(1, (vstring)(pntrTmp[i]), "|||");
    let(&str2, left((vstring)(pntrTmp[i]), j - 1));
    if (!strcmp(str1, str2)) {
      /* Combine last with this */
      k = instr(j, (vstring)(pntrTmp[i]), "&&&");
      /* Extract statement href */
      let(&str3, seg((vstring)(pntrTmp[i]), j + 3, k -1));
      let((vstring *)(&pntrTmp[i]),
          cat((vstring)(pntrTmp[i - 1]), " &nbsp;", str3, NULL));
      let((vstring *)(&pntrTmp[i - 1]), ""); /* Clear previous line */
    }
    let(&str1, str2);
  }

  /* Write output */
  if (noFileCheck == 0 && errorsOnly == 0) {
    n = 0; /* Table rows written */
    for (i = 0; i < lines; i++) {
      j = instr(1, (vstring)(pntrTmp[i]), "&&&");
      if (j) {  /* Don't print blanked out combined lines */
        n++;
        /* Take off prefixes and reduce spaces */
        let(&str1, edit(right((vstring)(pntrTmp[i]), j + 3), 16));
        j = 1;
        /* Break up long lines for text editors */
        let(&g_printString, "");
        g_outputToString = 1;
        printLongLine(cat(str1, "</TD></TR>", NULL),
            " ",  /* Start continuation line with space */
            "\""); /* Don't break inside quotes e.g. "Arial Narrow" */
        g_outputToString = 0;
        fprintf(list2_fp, "%s", g_printString);
        let(&g_printString, "");
      }
    }
  }


  /* Discard the input file up to the special "<!-- #END# -->" comment */
  if (noFileCheck == 0) {
    while (1) {
      if (!linput(list1_fp, NULL, &str1)) {
        print2(
  "?Error: Could not find \"<!-- #END# -->\" line in input file \"%s\".\n",
            bibFile);
        errFlag = 2; /* Error flag to recover input file */
        break;
      }
      if (!strcmp(str1, "<!-- #END# -->")) {
        if (errorsOnly == 0) {
          fprintf(list2_fp, "%s\n", str1);
        }
        break;
      }
    }
    if (errFlag) goto BIB_ERROR;
  }

  if (noFileCheck == 0 && errorsOnly == 0) {
    /* Transfer the rest of the input file */
    while (1) {
      if (!linput(list1_fp, NULL, &str1)) {
        break;
      }

      /* Update the date stamp at the bottom of the HTML page. */
      /* This is just a nicety; no error check is done. */
      if (!strcmp("This page was last updated on ", left(str1, 30))) {
        let(&str1, cat(left(str1, 30), date(), ".", NULL));
      }

      fprintf(list2_fp, "%s\n", str1);
    }

    print2("%ld table rows were written.\n", n);
    /* Deallocate string array */
    for (i = 0; i < lines; i++) let((vstring *)(&pntrTmp[i]), "");
    pntrLet(&pntrTmp,NULL_PNTRSTRING);
  }


 BIB_ERROR:
  if (noFileCheck == 0) {
    fclose(list1_fp);
    if (errorsOnly == 0) {
      fclose(list2_fp);
    }
    if (errorsOnly == 0) {
      if (errFlag) {
        /* Recover input files in case of error */
        remove(bibFile);  /* Delete output file */
        rename(cat(bibFile, "~1", NULL), g_fullArg[2]);
            /* Restore input file name */
        print2("?The file \"%s\" was not modified.\n", g_fullArg[2]);
      }
    }
  }
  if (errFlag == 2) warnFlag = 2;
  return warnFlag;
}  /* writeBibliography */


/* Returns 1 if stmt1 and stmt2 are in different mathboxes, 0 if
   they are in the same mathbox or if one of them is not in a mathbox. */
flag inDiffMathboxes(long stmt1, long stmt2) {
  long mbox1, mbox2;
  mbox1 = getMathboxNum(stmt1);
  mbox2 = getMathboxNum(stmt2);
  if (mbox1 == 0 || mbox2 == 0) return 0;
  if (mbox1 != mbox2) return 1;
  return 0;
}

/* Returns the user of the mathbox that a statement is in, or ""
   if the statement is not in a mathbox. */
/* Caller should NOT deallocate returned string (it points directly to
   g_mathboxUser[] entry) */
vstring getMathboxUser(long stmt) {
  long mbox;
  mbox = getMathboxNum(stmt);
  if (mbox == 0) return "";
  return g_mathboxUser[mbox - 1];
}

/* Given a statement number, find out what mathbox it's in (numbered starting
   at 1) mainly for error messages; if it's not in a mathbox, return 0. */
/* We assume the number of mathboxes is small enough that a linear search
   won't slow things too much. */
long getMathboxNum(long stmt) {
  long mbox;
  assignMathboxInfo(); /* In case it's not yet initialized */
  for (mbox = 0; mbox < g_mathboxes; mbox++) {
    if (stmt < g_mathboxStart[mbox]) break;
  }
  return mbox;
} /* getMathboxNum */


/* Assign the global variable g_mathboxStmt, the statement number with the
   label "mathbox", as well as g_mathboxes, g_mathboxStart[], g_mathboxEnd[],
   and g_mathboxUser[].  For speed, we do the lookup only if it hasn't been
   done yet.   Note that the ERASE command (eraseSource()) should set
   g_mathboxStmt to zero as well as deallocate the strings. */
/* This function will just return if g_mathboxStmt is already nonzero. */
#define MB_LABEL "mathbox"
void assignMathboxInfo(void) {
  if (g_mathboxStmt == 0) { /* Look up "mathbox" label if it hasn't been */
    g_mathboxStmt = lookupLabel(MB_LABEL);
    if (g_mathboxStmt == -1) { /* There are no mathboxes */
      g_mathboxStmt = g_statements + 1;  /* Default beyond db end if none */
      g_mathboxes = 0;
    } else {
      /* Population mathbox information variables */
      g_mathboxes = getMathboxLoc(&g_mathboxStart, &g_mathboxEnd,
          &g_mathboxUser);
    }
  }
  return;
} /* assignMathboxInfo */


/* Returns the number of mathboxes, while assigning start statement, end
   statement, and mathbox name. */
#define MB_TAG "Mathbox for "
long getMathboxLoc(nmbrString **mathboxStart, nmbrString **mathboxEnd,
    pntrString **mathboxUser) {
  long m, p, q, tagLen, stmt;
  long mathboxes = 0;
  vstring comment = "";
  vstring user = "";
  assignMathboxInfo(); /* Assign g_mathboxStmt */
  tagLen = (long)strlen(MB_TAG);
  /* Ensure lists are initialized */
  if (pntrLen((pntrString *)(*mathboxUser)) != 0) bug(2347);
  if (nmbrLen((nmbrString *)(*mathboxStart)) != 0) bug(2348);
  if (nmbrLen((nmbrString *)(*mathboxEnd)) != 0) bug(2349);
  for (stmt = g_mathboxStmt + 1; stmt <= g_statements; stmt++) {
    /* Heuristic to match beginning of mathbox */
    let(&comment, left(g_Statement[stmt].labelSectionPtr,
        g_Statement[stmt].labelSectionLen));
    p = 0;
    /* This loop will skip empty mathboxes i.e. it will get the last
       "Mathbox for " in the label section comment(s) */
    while (1) {
      q = instr(p + 1, comment, MB_TAG);
      if (q == 0) break;
      p = q; /* Save last "Mathbox for " */
    }
    if (p == 0) continue; /* No "Mathbox for " in this statement's comment */

    /* Found a mathbox; assign user and start statement */
    mathboxes++;
    q = instr(p, comment, "\n");
    if (q == 0) bug(2350); /* No end of line */
    let(&user, seg(comment, p + tagLen, q - 1));
    pntrLet(&(*mathboxUser), pntrAddElement(*mathboxUser));
    (*mathboxUser)[mathboxes - 1] = "";
    let((vstring *)(&((*mathboxUser)[mathboxes - 1])), user);
    nmbrLet(&(*mathboxStart), nmbrAddElement(*mathboxStart, stmt));
  } /* next stmt */
  if (mathboxes == 0) goto RETURN_POINT;
  /* Assign end statements */
  nmbrLet(&(*mathboxEnd), nmbrSpace(mathboxes)); /* Pre-allocate */
  for (m = 0; m < mathboxes - 1; m++) {
    (*mathboxEnd)[m] = (*mathboxStart)[m + 1] - 1;
  }
  (*mathboxEnd)[mathboxes - 1] = g_statements; /* Assumed end of last mathbox */
 RETURN_POINT:
  let(&comment, "");
  let(&user, "");
  return mathboxes;
} /* getMathboxLoc */
<|MERGE_RESOLUTION|>--- conflicted
+++ resolved
@@ -1,5728 +1,5687 @@
-/*****************************************************************************/
-/*        Copyright (C) 2021  NORMAN MEGILL  nm at alum.mit.edu              */
-/*            License terms:  GNU General Public License                     */
-/*****************************************************************************/
-/*34567890123456 (79-character line to adjust editor window) 2345678901234567*/
-
-/* This module processes LaTeX and HTML output. */
-
-#include <string.h>
-#include <stdio.h>
-#include <limits.h>
-#include <stdlib.h>
-#include <ctype.h>
-#include <stdarg.h>
-#include "mmvstr.h"
-#include "mmdata.h"
-#include "mminou.h"
-#include "mmpars.h" /* For rawSourceError and mathSrchCmp and lookupLabel */
-#include "mmwtex.h"
-#include "mmcmdl.h" /* For g_texFileName */
-#include "mmwsts.h" /* For MathML/STS */
-
-/* All LaTeX and HTML definitions are taken from the source
-   file (read in the by READ... command).  In the source file, there should
-   be a single comment $( ... $) containing the keyword $t.  The definitions
-   start after the $t and end at the $).  Between $t and $), the definition
-   source should exist.  See the file set.mm for an example. */
-
-flag g_oldTexFlag = 0; /* Use TeX macros in output (obsolete) */
-
-flag g_htmlFlag = 0;  /* HTML flag: 0 = TeX, 1 = HTML */
-flag g_altHtmlFlag = 0;  /* Use "althtmldef" instead of "htmldef".  This is
-    intended to allow the generation of pages with the Unicode font
-    instead of the individual GIF files. */
-/* 19-Jul-2017 tar Added for STS/MathML output */
-flag stsFlag = 0; /* STS output (for "structural typesetting") */
-vstring stsOutput = ""; /* output mode chosen for STS (follows STS flag) */
-vstring postProcess = ""; /* command to pipe the output into (used for MathJax prerendering) */
-flag g_briefHtmlFlag = 0;  /* Output statement lists only, for statement display
-                in other HTML pages, such as the Proof Explorer home page */
-long g_extHtmlStmt = 0; /* At this statement and above, use the exthtmlxxx
-    variables for title, links, etc.  This was put in to allow proper
-    generation of the Hilbert Space Explorer extension to the set.mm
-    database. */
-
-/* Globals to hold mathbox information.  They should be re-initialized
-   by the ERASE command (eraseSource()).  g_mathboxStmt = 0 indicates
-   it and the other variables haven't been initialized. */
-long g_mathboxStmt = 0; /* At this statement and above, use SANDBOX_COLOR
-    background for theorem, mmrecent, & mmbiblio lists */
-    /* 0 means it hasn't been looked up yet; g_statements + 1 means
-       there is no mathbox */
-long g_mathboxes = 0; /* # of mathboxes */
-/* The following 3 strings are 0-based e.g. g_mathboxStart[0] is for
-   mathbox #1 */
-nmbrString *g_mathboxStart = NULL_NMBRSTRING; /* Start stmt vs. mathbox # */
-nmbrString *g_mathboxEnd = NULL_NMBRSTRING; /* End stmt vs. mathbox # */
-pntrString *g_mathboxUser = NULL_PNTRSTRING; /* User name vs. mathbox # */
-
-/* This is the list of characters causing the space before the opening "`"
-   in a math string in a comment to be removed for HTML output. */
-#define OPENING_PUNCTUATION "(['\""
-/* This is the list of characters causing the space after the closing "`"
-   in a math string in a comment to be removed for HTML output. */
-#define CLOSING_PUNCTUATION ".,;)?!:]'\"_-"
-
-/* Tex output file */
-FILE *g_texFilePtr = NULL;
-flag g_texFileOpenFlag = 0;
-
-/* Global variables */
-flag g_texDefsRead = 0;
-struct texDef_struct *g_TexDefs;
-
-/* Variables local to this module (except some $t variables) */
-long numSymbs;
-#define DOLLAR_SUBST 2
-    /* Substitute character for $ in converting to obsolete $l,$m,$n
-       comments - Use '$' instead of non-printable ASCII 2 for debugging */
-
-/* Variables set by the language in the set.mm etc. $t statement */
-/* Some of these are global; see mmwtex.h */
-vstring g_htmlCSS = ""; /* Set by g_htmlCSS commands */
-vstring g_htmlFont = ""; /* Set by htmlfont commands */
-vstring g_htmlVarColor = ""; /* Set by htmlvarcolor commands */
-vstring htmlExtUrl = ""; /* Set by htmlexturl command */
-vstring htmlTitle = ""; /* Set by htmltitle command */
-  vstring htmlTitleAbbr = ""; /* Extracted from htmlTitle */
-vstring g_htmlHome = ""; /* Set by htmlhome command */
-  /* Future - assign these in the $t set.mm comment instead of g_htmlHome */
-  vstring g_htmlHomeHREF = ""; /* Extracted from g_htmlHome */
-  vstring g_htmlHomeIMG = ""; /* Extracted from g_htmlHome */
-vstring g_htmlBibliography = ""; /* Optional; set by htmlbibliography command */
-vstring extHtmlLabel = ""; /* Set by exthtmllabel command - where extHtml starts */
-vstring g_extHtmlTitle = ""; /* Set by exthtmltitle command (global!) */
-  vstring g_extHtmlTitleAbbr = ""; /* Extracted from htmlTitle */
-vstring extHtmlHome = ""; /* Set by exthtmlhome command */
-  /* Future - assign these in the $t set.mm comment instead of g_htmlHome */
-  vstring extHtmlHomeHREF = ""; /* Extracted from extHtmlHome */
-  vstring extHtmlHomeIMG = ""; /* Extracted from extHtmlHome */
-vstring extHtmlBibliography = ""; /* Optional; set by exthtmlbibliography command */
-vstring htmlDir = ""; /* Directory for GIF version, set by htmldir command */
-vstring altHtmlDir = ""; /* Directory for Unicode Font version, set by
-                            althtmldir command */
-
-/* Sandbox stuff */
-vstring sandboxHome = "";
-  vstring sandboxHomeHREF = ""; /* Extracted from extHtmlHome */
-  vstring sandboxHomeIMG = ""; /* Extracted from extHtmlHome */
-vstring sandboxTitle = "";
-  vstring sandboxTitleAbbr = "";
-
-/* Variables holding all HTML <a name..> tags from bibiography pages  */
-vstring g_htmlBibliographyTags = "";
-vstring extHtmlBibliographyTags = "";
-
-
-void eraseTexDefs(void) {
-  /* Deallocate the texdef/htmldef storage */
-  long i;
-  if (g_texDefsRead) {  /* If not (already deallocated or never allocated) */
-    g_texDefsRead = 0;
-
-    for (i = 0; i < numSymbs; i++) {  /* Deallocate structure member i */
-      let(&(g_TexDefs[i].tokenName), "");
-      let(&(g_TexDefs[i].texEquiv), "");
-    }
-    free(g_TexDefs); /* Deallocate the structure */
-  }
-  return;
-} /* eraseTexDefs */
-
-
-/* Returns 2 if there were severe parsing errors, 1 if there were warnings but
-   no errors, 0 if no errors or warnings */
-flag readTexDefs(
-  flag errorsOnly,  /* 1 = suppress non-error messages */
-  flag noGifCheck   /* 1 = don't check for missing GIFs */)
-{
-
-  char *fileBuf;
-  char *startPtr;
-  long lineNumOffset = 0;
-  char *fbPtr;
-  char *tmpPtr;
-  char *tmpPtr2;
-  long charCount;
-  long i, j, k, p;
-  long lineNum;
-  long tokenLength;
-  char zapChar;
-  long cmd;
-  long parsePass;
-  vstring token = "";
-  vstring partialToken = "";
-  FILE *tmpFp;
-  static flag saveHtmlFlag = -1; /* -1 to force 1st read */
-  static flag saveAltHtmlFlag = 1; /* -1 to force 1st read */
-  flag warningFound = 0; /* 1 if a warning was found */
-  char *dollarTStmtPtr = NULL; /* Pointer to label section of statement with
-                              the $t comment */
-
-  /* bsearch returned values for use in error-checking */
-  void *g_mathKeyPtr; /* bsearch returned value for math symbol lookup */
-  void *texDefsPtr; /* For binary search */
-
-  if (saveHtmlFlag != g_htmlFlag || saveAltHtmlFlag != g_altHtmlFlag
-      || !g_texDefsRead) {
-    /* One or both changed - we need to erase and re-read */
-    eraseTexDefs();
-    saveHtmlFlag = g_htmlFlag; /* Save for next call to readTexDefs() */
-    saveAltHtmlFlag = g_altHtmlFlag;  /* Save for next call to readTexDefs() */
-    if (g_htmlFlag == 0 /* Tex */ && g_altHtmlFlag == 1) {
-      bug(2301); /* Nonsensical combination */
-    }
-  } else {
-    /* Nothing changed; don't need to read again */
-    return 0; /* No errors */
-  }
-
-  /* Initial values below will be overridden if a user assignment exists in the
-     $t comment of the xxx.mm input file */
-  let(&htmlTitle, "Metamath Test Page"); /* Set by htmltitle command in $t
-                                                 comment */
-  let(&g_htmlHome, cat("<A HREF=\"mmset.html\"><FONT SIZE=-2 FACE=sans-serif>",
-    "<IMG SRC=\"mm.gif\" BORDER=0 ALT=",
-    "\"Home\" HEIGHT=32 WIDTH=32 ALIGN=MIDDLE STYLE=\"margin-bottom:0px\">",
-    "Home</FONT></A>", NULL));
-                                     /* Set by htmlhome command in $t comment */
-
-  if (errorsOnly == 0) {
-    print2("Reading definitions from $t statement of %s...\n", g_input_fn);
-  }
-
-  /* Find the comment with the $t */
-  fileBuf = ""; /* This used to point to the input file buffer of an external
-                   latex.def file; now it's from the xxx.mm $t comment, so we
-                   make it a normal string */
-  let(&fileBuf, "");
-  /* Note that g_Statement[g_statements + 1] is a special (empty) statement whose
-     labelSection holds any comment after the last statement. */
-  for (i = 1; i <= g_statements + 1; i++) {
-    /* We do low-level stuff on the xxx.mm input file buffer for speed */
-    tmpPtr = g_Statement[i].labelSectionPtr;
-    j = g_Statement[i].labelSectionLen;
-    /* Note that for g_Statement[g_statements + 1], the lineNum is one plus the
-       number of lines in the file */
-    if (!fileBuf[0]) lineNumOffset = g_Statement[i].lineNum; /* Save for later */
-        /* (Don't save if we're in scan to end for double $t detection) */
-    zapChar = tmpPtr[j]; /* Save the original character */
-    tmpPtr[j] = 0; /* Create an end-of-string */
-    if (instr(1, tmpPtr, "$t")) {
-      /* Found a $t comment */
-      /* Make sure this isn't a second one in another statement */
-      /* (A second one in the labelSection of one statement will trigger
-         an error below.) */
-      if (fileBuf[0]) {
-        print2(
-  "?Error: There are two comments containing a $t keyword in \"%s\".\n",
-            g_input_fn);
-        let(&fileBuf, "");
-        return 2;
-      }
-      let(&fileBuf, tmpPtr);
-      tmpPtr[j] = zapChar;
-      dollarTStmtPtr = g_Statement[i].labelSectionPtr;
-      /* break; */ /* Continue to end to detect double $t */
-    }
-    tmpPtr[j] = zapChar; /* Restore the xxx.mm input file buffer */
-  } /* next i */
-  /* If the $t wasn't found, fileBuf will be "", causing error message below. */
-  /* Compute line number offset of beginning of g_Statement[i].labelSection for
-     use in error messages */
-  j = (long)strlen(fileBuf);
-  for (i = 0; i < j; i++) {
-    if (fileBuf[i] == '\n') lineNumOffset--;
-  }
-
-
-#define LATEXDEF 1
-#define HTMLDEF 2
-#define HTMLVARCOLOR 3
-#define HTMLTITLE 4
-#define HTMLHOME 5
-#define ALTHTMLDEF 6
-#define EXTHTMLTITLE 7
-#define EXTHTMLHOME 8
-#define EXTHTMLLABEL 9
-#define HTMLDIR 10
-#define ALTHTMLDIR 11
-#define HTMLBIBLIOGRAPHY 12
-#define EXTHTMLBIBLIOGRAPHY 13
-#define HTMLCSS 14
-#define HTMLFONT 15
-#define HTMLEXTURL 16
-
-  startPtr = fileBuf;
-
-  /* Find $t command */
-  while (1) {
-    if (startPtr[0] == '$') {
-      if (startPtr[1] == 't') {
-        startPtr++;
-        break;
-      }
-    }
-    if (startPtr[0] == 0) break;
-    startPtr++;
-  }
-  if (startPtr[0] == 0) {
-    print2("?Error: There is no $t command in the file \"%s\".\n", g_input_fn);
-    print2(
-"The file should have exactly one comment of the form $(...$t...$) with\n");
-    print2("the LaTeX and HTML definitions between $t and $).\n");
-    let(&fileBuf, "");
-    return 2;
-  }
-  startPtr++; /* Move to 1st char after $t */
-
-  /* Search for the ending $) and zap the $) to be end-of-string */
-  tmpPtr = startPtr;
-  while (1) {
-    if (tmpPtr[0] == '$') {
-      if (tmpPtr[1] == ')') {
-        break;
-      }
-    }
-    if (tmpPtr[0] == 0) break;
-    tmpPtr++;
-  }
-  if (tmpPtr[0] == 0) {
-    print2(
-  "?Error: There is no $) comment closure after the $t keyword in \"%s\".\n",
-        g_input_fn);
-    let(&fileBuf, "");
-    return 2;
-  }
-
-  /* Make sure there aren't two comments with $t commands */
-  tmpPtr2 = tmpPtr;
-  while (1) {
-    if (tmpPtr2[0] == '$') {
-      if (tmpPtr2[1] == 't') {
-        print2(
-  "?Error: There are two comments containing a $t keyword in \"%s\".\n",
-            g_input_fn);
-        let(&fileBuf, "");
-        return 2;
-      }
-    }
-    if (tmpPtr2[0] == 0) break;
-    tmpPtr2++;
-  }
-
-   /* Force end of string at the $ in $) */
-  tmpPtr[0] = '\n';
-  tmpPtr[1] = 0;
-
-  charCount = tmpPtr + 1 - fileBuf; /* For bugcheck */
-
-  for (parsePass = 1; parsePass <= 2; parsePass++) {
-    /* Pass 1 - Count the number of symbols defined and alloc g_TexDefs array */
-    /* Pass 2 - Assign the texDefs array */
-    numSymbs = 0;
-    fbPtr = startPtr;
-
-    while (1) {
-
-      /* Get next token */
-      fbPtr = fbPtr + texDefWhiteSpaceLen(fbPtr);
-      tokenLength = texDefTokenLen(fbPtr);
-
-      /* Process token - command */
-      if (!tokenLength) break; /* End of file */
-      zapChar = fbPtr[tokenLength]; /* Char to restore after zapping source */
-      fbPtr[tokenLength] = 0; /* Create end of string */
-      cmd = lookup(fbPtr,
-          "latexdef,htmldef,htmlvarcolor,htmltitle,htmlhome"
-          ",althtmldef,exthtmltitle,exthtmlhome,exthtmllabel,htmldir"
-          ",althtmldir,htmlbibliography,exthtmlbibliography"
-          ",htmlcss,htmlfont,htmlexturl"
-          );
-      fbPtr[tokenLength] = zapChar;
-      if (cmd == 0) {
-        lineNum = lineNumOffset;
-        for (i = 0; i < (fbPtr - fileBuf); i++) {
-          if (fileBuf[i] == '\n') lineNum++;
-        }
-        rawSourceError(/*fileBuf*/g_sourcePtr,
-            /*fbPtr*/dollarTStmtPtr + (fbPtr - fileBuf), tokenLength,
-            cat("Expected \"latexdef\", \"htmldef\", \"htmlvarcolor\",",
-            " \"htmltitle\", \"htmlhome\", \"althtmldef\",",
-            " \"exthtmltitle\", \"exthtmlhome\", \"exthtmllabel\",",
-            " \"htmldir\", \"althtmldir\",",
-            " \"htmlbibliography\", \"exthtmlbibliography\",",
-            " \"htmlcss\", \"htmlfont\",",
-            " or \"htmlexturl\" here.",
-            NULL));
-        let(&fileBuf, "");
-        return 2;
-      }
-      fbPtr = fbPtr + tokenLength;
-
-      if (cmd != HTMLVARCOLOR && cmd != HTMLTITLE && cmd != HTMLHOME
-          && cmd != EXTHTMLTITLE && cmd != EXTHTMLHOME && cmd != EXTHTMLLABEL
-          && cmd != HTMLDIR && cmd != ALTHTMLDIR
-          && cmd != HTMLBIBLIOGRAPHY && cmd != EXTHTMLBIBLIOGRAPHY
-          && cmd != HTMLCSS && cmd != HTMLFONT && cmd != HTMLEXTURL) {
-         /* Get next token - string in quotes */
-        fbPtr = fbPtr + texDefWhiteSpaceLen(fbPtr);
-        tokenLength = texDefTokenLen(fbPtr);
-
-        /* Process token - string in quotes */
-        if (fbPtr[0] != '\"' && fbPtr[0] != '\'') {
-          if (!tokenLength) { /* Abnormal end-of-file */
-            fbPtr--; /* Format for error message */
-            tokenLength++;
-          }
-          lineNum = lineNumOffset;
-          for (i = 0; i < (fbPtr - fileBuf); i++) {
-            if (fileBuf[i] == '\n') lineNum++;
-          }
-          rawSourceError(/*fileBuf*/g_sourcePtr,
-            /*fbPtr*/dollarTStmtPtr + (fbPtr - fileBuf),
-              tokenLength,
-              "Expected a quoted string here.");
-          let(&fileBuf, "");
-          return 2;
-        }
-        if (parsePass == 2) {
-          zapChar = fbPtr[tokenLength - 1]; /* Chr to restore after zapping src */
-          fbPtr[tokenLength - 1] = 0; /* Create end of string */
-          let(&token, fbPtr + 1); /* Get ASCII token; note that leading and
-              trailing quotes are omitted. */
-          fbPtr[tokenLength - 1] = zapChar;
-
-          /* Change double internal quotes to single quotes */
-          /* Do this only for double quotes matching the
-             outer quotes.  fbPtr[0] is the quote character. */
-          if (fbPtr[0] != '\"' && fbPtr[0] != '\'') bug(2329);
-          j = (long)strlen(token);
-          for (i = 0; i < j - 1; i++) {
-            if (token[i] == fbPtr[0] &&
-                token[i + 1] == fbPtr[0]) {
-              let(&token, cat(left(token,
-                  i + 1), right(token, i + 3), NULL));
-              j--;
-            }
-          }
-
-          if ((cmd == LATEXDEF && !g_htmlFlag)
-              || (cmd == HTMLDEF && g_htmlFlag && !g_altHtmlFlag)
-              || (cmd == ALTHTMLDEF && g_htmlFlag && g_altHtmlFlag)) {
-            g_TexDefs[numSymbs].tokenName = "";
-            let(&(g_TexDefs[numSymbs].tokenName), token);
-          }
-        } /* if (parsePass == 2) */
-
-        fbPtr = fbPtr + tokenLength;
-      } /* if (cmd != HTMLVARCOLOR && cmd != HTMLTITLE && cmd != HTMLHOME...) */
-
-      if (cmd != HTMLVARCOLOR && cmd != HTMLTITLE && cmd != HTMLHOME
-          && cmd != EXTHTMLTITLE && cmd != EXTHTMLHOME && cmd != EXTHTMLLABEL
-          && cmd != HTMLDIR && cmd != ALTHTMLDIR
-          && cmd != HTMLBIBLIOGRAPHY && cmd != EXTHTMLBIBLIOGRAPHY
-          && cmd != HTMLCSS && cmd != HTMLFONT && cmd != HTMLEXTURL) {
-        /* Get next token -- "as" */
-        fbPtr = fbPtr + texDefWhiteSpaceLen(fbPtr);
-        tokenLength = texDefTokenLen(fbPtr);
-        zapChar = fbPtr[tokenLength]; /* Char to restore after zapping source */
-        fbPtr[tokenLength] = 0; /* Create end of string */
-        if (strcmp(fbPtr, "as")) {
-          if (!tokenLength) { /* Abnormal end-of-file */
-            fbPtr--; /* Format for error message */
-            tokenLength++;
-          }
-          lineNum = lineNumOffset;
-          for (i = 0; i < (fbPtr - fileBuf); i++) {
-            if (fileBuf[i] == '\n') lineNum++;
-          }
-          rawSourceError(/*fileBuf*/g_sourcePtr,
-            /*fbPtr*/dollarTStmtPtr + (fbPtr - fileBuf),
-              tokenLength,
-              "Expected the keyword \"as\" here.");
-          let(&fileBuf, "");
-          return 2;
-        }
-        fbPtr[tokenLength] = zapChar;
-        fbPtr = fbPtr + tokenLength;
-      } /* if (cmd != HTMLVARCOLOR && ... */
-
-      if (parsePass == 2) {
-        /* Initialize LaTeX/HTML equivalent */
-        let(&token, "");
-      }
-
-      /* Scan   "<string>" + "<string>" + ...   until ";" found */
-      while (1) {
-
-        /* Get next token - string in quotes */
-        fbPtr = fbPtr + texDefWhiteSpaceLen(fbPtr);
-        tokenLength = texDefTokenLen(fbPtr);
-        if (fbPtr[0] != '\"' && fbPtr[0] != '\'') {
-          if (!tokenLength) { /* Abnormal end-of-file */
-            fbPtr--; /* Format for error message */
-            tokenLength++;
-          }
-          lineNum = lineNumOffset;
-          for (i = 0; i < (fbPtr - fileBuf); i++) {
-            if (fileBuf[i] == '\n') lineNum++;
-          }
-          rawSourceError(/*fileBuf*/g_sourcePtr,
-            /*fbPtr*/dollarTStmtPtr + (fbPtr - fileBuf),
-              tokenLength,
-              "Expected a quoted string here.");
-          let(&fileBuf, "");
-          return 2;
-        }
-        if (parsePass == 2) {
-          zapChar = fbPtr[tokenLength - 1]; /* Chr to restore after zapping src */
-          fbPtr[tokenLength - 1] = 0; /* Create end of string */
-          let(&partialToken, fbPtr + 1); /* Get ASCII token; note that leading
-              and trailing quotes are omitted. */
-          fbPtr[tokenLength - 1] = zapChar;
-
-          /* Change double internal quotes to single quotes */
-          /* Do this only for double quotes matching the
-             outer quotes.  fbPtr[0] is the quote character. */
-          if (fbPtr[0] != '\"' && fbPtr[0] != '\'') bug(2330);
-          j = (long)strlen(partialToken);
-          for (i = 0; i < j - 1; i++) {
-            if (token[i] == fbPtr[0] &&
-                token[i + 1] == fbPtr[0]) {
-              let(&partialToken, cat(left(partialToken,
-                  i + 1), right(token, i + 3), NULL));
-              j--;
-            }
-          }
-
-          /* Check that string is on a single line */
-          tmpPtr2 = strchr(partialToken, '\n');
-          if (tmpPtr2 != NULL) {
-            lineNum = lineNumOffset;
-            for (i = 0; i < (fbPtr - fileBuf); i++) {
-              if (fileBuf[i] == '\n') lineNum++;
-            }
-
-            rawSourceError(/*fileBuf*/g_sourcePtr,
-                /*fbPtr*/dollarTStmtPtr + (fbPtr - fileBuf),
-                tmpPtr2 - partialToken + 1 /*tokenLength on current line*/,
-                "String should be on a single line.");
-          }
-
-          /* Combine the string part to the main token we're building */
-          let(&token, cat(token, partialToken, NULL));
-
-        } /* (parsePass == 2) */
-
-        fbPtr = fbPtr + tokenLength;
-
-
-        /* Get next token - "+" or ";" */
-        fbPtr = fbPtr + texDefWhiteSpaceLen(fbPtr);
-        tokenLength = texDefTokenLen(fbPtr);
-        if ((fbPtr[0] != '+' && fbPtr[0] != ';') || tokenLength != 1) {
-          if (!tokenLength) { /* Abnormal end-of-file */
-            fbPtr--; /* Format for error message */
-            tokenLength++;
-          }
-          lineNum = lineNumOffset;
-          for (i = 0; i < (fbPtr - fileBuf); i++) {
-            if (fileBuf[i] == '\n') {
-              lineNum++;
-            }
-          }
-          rawSourceError(/*fileBuf*/g_sourcePtr,
-            /*fbPtr*/dollarTStmtPtr + (fbPtr - fileBuf),
-              tokenLength, /*lineNum, g_input_fn,*/
-              "Expected \"+\" or \";\" here.");
-          let(&fileBuf, "");
-         return 2;
-        }
-        fbPtr = fbPtr + tokenLength;
-
-        if (fbPtr[-1] == ';') break;
-
-      } /* End while */
-
-
-      if (parsePass == 2) {
-        if ((cmd == LATEXDEF && !g_htmlFlag)
-            || (cmd == HTMLDEF && g_htmlFlag && !g_altHtmlFlag)
-            || (cmd == ALTHTMLDEF && g_htmlFlag && g_altHtmlFlag)) {
-          g_TexDefs[numSymbs].texEquiv = "";
-          let(&(g_TexDefs[numSymbs].texEquiv), token);
-        }
-        if (cmd == HTMLVARCOLOR) {
-          let(&g_htmlVarColor, cat(g_htmlVarColor, " ", token, NULL));
-        }
-        if (cmd == HTMLTITLE) {
-          let(&htmlTitle, token);
-        }
-        if (cmd == HTMLHOME) {
-          let(&g_htmlHome, token);
-        }
-        if (cmd == EXTHTMLTITLE) {
-          let(&g_extHtmlTitle, token);
-        }
-        if (cmd == EXTHTMLHOME) {
-          let(&extHtmlHome, token);
-        }
-        if (cmd == EXTHTMLLABEL) {
-          let(&extHtmlLabel, token);
-        }
-        if (cmd == HTMLDIR) {
-          let(&htmlDir, token);
-        }
-        if (cmd == ALTHTMLDIR) {
-          let(&altHtmlDir, token);
-        }
-        if (cmd == HTMLBIBLIOGRAPHY) {
-          let(&g_htmlBibliography, token);
-        }
-        if (cmd == EXTHTMLBIBLIOGRAPHY) {
-          let(&extHtmlBibliography, token);
-        }
-        if (cmd == HTMLCSS) {
-          let(&g_htmlCSS, token);
-          /* User's CSS */
-          /* Convert characters "\n" to new line - maybe do for other fields too? */
-          do {
-            p = instr(1, g_htmlCSS, "\\n");
-            if (p != 0) {
-              let(&g_htmlCSS, cat(left(g_htmlCSS, p - 1), "\n",
-                  right(g_htmlCSS, p + 2), NULL));
-            }
-          } while (p != 0);
-        }
-        if (cmd == HTMLFONT) {
-          let(&g_htmlFont, token);
-        }
-        if (cmd == HTMLEXTURL) {
-          let(&htmlExtUrl, token);
-        }
-      }
-
-      if ((cmd == LATEXDEF && !g_htmlFlag)
-          || (cmd == HTMLDEF && g_htmlFlag && !g_altHtmlFlag)
-          || (cmd == ALTHTMLDEF && g_htmlFlag && g_altHtmlFlag)) {
-        numSymbs++;
-      }
-
-    } /* End while */
-
-    if (fbPtr != fileBuf + charCount) bug(2305);
-
-    if (parsePass == 1 ) {
-      if (errorsOnly == 0) {
-        print2("%ld typesetting statements were read from \"%s\".\n",
-            numSymbs, g_input_fn);
-      }
-      g_TexDefs = malloc((size_t)numSymbs * sizeof(struct texDef_struct));
-      if (!g_TexDefs) outOfMemory("#99 (TeX symbols)");
-    }
-
-  } /* next parsePass */
-
-
-  /* Sort the tokens for later lookup */
-  qsort(g_TexDefs, (size_t)numSymbs, sizeof(struct texDef_struct), texSortCmp);
-
-  /* Check for duplicate definitions */
-  for (i = 1; i < numSymbs; i++) {
-    if (!strcmp(g_TexDefs[i].tokenName, g_TexDefs[i - 1].tokenName)) {
-      printLongLine(cat("?Warning: Token ", g_TexDefs[i].tokenName,
-          " is defined more than once in ",
-          g_htmlFlag
-            ? (g_altHtmlFlag ? "an althtmldef" : "an htmldef")
-            : "a latexdef",
-          " statement.", NULL),
-          "", " ");
-      warningFound = 1;
-    }
-  }
-
-  /* Check to make sure all definitions are for a real math token */
-  for (i = 0; i < numSymbs; i++) {
-    /* Note:  g_mathKey, g_mathTokens, and mathSrchCmp are assigned or defined
-       in mmpars.c. */
-    g_mathKeyPtr = (void *)bsearch(g_TexDefs[i].tokenName, g_mathKey,
-        (size_t)g_mathTokens, sizeof(long), mathSrchCmp);
-    if (!g_mathKeyPtr) {
-      printLongLine(cat("?Warning: The token \"", g_TexDefs[i].tokenName,
-          "\", which was defined in ",
-          g_htmlFlag
-            ? (g_altHtmlFlag ? "an althtmldef" : "an htmldef")
-            : "a latexdef",
-          " statement, was not declared in any $v or $c statement.", NULL),
-          "", " ");
-      warningFound = 1;
-    }
-  }
-
-  /* Check to make sure all math tokens have typesetting definitions */
-  for (i = 0; i < g_mathTokens; i++) {
-    texDefsPtr = (void *)bsearch(g_MathToken[i].tokenName, g_TexDefs,
-        (size_t)numSymbs, sizeof(struct texDef_struct), texSrchCmp);
-    if (!texDefsPtr) {
-      printLongLine(cat("?Warning: The token \"", g_MathToken[i].tokenName,
-       "\", which was defined in a $v or $c statement, was not declared in ",
-          g_htmlFlag
-            ? (g_altHtmlFlag ? "an althtmldef" : "an htmldef")
-            : "a latexdef",
-          " statement.", NULL),
-          "", " ");
-      warningFound = 1;
-    }
-  }
-
-  /* Check to make sure all GIFs are present */
-  if (g_htmlFlag
-      && !stsFlag) { /* 22-Mar-2018 Added for STS */
-    for (i = 0; i < numSymbs; i++) {
-      tmpPtr = g_TexDefs[i].texEquiv;
-      k = 0;
-      while (1) {
-        j = instr(k + 1, tmpPtr, "IMG SRC=");
-                   /* Note that only an exact match with
-                      "IMG SRC=" is currently handled */
-        if (j == 0) break;
-        k = instr(j + 9, g_TexDefs[i].texEquiv, mid(tmpPtr, j + 8, 1));
-                                           /* Get position of trailing quote */
-                                    /* Future:  use strchr instead of mid()
-                                       for efficiency? */
-        let(&token, seg(tmpPtr, j + 9, k - 1));  /* Get name of .gif (.png) */
-        if (k == 0) break;  /* Future: we may want to issue "missing
-                                     trailing quote" warning */
-           /* (We test k after the let() so that the temporary string stack
-              entry created by mid() is emptied and won't overflow */
-        if (noGifCheck == 0) {
-          tmpFp = fopen(token, "r"); /* See if it exists */
-          if (!tmpFp) {
-            printLongLine(cat("?Warning: The file \"", token,
-                "\", which is referenced in an htmldef",
-                " statement, was not found.", NULL),
-                "", " ");
-            warningFound = 1;
-          } else {
-            fclose(tmpFp);
-          }
-        }
-      }
-    }
-  }
-
-
-  /* Look up the extended database start label */
-  if (extHtmlLabel[0]) {
-    for (i = 1; i <= g_statements; i++) {
-      if (!strcmp(extHtmlLabel, g_Statement[i].labelName)) break;
-    }
-    if (i > g_statements) {
-      printLongLine(cat("?Warning: There is no statement with label \"",
-          extHtmlLabel,
-          "\" (specified by exthtmllabel in the database source $t comment).  ",
-          "Use SHOW LABELS for a list of valid labels.", NULL), "", " ");
-      warningFound = 1;
-    }
-    g_extHtmlStmt = i;
-  } else {
-    /* There is no extended database; set threshold to beyond end of db */
-    g_extHtmlStmt = g_statements + 1;
-  }
-
-  assignMathboxInfo();
-  /* In case there is not extended (Hilbert Space Explorer) section,
-     but there is a sandbox section, make the extended section "empty". */
-  if (g_extHtmlStmt == g_statements + 1) g_extHtmlStmt = g_mathboxStmt;
-  let(&sandboxHome, cat("<A HREF=\"mmtheorems.html#sandbox:bighdr\">",
-    "<FONT SIZE=-2 FACE=sans-serif>",
-    "<IMG SRC=\"_sandbox.gif\" BORDER=0 ALT=",
-    "\"Table of Contents\" HEIGHT=32 WIDTH=32 ALIGN=MIDDLE>",
-    "Table of Contents</FONT></A>", NULL));
-  let(&sandboxHomeHREF, "mmtheorems.html#sandbox:bighdr");
-  let(&sandboxHomeIMG, "_sandbox.gif");
-  let(&sandboxTitleAbbr, "Users' Mathboxes");
-  let(&sandboxTitle, "Users' Mathboxes");
-
-  /* Extract derived variables from the $t variables */
-  /* (In the future, it might be better to do this directly in the $t.) */
-  i = instr(1, g_htmlHome, "HREF=\"") + 5;
-  if (i == 5) {
-    printLongLine(
-        "?Warning: In the $t comment, htmlhome has no 'HREF=\"'.", "", " ");
-    warningFound = 1;
-  }
-  j = instr(i + 1, g_htmlHome, "\"");
-  let(&g_htmlHomeHREF, seg(g_htmlHome, i + 1, j - 1));
-  i = instr(1, g_htmlHome, "IMG SRC=\"") + 8;
-  if (i == 8) {
-    printLongLine(
-        "?Warning: In the $t comment, htmlhome has no 'IMG SRC=\"'.", "", " ");
-    warningFound = 1;
-  }
-  j = instr(i + 1, g_htmlHome, "\"");
-  let(&g_htmlHomeIMG, seg(g_htmlHome, i + 1, j - 1));
-
-
-  /* Compose abbreviated title from capital letters */
-  j = (long)strlen(htmlTitle);
-  let(&htmlTitleAbbr, "");
-  for (i = 1; i <= j; i++) {
-    if (htmlTitle[i - 1] >= 'A' && htmlTitle[i -1] <= 'Z') {
-      let(&htmlTitleAbbr, cat(htmlTitleAbbr, chr(htmlTitle[i - 1]), NULL));
-    }
-  }
-  let(&htmlTitleAbbr, cat(htmlTitleAbbr, " Home", NULL));
-
-  if (g_extHtmlStmt < g_statements + 1 /* If extended section exists */
-      && g_extHtmlStmt != g_mathboxStmt) { /* and is not an empty dummy section */
-    i = instr(1, extHtmlHome, "HREF=\"") + 5;
-    if (i == 5) {
-      printLongLine(
-          "?Warning: In the $t comment, exthtmlhome has no 'HREF=\"'.", "", " ");
-      warningFound = 1;
-    }
-    j = instr(i + 1, extHtmlHome, "\"");
-    let(&extHtmlHomeHREF, seg(extHtmlHome, i + 1, j - 1));
-    i = instr(1, extHtmlHome, "IMG SRC=\"") + 8;
-    if (i == 8) {
-      printLongLine(
-          "?Warning: In the $t comment, exthtmlhome has no 'IMG SRC=\"'.", "", " ");
-      warningFound = 1;
-    }
-    j = instr(i + 1, extHtmlHome, "\"");
-    let(&extHtmlHomeIMG, seg(extHtmlHome, i + 1, j - 1));
-    /* Compose abbreviated title from capital letters */
-    j = (long)strlen(g_extHtmlTitle);
-    let(&g_extHtmlTitleAbbr, "");
-    for (i = 1; i <= j; i++) {
-      if (g_extHtmlTitle[i - 1] >= 'A' && g_extHtmlTitle[i -1] <= 'Z') {
-        let(&g_extHtmlTitleAbbr, cat(g_extHtmlTitleAbbr,
-            chr(g_extHtmlTitle[i - 1]), NULL));
-      }
-    }
-    let(&g_extHtmlTitleAbbr, cat(g_extHtmlTitleAbbr, " Home", NULL));
-  }
-
-
-  let(&token, ""); /* Deallocate */
-  let(&partialToken, ""); /* Deallocate */
-  let(&fileBuf, "");
-  g_texDefsRead = 1;  /* Set global flag that it's been read in */
-  return warningFound; /* Return indicator that parsing passed (0) or
-                           had warning(s) (1) */
-
-} /* readTexDefs */
-
-/* This function returns the length of the white space starting at ptr.
-   Comments are considered white space.  ptr should point to the first character
-   of the white space.  If ptr does not point to a white space character, 0
-   is returned.  If ptr points to a null character, 0 is returned. */
-long texDefWhiteSpaceLen(char *ptr)
-{
-  long i = 0;
-  char tmpchr;
-  char *ptr1;
-  while (1) {
-    tmpchr = ptr[i];
-    if (!tmpchr) return i; /* End of string */
-    if (isalnum((unsigned char)(tmpchr))) return i; /* Alphanumeric string */
-
-    if (tmpchr == '/') { /* Embedded c-style comment - used to ignore
-        comments inside of Metamath comment for LaTeX/HTML definitions */
-      if (ptr[i + 1] == '*') {
-        while (1) {
-          ptr1 = strchr(ptr + i + 2, '*');
-          if (!ptr1) {
-            return i + (long)strlen(&ptr[i]); /* Unterminated comment - goto EOF */
-          }
-          if (ptr1[1] == '/') break;
-          i = ptr1 - ptr;
-        }
-        i = ptr1 - ptr + 2;
-        continue;
-      } else {
-        return i;
-      }
-    }
-    if (isgraph((unsigned char)tmpchr)) return i;
-    i++;
-  }
-  bug(2307);
-  return 0; /* Dummy return - never executed */
-} /* texDefWhiteSpaceLen */
-
-
-/* This function returns the length of the token (non-white-space) starting at
-   ptr.  Comments are considered white space.  ptr should point to the first
-   character of the token.  If ptr points to a white space character, 0
-   is returned.  If ptr points to a null character, 0 is returned.  If ptr
-   points to a quoted string, the quoted string is returned.  A non-alphanumeric\
-   characters ends a token and is a single token. */
-long texDefTokenLen(char *ptr)
-{
-  long i = 0;
-  char tmpchr;
-  char *ptr1;
-  tmpchr = ptr[i];
-  if (tmpchr == '\"') {
-    while (1) {
-      ptr1 = strchr(ptr + i + 1, '\"');
-      if (!ptr1) {
-        return i + (long)strlen(&ptr[i]); /* Unterminated quote - goto EOF */
-      }
-      if (ptr1[1] != '\"') return ptr1 - ptr + 1; /* Double quote is literal */
-      i = ptr1 - ptr + 1;
-    }
-  }
-  if (tmpchr == '\'') {
-    while (1) {
-      ptr1 = strchr(ptr + i + 1, '\'');
-      if (!ptr1) {
-        return i + (long)strlen(&ptr[i]); /* Unterminated quote - goto EOF */
-      }
-      if (ptr1[1] != '\'') return ptr1 - ptr + 1; /* Double quote is literal */
-      i = ptr1 - ptr + 1;
-    }
-  }
-  if (ispunct((unsigned char)tmpchr)) return 1; /* Single-char token */
-  while (1) {
-    tmpchr = ptr[i];
-    if (!isalnum((unsigned char)tmpchr)) return i; /* End of alphnum. token */
-    i++;
-  }
-  bug(2308);
-  return 0; /* Dummy return - never executed */
-} /* texDefTokenLen */
-
-/* Token comparison for qsort */
-int texSortCmp(const void *key1, const void *key2)
-{
-  /* Returns -1 if key1 < key2, 0 if equal, 1 if key1 > key2 */
-  /* Note:  ptr->fld == (*ptr).fld
-            str.fld == (&str)->fld   */
-  return strcmp(((struct texDef_struct *)key1)->tokenName,
-      ((struct texDef_struct *)key2)->tokenName);
-} /* texSortCmp */
-
-
-/* Token comparison for bsearch */
-int texSrchCmp(const void *key, const void *data)
-{
-  /* Returns -1 if key < data, 0 if equal, 1 if key > data */
-  return strcmp(key,
-      ((struct texDef_struct *)data)->tokenName);
-} /* texSrchCmp */
-
-/* Convert ascii to a string of \tt tex; must not have control chars */
-/* (The caller must surround it by {\tt }) */
-/* ***Note:  The caller must deallocate returned string */
-vstring asciiToTt(vstring s)
-{
-
-  vstring ttstr = "";
-  vstring tmp = "";
-  long i, j, k;
-
-  let(&ttstr, s); /* In case the input s is temporarily allocated */
-  j = (long)strlen(ttstr);
-
-  /* Put special \tt font characters in a form that TeX can understand */
-  for (i = 0; i < j; i++) {
-    k = 1;
-    if (!g_htmlFlag) {
-      switch (ttstr[i]) {
-        /* For all unspecified cases, TeX will accept the character 'as is' */
-        case ' ':
-        case '$':
-        case '%':
-        case '#':
-        case '{':
-        case '}':
-        case '&':
-          let(&ttstr,cat(left(ttstr,i),"\\",right(ttstr,i+1),NULL));
-          k = 2;
-          break;
-        case '^':
-          let(&ttstr,cat(left(ttstr,i),"\\^{ }",right(ttstr,i+2),NULL));
-          k = 5;
-          break;
-        case '\\':
-        case '|':
-        case '<':
-        case '>':
-        case '"':
-        case '~':
-        case '_':
-          /* Note:  this conversion will work for any character, but
-             results in the most TeX source code. */
-          let(&ttstr,cat(left(ttstr,i),"\\char`\\",right(ttstr,i+1),NULL));
-          k = 8;
-          break;
-      } /* End switch mtoken[i] */
-    } else {
-      switch (ttstr[i]) {
-        /* For all unspecified cases, HTML will accept the character 'as is' */
-        /* Don't convert to &amp; but leave as is.  This
-           will allow the user to insert HTML entities for Unicode etc.
-           directly in the database source. */
-        /* case '&': ... */
-        case '<':
-          /* Leave in HTML tags (case must match) */
-          if (!strcmp(mid(ttstr, i + 1, 6), "<HTML>")) {
-            let(&ttstr, ttstr); /* Purge stack to prevent overflow by 'mid' */
-            i = i + 6;
-            break;
-          }
-          if (!strcmp(mid(ttstr, i + 1, 7), "</HTML>")) {
-            let(&ttstr, ttstr); /* Purge stack to prevent overflow by 'mid' */
-            i = i + 7;
-            break;
-          }
-          let(&ttstr,cat(left(ttstr,i),"&lt;",right(ttstr,i+2),NULL));
-          k = 4;
-          break;
-        case '>':
-          let(&ttstr,cat(left(ttstr,i),"&gt;",right(ttstr,i+2),NULL));
-          k = 4;
-          break;
-        case '"':
-          let(&ttstr,cat(left(ttstr,i),"&quot;",right(ttstr,i+2),NULL));
-          k = 6;
-          break;
-      } /* End switch mtoken[i] */
-    }
-
-    if (k > 1) { /* Adjust iteration and length */
-      i = i + k - 1;
-      j = j + k - 1;
-    }
-  } /* Next i */
-
-  let(&tmp, "");  /* Deallocate */
-  return ttstr;
-} /* asciiToTt */
-
-
-/* Convert ascii token to TeX equivalent */
-/* The "$" math delimiter is not placed around the returned arg. here */
-/* *** Note: The caller must deallocate the returned string */
-vstring tokenToTex(vstring mtoken, long statemNum /*for error msgs*/)
-{
-  vstring tex = "";
-  vstring tmpStr;
-  long i, j, k;
-  void *texDefsPtr; /* For binary search */
-  flag saveOutputToString;
-
-  if (!g_texDefsRead) {
-    bug(2320); /* This shouldn't be called if definitions weren't read */
-  }
-
-  texDefsPtr = (void *)bsearch(mtoken, g_TexDefs, (size_t)numSymbs,
-      sizeof(struct texDef_struct), texSrchCmp);
-  if (texDefsPtr) { /* Found it */
-    let(&tex, ((struct texDef_struct *)texDefsPtr)->texEquiv);
-  } else {
-    /* If it wasn't found, give user a warning... */
-    saveOutputToString = g_outputToString;
-    g_outputToString = 0;
-    /* It is possible for statemNum to be 0 when
-       tokenToTex() is called (via getTexLongMath()) from
-       printTexLongMath(), when its hypStmt argument is 0 (= not associated
-       with a statement).  (Reported by Wolf Lammen.) */
-    if (statemNum < 0 || statemNum > g_statements) bug(2331);
-    if (statemNum > 0) {   /* Include statement label in error message */
-      printLongLine(cat("?Warning: In the comment for statement \"",
-          g_Statement[statemNum].labelName,
-          "\", math symbol token \"", mtoken,
-          "\" does not have a LaTeX and/or an HTML definition.", NULL),
-          "", " ");
-    } else { /* There is no statement associated with the error message */
-      printLongLine(cat("?Warning: Math symbol token \"", mtoken,
-          "\" does not have a LaTeX and/or an HTML definition.", NULL),
-          "", " ");
-    }
-    g_outputToString = saveOutputToString;
-    /* ... but we'll still leave in the old default conversion anyway: */
-
-    /* If it wasn't found, use built-in conversion rules */
-    let(&tex, mtoken);
-
-    /* First, see if it's a tilde followed by a letter */
-    /* If so, remove the tilde.  (This is actually obsolete.) */
-    /* (The tilde was an escape in the obsolete syntax.) */
-    if (tex[0] == '~') {
-      if (isalpha((unsigned char)(tex[1]))) {
-        let(&tex, right(tex, 2)); /* Remove tilde */
-      }
-    }
-
-    /* Next, convert punctuation characters to tt font */
-    j = (long)strlen(tex);
-    for (i = 0; i < j; i++) {
-      if (ispunct((unsigned char)(tex[i]))) {
-        tmpStr = asciiToTt(chr(tex[i]));
-        if (!g_htmlFlag)
-          let(&tmpStr, cat("{\\tt ", tmpStr, "}", NULL));
-        k = (long)strlen(tmpStr);
-        let(&tex,
-            cat(left(tex, i), tmpStr, right(tex, i + 2), NULL));
-        i = i + k - 1; /* Adjust iteration */
-        j = j + k - 1; /* Adjust length */
-        let(&tmpStr, ""); /* Deallocate */
-      }
-    } /* Next i */
-
-    /* Make all letters Roman; put inside mbox */
-    if (!g_htmlFlag)
-      let(&tex, cat("\\mbox{\\rm ", tex, "}", NULL));
-
-  } /* End if */
-
-  return tex;
-} /* tokenToTex */
-
-
-/* Converts a comment section in math mode to TeX.  Each math token
-   MUST be separated by white space.   TeX "$" does not surround the output. */
-vstring asciiMathToTex(vstring mathComment, long statemNum)
-{
-  /* 29-Sep-2017 Thierry Arnoux added for STS */
-  if(stsFlag) {
-    return asciiToMathSts(mathComment, statemNum);
-  } else {
-    return asciiMathToTexNoSts(mathComment, statemNum);
-  }
-}
-
-/* Converts a comment section in math mode to TeX.  Each math token
-   MUST be separated by white space.   TeX "$" does not surround the output. */
-vstring asciiMathToTexNoSts(vstring mathComment, long statemNum)
-{
-
-  vstring tex;
-  vstring texLine = "";
-  vstring lastTex = "";
-  vstring token = "";
-  flag alphnew, alphold, unknownnew, unknownold;
-  long i;
-  vstring srcptr;
-
-  srcptr = mathComment;
-
-  let(&texLine, "");
-  let(&lastTex, "");
-  while(1) {
-    i = whiteSpaceLen(srcptr);
-    srcptr = srcptr + i;
-    i = tokenLen(srcptr);
-    if (!i) break; /* Done */
-    let(&token, space(i));
-    memcpy(token, srcptr, (size_t)i);
-    srcptr = srcptr + i;
-    /* 27 Jul 2017 tar For MathML/STS */
-    if(stsFlag) tex = stsToken(tokenId(token), statemNum);
-    else tex = tokenToTex(token, statemNum); /* Convert token to TeX */
-              /* tokenToTex allocates tex; we must deallocate it */
-
-    if (!g_htmlFlag) {
-      /* If this token and previous token begin with letter, add a thin
-           space between them */
-      /* Also, anything not in table will have space added */
-      /* Use "!!" here and below because isalpha returns an integer, whose
-        unspecified non-zero value could be truncated to 0 when
-        converted to char.  Thanks to Wolf Lammen for pointing this out. */
-      alphnew = !!isalpha((unsigned char)(tex[0]));
-      unknownnew = 0;
-      if (!strcmp(left(tex, 10), "\\mbox{\\rm ")) { /* Token not in table */
-        unknownnew = 1;
-      }
-      alphold = !!isalpha((unsigned char)(lastTex[0]));
-      unknownold = 0;
-      if (!strcmp(left(lastTex, 10), "\\mbox{\\rm ")) { /* Token not in table*/
-        unknownold = 1;
-      }
-      /* Put thin space only between letters and/or unknowns */
-      if ((alphold || unknownold) && (alphnew || unknownnew)) {
-        /* Put additional thin space between two letters */
-        let(&texLine, cat(texLine, "\\,", tex, " ", NULL));
-      } else {
-        let(&texLine, cat(texLine, tex, " ", NULL));
-      }
-    } else {
-      let(&texLine, cat(texLine, tex, NULL));
-    }
-    let(&lastTex, ""); /* Deallocate */
-    lastTex = tex; /* Pass deallocation responsibility for tex to lastTex */
-  } /* End while (1) */
-
-  let(&lastTex, ""); /* Deallocate */
-  let(&token, ""); /* Deallocate */
-
-  return texLine;
-} /* asciiMathToTex */
-
-
-/* Gets the next section of a comment that is in the current mode (text,
-   label, or math).  If 1st char. is not "$" (DOLLAR_SUBST), text mode is
-   assumed.  mode = 0 means end of comment reached.  srcptr is left at 1st
-   char. of start of next comment section. */
-vstring getCommentModeSection(vstring *srcptr, char *mode)
-{
-  vstring modeSection = "";
-  vstring ptr; /* Not allocated */
-  flag addMode = 0;
-  if (!g_outputToString) bug(2319);
-
-  if ((*srcptr)[0] != DOLLAR_SUBST /*'$'*/) {
-    if ((*srcptr)[0] == 0) { /* End of string */
-      *mode = 0; /* End of comment */
-      return "";
-    } else {
-      *mode = 'n'; /* Normal text */
-      addMode = 1;
-    }
-  } else {
-    switch ((*srcptr)[1]) {
-      case 'l':
-      case 'm':
-      case 'n':
-        *mode = (*srcptr)[1];
-        break;
-      case ')':  /* Obsolete */
-        bug(2317);
-        /* Leave old code in case user continues through the bug */
-        *mode = 0; /* End of comment */
-        return "";
-        break;
-      default:
-        *mode = 'n';
-        break;
-    }
-  }
-
-  ptr = (*srcptr) + 1;
-  while (1) {
-    if (ptr[0] == DOLLAR_SUBST /*'$'*/) {
-      switch (ptr[1]) {
-        case 'l':
-        case 'm':
-        case 'n':
-        case ')':  /* Obsolete (will never happen) */
-          if (ptr[1] == ')') bug(2318);
-          let(&modeSection, space(ptr - (*srcptr)));
-          memcpy(modeSection, *srcptr, (size_t)(ptr - (*srcptr)));
-          if (addMode) {
-            let(&modeSection, cat(chr(DOLLAR_SUBST), "n", /*"$n"*/ modeSection,
-                NULL));
-          }
-          *srcptr = ptr;
-          return modeSection;
-          break;
-      }
-    } else {
-      if (ptr[0] == 0) {
-          let(&modeSection, space(ptr - (*srcptr)));
-          memcpy(modeSection, *srcptr, (size_t)(ptr - (*srcptr)));
-          if (addMode) {
-            let(&modeSection, cat(chr(DOLLAR_SUBST), "n", /*"$n"*/ modeSection,
-                NULL));
-          }
-          *srcptr = ptr;
-          return modeSection;
-      }
-    }
-    ptr++;
-  } /* End while */
-  return NULL; /* Dummy return - never executes */
-} /* getCommentModeSection */
-
-
-/* The texHeaderFlag means this:
-    If !g_htmlFlag (i.e. TeX mode), then 1 means print header
-    If g_htmlFlag, then 1 means include "Previous Next" links on page,
-    based on the global g_showStatement variable
-*/
-void printTexHeader(flag texHeaderFlag)
-{
-
-  long i, j, k;
-  vstring tmpStr = "";
-
-  /* "Mathbox for <username>" mod */
-  vstring localSandboxTitle = "";
-  vstring hugeHdr = "";
-  vstring bigHdr = "";
-  vstring smallHdr = "";
-  vstring tinyHdr = "";
-  vstring hugeHdrComment = "";
-  vstring bigHdrComment = "";
-  vstring smallHdrComment = "";
-  vstring tinyHdrComment = "";
-
-  if (2/*error*/ == readTexDefs(0/*errorsOnly=0*/, 0 /*noGifCheck=0*/)) {
-    print2(
-       "?There was an error in the $t comment's LaTeX/HTML definitions.\n");
-    return;
-  }
-  /*}*/
-
-  g_outputToString = 1;  /* Redirect print2 and printLongLine to g_printString */
-  if (!g_htmlFlag) {
-    print2("%s This LaTeX file was created by Metamath on %s %s.\n",
-       "%", date(), time_());
-
-    if (texHeaderFlag && !g_oldTexFlag) {
-      print2("\\documentclass{article}\n");
-      print2("\\usepackage{graphicx} %% For rotated iota\n");
-      print2("\\usepackage{amssymb}\n");
-      print2("\\usepackage{amsmath} %% For \\begin{align}...\n");
-      print2("\\usepackage{amsthm}\n");
-      print2("\\theoremstyle{plain}\n");
-      print2("\\newtheorem{theorem}{Theorem}[section]\n");
-      print2("\\newtheorem{definition}[theorem]{Definition}\n");
-      print2("\\newtheorem{lemma}[theorem]{Lemma}\n");
-      print2("\\newtheorem{axiom}{Axiom}\n");
-      print2("\\allowdisplaybreaks[1] %% Allow page breaks in {align}\n");
-      print2("\\usepackage[plainpages=false,pdfpagelabels]{hyperref}\n");
-      print2("\\hypersetup{colorlinks} %% Get rid of boxes around links\n");
-      print2("\\begin{document}\n");
-      print2("\n");
-    }
-
-    if (texHeaderFlag && g_oldTexFlag) {
-      /* LaTeX 2e */
-      print2("\\documentclass[leqno]{article}\n");
-      /* LaTeX 2e */
-      print2("\\usepackage{graphicx}\n"); /* For rotated iota */
-      print2("\\usepackage{amssymb}\n");
-      print2("\\raggedbottom\n");
-      print2("\\raggedright\n");
-      print2("%%\\title{Your title here}\n");
-      print2("%%\\author{Your name here}\n");
-      print2("\\begin{document}\n");
-      print2("%%\\maketitle\n");
-      print2("\\newbox\\mlinebox\n");
-      print2("\\newbox\\mtrialbox\n");
-      print2("\\newbox\\startprefix  %% Prefix for first line of a formula\n");
-      print2("\\newbox\\contprefix  %% Prefix for continuation line of a formula\n");
-      print2("\\def\\startm{  %% Initialize formula line\n");
-      print2("  \\setbox\\mlinebox=\\hbox{\\unhcopy\\startprefix}\n");
-      print2("}\n");
-      print2("\\def\\m#1{  %% Add a symbol to the formula\n");
-      print2("  \\setbox\\mtrialbox=\\hbox{\\unhcopy\\mlinebox $\\,#1$}\n");
-      print2("  \\ifdim\\wd\\mtrialbox>\\hsize\n");
-      print2("    \\box\\mlinebox\n");
-      print2("    \\setbox\\mlinebox=\\hbox{\\unhcopy\\contprefix $\\,#1$}\n");
-      print2("  \\else\n");
-      print2("    \\setbox\\mlinebox=\\hbox{\\unhbox\\mtrialbox}\n");
-      print2("  \\fi\n");
-      print2("}\n");
-      print2("\\def\\endm{  %% Output the last line of a formula\n");
-      print2("  \\box\\mlinebox\n");
-      print2("}\n");
-    }
-  } else { /* g_htmlFlag */
-
-    print2("<!DOCTYPE HTML PUBLIC \"-//W3C//DTD HTML 4.01 Transitional//EN\"\n");
-    print2(     "    \"http://www.w3.org/TR/html4/loose.dtd\">\n");
-    print2("<HTML LANG=\"EN-US\">\n");
-    print2("<HEAD>\n");
-    print2("%s%s\n", "<META HTTP-EQUIV=\"Content-Type\" ",
-        "CONTENT=\"text/html; charset=iso-8859-1\">");
-    /* Improve mobile device display per David A. Wheeler */
-    print2("<META NAME=\"viewport\" CONTENT=\"width=device-width, initial-scale=1.0\">\n");
-
-    print2("<STYLE TYPE=\"text/css\">\n");
-    print2("<!--\n");
-    /* Optional information but takes unnecessary file space */
-    /* (change @ to * if uncommenting)
-    print2(
-        "/@ Math symbol images will be shifted down 4 pixels to align with\n");
-    print2(
-        "   normal text for compatibility with various browsers.  The old\n");
-    print2(
-        "   ALIGN=TOP for math symbol images did not align in all browsers\n");
-    print2(
-        "   and should be deleted.  All other images must override this\n");
-    print2(
-        "   shift with STYLE=\"margin-bottom:0px\". @/\n");
-    */
-    print2("img { margin-bottom: -4px }\n");
-    /* Print style sheet for rainbow-colored number that goes after
-       statement label */
-    print2(".r { font-family: \"Arial Narrow\";\n");
-    print2("     font-size: x-small;\n");
-    /* There is no color */
-    print2("   }\n");
-
-    /* Indent web proof displays */
-    /* Print style sheet for HTML proof indentation number */
-    /* ??? Future - combine with above style sheet */
-    print2(".i { font-family: \"Arial Narrow\";\n");
-    print2("     font-size: x-small;\n");
-    print2("     color: gray;\n");
-    print2("   }\n");
-    print2("-->\n");
-    print2("</STYLE>\n");
-    printLongLine(g_htmlCSS, "", " ");
-
-<<<<<<< HEAD
-    /*
-    /@ 12-Jan-2016 nm Per Mario Carneiro's suggestion @/
-    print2(".set { color: red; font-style: italic }\n");
-    print2(".class { color: #C3C; font-style: italic }\n");
-    print2(".wff { color: blue; font-style: italic }\n");
-    /@ .symvar = use symbol as class variable @/
-    print2(".symvar { text-decoration: underline dotted; color: #C3C}\n");
-    print2(".typecode { color: gray }\n");
-    print2(".hidden { color: gray }\n");
-    /@ 10-Jan-2016 nm Experiment to always include a style sheet @/
-    /@   Todo: decide on name and directory for .css's @/
-    print2("<LINK href=\"mmstyle.css\" title=\"mmstyle\"\n");
-    print2("      rel=\"stylesheet\" type=\"text/css\">\n");
-    print2("<LINK href=\"mmstylealt.css\" title=\"mmstylealt\"\n");
-    print2("      rel=\"alternate stylesheet\" type=\"text/css\">\n");
-    */
-
-    /*
-    print2("<META NAME=\"ROBOTS\" CONTENT=\"NONE\">\n");
-    print2("<META NAME=\"GENERATOR\" CONTENT=\"Metamath\">\n");
-    */
-    /*
-    if (g_showStatement < g_extHtmlStmt) {
-      print2("%s\n", cat("<TITLE>", htmlTitle, " - ",
-          / * Strip off ".html" * /
-          left(g_texFileName, (long)strlen(g_texFileName) - 5),
-          / *left(g_texFileName, instr(1, g_texFileName, ".htm") - 1),* /
-          "</TITLE>", NULL));
-    } else {
-      print2("%s\n", cat("<TITLE>", g_extHtmlTitle, " - ",
-          / * Strip off ".html" * /
-          left(g_texFileName, (long)strlen(g_texFileName) - 5),
-          / *left(g_texFileName, instr(1, g_texFileName, ".htm") - 1),* /
-          "</TITLE>", NULL));
-    }
-    */
-    /* 7-Jul-17 tar - Added for MathML/STS */
-    if(stsFlag) printLongLine(getSTSHeader(), "", "\n");
-
-    /* 4-Jun-06 nm - Put theorem name before "Metamath Proof Explorer" etc. */
-=======
-    /* Put theorem name before "Metamath Proof Explorer" etc. */
->>>>>>> 5d105ff9
-    if (g_showStatement < g_extHtmlStmt) {
-      print2("%s\n", cat("<TITLE>",
-          /* Strip off ".html" */
-          left(g_texFileName, (long)strlen(g_texFileName) - 5),
-          " - ", htmlTitle,
-          "</TITLE>", NULL));
-    } else if (g_showStatement < g_mathboxStmt) { /* Sandbox stuff */
-      print2("%s\n", cat("<TITLE>",
-          /* Strip off ".html" */
-          left(g_texFileName, (long)strlen(g_texFileName) - 5),
-          " - ", g_extHtmlTitle,
-          "</TITLE>", NULL));
-
-    } else {
-      /* "Mathbox for <username>" */
-      /* Scan from this statement backwards until a big header is found */
-      for (i = g_showStatement; i > g_mathboxStmt; i--) {
-        if (g_Statement[i].type == a_ || g_Statement[i].type == p_) {
-          /* Note: only bigHdr is used; the other 5 returned strings are
-             ignored */
-          getSectionHeadings(i, &hugeHdr, &bigHdr, &smallHdr,
-              &tinyHdr,
-              &hugeHdrComment, &bigHdrComment, &smallHdrComment,
-              &tinyHdrComment,
-              0, /* fineResolution */
-              0  /* fullComment */);
-          if (bigHdr[0] != 0) break;
-        }
-      } /* next i */
-      if (bigHdr[0]) {
-        /* A big header was found; use it for the page title */
-        let(&localSandboxTitle, bigHdr);
-      } else {
-        /* A big header was not found (should not happen if set.mm is
-           formatted right, but use default just in case) */
-        let(&localSandboxTitle, sandboxTitle);
-      }
-      let(&hugeHdr, "");   /* Deallocate memory */
-      let(&bigHdr, "");   /* Deallocate memory */
-      let(&smallHdr, ""); /* Deallocate memory */
-      let(&tinyHdr, ""); /* Deallocate memory */
-      let(&hugeHdrComment, "");   /* Deallocate memory */
-      let(&bigHdrComment, "");   /* Deallocate memory */
-      let(&smallHdrComment, ""); /* Deallocate memory */
-      let(&tinyHdrComment, ""); /* Deallocate memory */
-
-      printLongLine(cat("<TITLE>",
-          /* Strip off ".html" */
-          left(g_texFileName, (long)strlen(g_texFileName) - 5),
-          " - ", localSandboxTitle,
-          "</TITLE>", NULL), "", "\"");
-
-    }
-    /* Icon for bookmark */
-    print2("%s%s\n", "<LINK REL=\"shortcut icon\" HREF=\"favicon.ico\" ",
-        "TYPE=\"image/x-icon\">");
-
-    print2("</HEAD>\n");
-    print2("<BODY BGCOLOR=\"#FFFFFF\">\n");
-
-    print2("<TABLE BORDER=0 CELLSPACING=0 CELLPADDING=0 WIDTH=\"100%s\">\n",
-         "%");
-    print2("  <TR>\n");
-    print2("    <TD ALIGN=LEFT VALIGN=TOP WIDTH=\"25%s\"><A HREF=\n", "%");
-    print2("    \"%s\"><IMG SRC=\"%s\"\n",
-        (g_showStatement < g_extHtmlStmt ? g_htmlHomeHREF :
-             (g_showStatement < g_mathboxStmt ? extHtmlHomeHREF :
-             sandboxHomeHREF)),
-        /* Note that we assume that the upper-left image is 32x32 */
-        (g_showStatement < g_extHtmlStmt ? g_htmlHomeIMG :
-             (g_showStatement < g_mathboxStmt ? extHtmlHomeIMG :
-             sandboxHomeIMG)));
-    print2("      BORDER=0\n");
-    print2("      ALT=\"%s\"\n",
-        (g_showStatement < g_extHtmlStmt ? htmlTitleAbbr :
-             (g_showStatement < g_mathboxStmt ? g_extHtmlTitleAbbr :
-             sandboxTitleAbbr)));
-    print2("      TITLE=\"%s\"\n",
-        (g_showStatement < g_extHtmlStmt ? htmlTitleAbbr :
-             (g_showStatement < g_mathboxStmt ? g_extHtmlTitleAbbr :
-             sandboxTitleAbbr)));
-    print2(
-      "      HEIGHT=32 WIDTH=32 ALIGN=TOP STYLE=\"margin-bottom:0px\"></A>\n");
-    print2("    </TD>\n");
-    print2(
-"    <TD ALIGN=CENTER COLSPAN=2 VALIGN=TOP><FONT SIZE=\"+3\" COLOR=%s><B>\n",
-      GREEN_TITLE_COLOR);
-    /* Allow plenty of room for long titles (although over 79 chars. will
-       trigger bug 1505). */
-    print2("%s\n",
-        (g_showStatement < g_extHtmlStmt ? htmlTitle :
-             (g_showStatement < g_mathboxStmt ? g_extHtmlTitle :
-             localSandboxTitle)));
-    print2("      </B></FONT></TD>\n");
-
-    if (texHeaderFlag) {  /* For HTML, 1 means to put prev/next links */
-      /* Put Previous/Next links into web page */
-      print2("    <TD ALIGN=RIGHT VALIGN=TOP WIDTH=\"25%s\">\n", "%");
-      print2("      <FONT SIZE=-1 FACE=sans-serif>\n");
-      /* Find the previous statement with a web page */
-      j = 0;
-      k = 0;
-      for (i = g_showStatement - 1; i >= 1; i--) {
-        if (g_Statement[i].type == (char)p_ ||
-            g_Statement[i].type == (char)a_) {
-          j = i;
-          break;
-        }
-      }
-      if (j == 0) {
-        k = 1; /* First statement flag */
-        /* For the first statement, wrap to last one */
-        for (i = g_statements; i >= 1; i--) {
-          if (g_Statement[i].type == (char)p_ ||
-              g_Statement[i].type == (char)a_ ) {
-            j = i;
-            break;
-          }
-        }
-      }
-      if (j == 0) bug(2314);
-      print2("      <A HREF=\"%s.html\">\n",
-          g_Statement[j].labelName);
-      if (!k) {
-        print2("      &lt; Previous</A>&nbsp;&nbsp;\n");
-      } else {
-        print2("      &lt; Wrap</A>&nbsp;&nbsp;\n");
-      }
-      /* Find the next statement with a web page */
-      j = 0;
-      k = 0;
-      for (i = g_showStatement + 1; i <= g_statements; i++) {
-        if (g_Statement[i].type == (char)p_ ||
-            g_Statement[i].type == (char)a_) {
-          j = i;
-          break;
-        }
-      }
-      if (j == 0) {
-        k = 1; /* Last statement flag */
-        /* For the last statement, wrap to first one */
-        for (i = 1; i <= g_statements; i++) {
-          if (g_Statement[i].type == (char)p_ ||
-              g_Statement[i].type == (char)a_) {
-            j = i;
-            break;
-          }
-        }
-      }
-      if (j == 0) bug(2315);
-      if (!k) {
-        print2("      <A HREF=\"%s.html\">Next &gt;</A>\n",
-            g_Statement[j].labelName);
-      } else {
-        print2("      <A HREF=\"%s.html\">Wrap &gt;</A>\n",
-            g_Statement[j].labelName);
-      }
-
-      print2("      </FONT><FONT FACE=sans-serif SIZE=-2>\n");
-
-      /* 8-Sep-03 nm - ??? Is the closing </FONT> printed if there is no
-         altHtml?  This should be tested. */
-
-      /* Compute the theorem list page number.  ??? Temporarily
-         we assume it to be 100 (hardcoded).  Todo: This should be fixed to use
-         the same as the THEOREMS_PER_PAGE in WRITE THEOREMS (have a SET
-         global variable in place of THEOREMS_PER_PAGE?) */
-      i = ((g_Statement[g_showStatement].pinkNumber - 1) / 100) + 1; /* Page # */
-      /* All thm pages now have page num after mmtheorems
-         since mmtheorems.html is now just the table of contents */
-      let(&tmpStr, cat("mmtheorems", str((double)i), ".html#",
-          g_Statement[g_showStatement].labelName, NULL)); /* Link to page/stmt */
-      /* Break up lines w/ long labels to prevent bug 1505 */
-      printLongLine(cat("      <BR><A HREF=\"", tmpStr,
-            "\">Nearby theorems</A>", NULL), " ", " ");
-
-      print2("      </FONT>\n");
-      print2("    </TD>\n");
-      print2("  </TR>\n");
-      print2("  <TR>\n");
-      print2("    <TD COLSPAN=2 ALIGN=LEFT VALIGN=TOP><FONT SIZE=-2\n");
-      print2("      FACE=sans-serif>\n");
-      print2("      <A HREF=\"../mm.html\">Mirrors</A>&nbsp; &gt;\n");
-      print2("      &nbsp;<A HREF=\"../index.html\">Home</A>&nbsp; &gt;\n");
-      print2("      &nbsp;<A HREF=\"%s\">%s</A>&nbsp; &gt;\n",
-          (g_showStatement < g_extHtmlStmt ? g_htmlHomeHREF :
-               (g_showStatement < g_mathboxStmt ? extHtmlHomeHREF :
-               g_htmlHomeHREF)),
-          (g_showStatement < g_extHtmlStmt ? htmlTitleAbbr :
-               (g_showStatement < g_mathboxStmt ? g_extHtmlTitleAbbr :
-               htmlTitleAbbr)));
-      print2("      &nbsp;<A HREF=\"mmtheorems.html\">Th. List</A>&nbsp; &gt;\n");
-      if (g_showStatement >= g_mathboxStmt) {
-        print2("      &nbsp;<A HREF=\"mmtheorems.html#sandbox:bighdr\">\n");
-        print2("      Mathboxes</A>&nbsp; &gt;\n");
-      }
-      print2("      &nbsp;%s\n",
-          /* Strip off ".html" */
-          left(g_texFileName, (long)strlen(g_texFileName) - 5));
-      print2("      </FONT>\n");
-      print2("    </TD>\n");
-      print2("    <TD COLSPAN=2 ALIGN=RIGHT VALIGN=TOP>\n");
-      print2("      <FONT SIZE=-2 FACE=sans-serif>\n");
-
-      /* Add link(s) specified by htmlexturl in $t statement */
-      /* The position of the theorem name is indicated with "*" in the
-         htmlexturl $t variable.  If a literal "*" is part of the URL,
-         use the alternate URL encoding "%2A" */
-      /* Example: (take out space in "/ *" below that was put there to prevent
-                   compiler warnings)
-          htmlexturl '<A HREF="http://metamath.tirix.org/ *.html">' +
-              'Structured version</A>&nbsp;&nbsp;' +
-              '<A HREF="https://expln.github.io/metamath/asrt/ *.html">' +
-              'ASCII version</A>&nbsp;&nbsp;';
-      */
-      let(&tmpStr, htmlExtUrl);
-      i = 1;
-      while (1) {
-        i = instr(i, tmpStr, "*");
-        if (i == 0) break;
-        let(&tmpStr, cat(left(tmpStr, i - 1),
-            g_Statement[g_showStatement].labelName,
-            right(tmpStr, i + 1), NULL));
-      }
-      printLongLine(tmpStr, "", " ");
-
-      /* Print the GIF/Unicode Font choice, if directories are specified */
-      if (htmlDir[0]) {
-
-        if (g_altHtmlFlag) {
-          print2("      <A HREF=\"%s%s\">GIF version</A>\n",
-                htmlDir, g_texFileName);
-
-        } else {
-          print2("      <A HREF=\"%s%s\">Unicode version</A>\n",
-                altHtmlDir, g_texFileName);
-
-        }
-      }
-
-    } else { /* texHeaderFlag=0 for HTML means not to put prev/next links */
-      /* there is no table open (mmascii, mmdefinitions), so don't
-         add </TD> which caused HTML validation failure */
-      print2("      <TD ALIGN=RIGHT VALIGN=TOP\n");
-      print2("       ><FONT FACE=sans-serif SIZE=-2>\n", "%");
-
-      /* Print the GIF/Unicode Font choice, if directories are specified */
-      if (htmlDir[0]) {
-        print2("\n");
-        if (g_altHtmlFlag) {
-          print2("This is the Unicode version.<BR>\n");
-          print2("<A HREF=\"%s%s\">Change to GIF version</A>\n",
-              htmlDir, g_texFileName);
-        } else {
-          print2("This is the GIF version.<BR>\n");
-          print2("<A HREF=\"%s%s\">Change to Unicode version</A>\n",
-              altHtmlDir, g_texFileName);
-        }
-      }
-      else {
-        print2("&nbsp;\n");
-      }
-
-    }
-
-    print2("      </FONT>\n");
-    print2("    </TD>\n");
-    print2("  </TR>\n");
-    print2("</TABLE>\n");
-
-
-
-    print2("<HR NOSHADE SIZE=1>\n");
-
-  } /* g_htmlFlag */
-  fprintf(g_texFilePtr, "%s", g_printString);
-  g_outputToString = 0;
-  let(&g_printString, "");
-
-  /* Deallocate strings */
-  let(&tmpStr, "");
-
-} /* printTexHeader */
-
-/* Prints an embedded comment in TeX or HTML.  The commentPtr must point to the first
-   character after the "$(" in the comment.  The printout ends when the first
-   "$)" or null character is encountered.   commentPtr must not be a temporary
-   allocation.   htmlCenterFlag, if 1, means to center the HTML and add a
-   "Description:" prefix. */
-/* The output is printed to the global g_texFilePtr. */
-/* Note: the global long "g_showStatement" is referenced to determine whether
-   to read bibliography from mmset.html or mmhilbert.html (or other
-   g_htmlBibliography or extHtmlBibliography file pair). */
-/* Returns 1 if an error or warning message was printed */
-flag printTexComment(vstring commentPtr, flag htmlCenterFlag,
-    long actionBits, /* see below */
-        /* Indicators for actionBits:
-            #define ERRORS_ONLY 1 - just report errors, don't print output
-            #define PROCESS_SYMBOLS 2
-            #define PROCESS_LABELS 4
-            #define ADD_COLORED_LABEL_NUMBER 8
-            #define PROCESS_BIBREFS 16
-            #define PROCESS_UNDERSCORES 32
-            #define CONVERT_TO_HTML 64 - convert '<' to '&gt;' unless
-                     <HTML>, </HTML> present
-            #define METAMATH_COMMENT 128 - $) terminates string
-            #define PROCESS_EVERYTHING PROCESS_SYMBOLS + PROCESS_LABELS \
-             + ADD_COLORED_LABEL_NUMBER + PROCESS_BIBREFS \
-             + PROCESS_UNDERSCORES + CONVERT_HTML + METAMATH_COMMENT \
-        */
-        /* 10-Dec-2018 nm - expanded meaning of errorsOnly for MARKUP commmand:
-             2 = process as if in <HTML>...</HTML> preformatted mode but
-                 don't strip <HTML>...</HTML> tags
-             3 = same as 2, but convert ONLY math symbols
-           (These new values were added instead of adding a new argument,
-           so as not to have to modify ~60 other calls to this function) */
-
-    flag noFileCheck)  /* 1 = ignore missing external files (gifs, bib, etc.) */
-{
-  vstring cmtptr; /* Not allocated */
-  vstring srcptr; /* Not allocated */
-  vstring lineStart; /* Not allocated */
-  vstring tmpStr = "";
-  vstring modeSection; /* Not allocated */
-  vstring sourceLine = "";
-  vstring outputLine = "";
-  vstring tmp = "";
-  flag textMode, mode, lastLineFlag, displayMode;
-  vstring tmpComment = "";
-  flag preformattedMode = 0; /* HTML <HTML> preformatted mode */
-
-  /* For bibliography hyperlinks */
-  vstring bibTag = "";
-  vstring bibFileName = "";
-  vstring bibFileContents = "";
-  vstring bibFileContentsUpper = ""; /* Uppercase version */
-  vstring bibTags = "";
-  long pos1, pos2, htmlpos1, htmlpos2, saveScreenWidth;
-  flag tmpMathMode;
-
-  /* Variables for converting ` ` and ~ to old $m,$n and $l,$n formats in
-     order to re-use the old code */
-  /* Note that DOLLAR_SUBST will replace the old $. */
-  vstring cmt = "";
-  vstring cmtMasked = ""; /* cmt with math syms blanked */ /* also mask ~ label */
-  vstring tmpMasked = ""; /* tmp with math syms blanked */
-  vstring tmpStrMasked = ""; /* tmpStr w/ math syms blanked */
-  long i, clen;
-  flag returnVal = 0; /* 1 means error/warning */
-
-  /* Internal flags derived from actionBits argument, for MARKUP command use */
-  flag errorsOnly;
-  flag processSymbols;
-  flag processLabels;
-  flag addColoredLabelNumber;
-  flag processBibrefs;
-  flag processUnderscores;
-  flag convertToHtml;
-  flag metamathComment;
-
-  /* Assign local Booleans for actionBits mask */
-  errorsOnly = (actionBits & ERRORS_ONLY ) != 0;
-  processSymbols = (actionBits & PROCESS_SYMBOLS ) != 0;
-  processLabels = (actionBits & PROCESS_LABELS ) != 0;
-  addColoredLabelNumber = (actionBits & ADD_COLORED_LABEL_NUMBER ) != 0;
-  processBibrefs = (actionBits & PROCESS_BIBREFS ) != 0;
-  processUnderscores = (actionBits & PROCESS_UNDERSCORES ) != 0;
-  convertToHtml = (actionBits & CONVERT_TO_HTML ) != 0;
-  metamathComment = (actionBits & METAMATH_COMMENT ) != 0;
-
-  /* We must let this procedure handle switching output to string mode */
-  if (g_outputToString) bug(2309);
-  /* The LaTeX (or HTML) file must be open */
-  if (errorsOnly == 0) {
-    if (!g_texFilePtr) bug(2321);
-  }
-
-  cmtptr = commentPtr;
-
-  if (!g_texDefsRead) {
-    return returnVal; /* TeX defs were not read (error was detected
-                               and flagged to the user elsewhere) */
-  }
-
-  /* Convert line to the old $m..$n and $l..$n formats (using DOLLAR_SUBST
-     instead of "$") - the old syntax is obsolete but we do this conversion
-     to re-use some old code */
-  if (metamathComment != 0) {
-    i = instr(1, cmtptr, "$)");      /* If it points to source buffer */
-    if (!i) i = (long)strlen(cmtptr) + 1;  /* If it's a stand-alone string */
-  } else {
-    i = (long)strlen(cmtptr) + 1;
-  }
-  let(&cmt, left(cmtptr, i - 1));
-
-  /* All actions on cmt should be mirrored on cmdMasked, except that
-     math symbols are replaced with blanks in cmdMasked */
-  let(&cmtMasked, cmt);
-
-
-  /* This section is independent and can be removed without side effects */
-  if (g_htmlFlag) {
-    /* Convert special characters <, &, etc. to HTML entities */
-    /* But skip converting math symbols inside ` ` */
-    /* Detect preformatted HTML (this is crude, since it
-       will apply to whole comment - perhaps fine-tune this later) */
-    if (convertToHtml != 0) {
-      if (instr(1, cmt, "<HTML>") != 0) preformattedMode = 1;
-    } else {
-      preformattedMode = 1; /* For MARKUP command - don't convert HTML */
-    }
-    mode = 1; /* 1 normal, -1 math token */
-    let(&tmp, "");
-    let(&tmpMasked, "");
-    while (1) {
-      pos1 = 0;
-      while (1) {
-        pos1 = instr(pos1 + 1, cmt, "`");
-        if (!pos1) break;
-        if (cmt[pos1] == '`') {
-          pos1++;  /* Skip `` escape */
-          continue;
-        }
-        break;
-      }
-      if (!pos1) pos1 = (long)strlen(cmt) + 1;
-      if (mode == 1 && preformattedMode == 0) {
-        let(&tmpStr, "");
-        /* asciiToTt() is where "<" is converted to "&lt;" etc. */
-        tmpStr = asciiToTt(left(cmt, pos1));
-        let(&tmpStrMasked, tmpStr);
-      } else {
-        let(&tmpStr, left(cmt, pos1));
-        if (mode == -1) { /* Math mode */
-          /* Replace math symbols with spaces to prevent confusing them
-             with markup in sections below */
-          let(&tmpStrMasked, cat(space(pos1 - 1),
-              mid(cmtMasked, pos1, 1), NULL));
-        } else { /* Preformatted mode but not math mode */
-          let(&tmpStrMasked, left(cmtMasked, pos1));
-        }
-      }
-      let(&tmp, cat(tmp, tmpStr, NULL));
-      let(&tmpMasked, cat(tmpMasked, tmpStrMasked, NULL));
-      let(&cmt, right(cmt, pos1 + 1));
-      let(&cmtMasked, right(cmtMasked, pos1 + 1));
-      if (!cmt[0]) break;
-      mode = (char)(-mode);
-    }
-    let(&cmt, tmp);
-    let(&cmtMasked, tmpMasked);
-    let(&tmpStr, ""); /* Deallocate */
-    let(&tmpStrMasked, "");
-  }
-
-
-  /* Add leading and trailing HTML markup to comment here
-     (instead of in caller).  Also convert special characters. */
-  if (g_htmlFlag) {
-    /* This used to be done in mmcmds.c */
-    if (htmlCenterFlag) {  /* Note:  this should be 0 in MARKUP command */
-      let(&cmt, cat("<CENTER><TABLE><TR><TD ALIGN=LEFT><B>Description: </B>",
-          cmt, "</TD></TR></TABLE></CENTER>", NULL));
-      let(&cmtMasked,
-          cat("<CENTER><TABLE><TR><TD ALIGN=LEFT><B>Description: </B>",
-          cmtMasked, "</TD></TR></TABLE></CENTER>", NULL));
-    }
-  }
-
-
-  /* Mask out _ (underscore) in labels so they won't become subscripts
-     (reported by Benoit Jubin) */
-  /* This section is independent and can be removed without side effects */
-  if (g_htmlFlag != 0) {
-    pos1 = 0;
-    while (1) {   /* Look for label start */
-      pos1 = instr(pos1 + 1, cmtMasked, "~");
-      if (!pos1) break;
-      if (cmtMasked[pos1] == '~') {
-        pos1++;  /* Skip ~~ escape */
-        continue;
-      }
-      /* Skip whitespace after ~ */
-      while (1) {
-        if (cmtMasked[pos1] == 0) break;  /* End of line */
-        if (isspace((unsigned char)(cmtMasked[pos1]))) {
-          pos1++;
-          continue;
-        } else { /* Found start of label */
-          break;
-        }
-      }
-      /* Skip non-whitespace after ~ find end of label */
-      while (1) {
-        if (cmtMasked[pos1] == 0) break;  /* End of line */
-        if (!(isspace((unsigned char)(cmtMasked[pos1])))) {
-          if (cmtMasked[pos1] == '_') {
-            /* Put an "?" in place of label character in mask */
-            cmtMasked[pos1] = '?';
-          }
-          pos1++;
-          continue;
-        } else { /* Found end of label */
-          break;
-        }
-      }  /* while (1) */
-    } /* while (1) */
-  } /* if g_htmlFlag */
-
-
-  /* Handle dollar signs in comments converted to LaTeX */
-  /* This section is independent and can be removed without side effects */
-  /* This must be done before the underscores below so subscript $'s */
-  /* won't be converted to \$'s */
-  if (!g_htmlFlag) {  /* LaTeX */
-    pos1 = 0;
-    while (1) {
-      pos1 = instr(pos1 + 1, cmt, "$");
-      if (!pos1) break;
-      /* Don't modify anything inside of <HTML>...</HTML> tags */
-      if (pos1 > instr(1, cmt, "<HTML>") && pos1 < instr(1, cmt, "</HTML>"))
-        continue;
-      let(&cmt, cat(left(cmt, pos1 - 1), "\\$",
-          right(cmt, pos1 + 1), NULL));
-      let(&cmtMasked, cat(left(cmtMasked, pos1 - 1), "\\$",
-          right(cmtMasked, pos1 + 1), NULL));
-      pos1 = pos1 + 1; /* Adjust for 2-1 extra chars in "let" above */
-    } /* while (1) */
-  }
-
-  /* This section comes BEFORE the underscore handling
-     below, so that "{\em...}" won't be converted to "\}\em...\}" */
-  /* Convert any remaining special characters for LaTeX */
-  /* This section is independent and can be removed without side effects */
-  if (!g_htmlFlag) { /* i.e. LaTeX mode */
-    /* At this point, the comment begins e.g "\begin{lemma}\label{lem:abc}" */
-    pos1 = instr(1, cmt, "} ");
-    if (pos1) {
-      pos1++; /* Start after the "}" */
-    } else {
-      pos1 = 1; /* If not found, start from beginning of line */
-    }
-    pos2 = (long)strlen(cmt);
-    tmpMathMode = 0;
-    for (pos1 = pos1 + 0; pos1 <= pos2; pos1++) {
-      /* Don't modify anything inside of math symbol strings
-         (imperfect - only works if `...` is not split across lines?) */
-      if (cmt[pos1 - 1] == '`') tmpMathMode = (flag)(1 - tmpMathMode);
-      if (tmpMathMode) continue;
-      if (pos1 > 1) {
-        if (cmt[pos1 - 1] == '_' && cmt[pos1 - 2] == '$') {
-          /* The _ is part of "$_{...}$" earlier conversion */
-          continue;
-        }
-      }
-      /* $%#{}&^\\|<>"~_ are converted by asciiToTt() */
-      /* Omit \ and $ since they be part of an earlier converston */
-      /* Omit ~ since it is part of label ref */
-      /* Omit " since it legal */
-      /* Because converting to \char` causes later math mode problems due to `,
-         we change |><_ to /)(- (an ugly workaround) */
-      switch(cmt[pos1 - 1]) {
-        case '|': cmt[pos1 - 1] = '/'; break;
-        case '<': cmt[pos1 - 1] = '{'; break;
-        case '>': cmt[pos1 - 1] = '}'; break;
-        case '_': cmt[pos1 - 1] = '-'; break;
-      }
-      if (strchr("%#{}&^|<>_", cmt[pos1 - 1]) != NULL) {
-        let(&tmpStr, "");
-        tmpStr = asciiToTt(chr(cmt[pos1 - 1]));
-        let(&cmt, cat(left(cmt, pos1 - 1), tmpStr,
-            right(cmt, pos1 + 1), NULL));
-        let(&cmtMasked, cat(left(cmtMasked, pos1 - 1), tmpStr,
-            right(cmtMasked, pos1 + 1), NULL));
-        pos1 += (long)strlen(tmpStr) - 1;
-        pos2 += (long)strlen(tmpStr) - 1;
-      }
-    } /* Next pos1 */
-  } /* if (!g_htmlFlag) */
-
-  /* Handle underscores in comments converted to HTML:  Convert _abc_
-     to <I>abc</I> for book titles, etc.; convert a_n to a<SUB>n</SUB> for
-     subscripts */
-  /* This section is independent and can be removed without side effects */
-  if (g_htmlFlag != 0 && processUnderscores != 0) {
-    pos1 = 0;
-    while (1) {
-      /* Only look at non-math part of comment */
-      pos1 = instr(pos1 + 1, cmtMasked, "_");
-      if (!pos1) break;
-      /* Don't modify anything inside of <HTML>...</HTML> tags */
-      if (pos1 > instr(1, cmt, "<HTML>") && pos1 < instr(1, cmt, "</HTML>"))
-        continue;
-
-      /* Don't modify external hyperlinks containing "_" */
-      pos2 = pos1 - 1;
-      while (1) { /* Get to previous whitespace */
-        if (pos2 == 0 || isspace((unsigned char)(cmt[pos2]))) break;
-        pos2--;
-      }
-      if (!strcmp(mid(cmt, pos2 + 2, 7), "http://")) {
-        continue;
-      }
-      if (!strcmp(mid(cmt, pos2 + 2, 8), "https://")) {
-        continue;
-      }
-      if (!strcmp(mid(cmt, pos2 + 2, 2), "mm")) {
-        continue;
-      }
-
-      /* Opening "_" must be <whitespace>_<alphanum> for <I> tag */
-      if (pos1 > 1) {
-        /* Check for not whitespace and not opening punctuation */
-        if (!isspace((unsigned char)(cmt[pos1 - 2]))
-            && strchr(OPENING_PUNCTUATION, cmt[pos1 - 2]) == NULL) {
-          /* Check for not whitespace and not closing punctuation */
-          if (!isspace((unsigned char)(cmt[pos1]))
-            && strchr(CLOSING_PUNCTUATION, cmt[pos1]) == NULL) {
-
-            /* Found <nonwhitespace>_<nonwhitespace> - assume subscript */
-            /* Locate the whitepace (or end of string) that closes subscript */
-            /* Note:  This algorithm is not perfect in that the subscript
-               is assumed to end at closing punctuation, which theoretically
-               could be part of the subscript itself, such as a subscript
-               with a comma in it. */
-            pos2 = pos1 + 1;
-            while (1) {
-              if (!cmt[pos2]) break; /* End of string */
-              /* Look for whitespace or closing punctuation */
-              if (isspace((unsigned char)(cmt[pos2]))
-                  || strchr(OPENING_PUNCTUATION, cmt[pos2]) != NULL
-                  || strchr(CLOSING_PUNCTUATION, cmt[pos2]) != NULL) break;
-              pos2++; /* Move forward through subscript */
-            }
-            pos2++; /* Adjust for left, seg, etc. that start at 1 not 0 */
-            if (g_htmlFlag) {  /* HTML */
-              /* Put <SUB>...</SUB> around subscript */
-              let(&cmt, cat(left(cmt, pos1 - 1),
-                  "<SUB><FONT SIZE=\"-1\">",
-                  seg(cmt, pos1 + 1, pos2 - 1), /* Skip (delete) "_" */
-                  "</FONT></SUB>", right(cmt, pos2), NULL));
-              let(&cmtMasked, cat(left(cmtMasked, pos1 - 1),
-                  "<SUB><FONT SIZE=\"-1\">",
-                  seg(cmtMasked, pos1 + 1, pos2 - 1), /* Skip (delete) "_" */
-                  "</FONT></SUB>", right(cmtMasked, pos2), NULL));
-              pos1 = pos2 + 33; /* Adjust for 34-1 extra chars in "let" above */
-            } else {  /* LaTeX */
-              /* Put _{...} around subscript */
-              let(&cmt, cat(left(cmt, pos1 - 1), "$_{",
-                  seg(cmt, pos1 + 1, pos2 - 1),  /* Skip (delete) "_" */
-                  "}$", right(cmt, pos2), NULL));
-              let(&cmtMasked, cat(left(cmtMasked, pos1 - 1), "$_{",
-                  seg(cmtMasked, pos1 + 1, pos2 - 1),  /* Skip (delete) "_" */
-                  "}$", right(cmtMasked, pos2), NULL));
-              pos1 = pos2 + 4; /* Adjust for 5-1 extra chars in "let" above */
-            }
-            continue;
-
-          } else {
-            /* Found <nonwhitespace>_<whitespace> - not an opening "_" */
-            /* Do nothing in this case */
-            continue;
-          }
-        }
-      }
-      if (!isalnum((unsigned char)(cmt[pos1]))) continue;
-      /* Only look at non-math part of comment */
-      pos2 = instr(pos1 + 1, cmtMasked, "_");
-      if (!pos2) break;
-      /* Closing "_" must be <alphanum>_<nonalphanum> */
-      if (!isalnum((unsigned char)(cmt[pos2 - 2]))) continue;
-      if (isalnum((unsigned char)(cmt[pos2]))) continue;
-      if (g_htmlFlag) {  /* HTML */
-        let(&cmt, cat(left(cmt, pos1 - 1), "<I>",
-            seg(cmt, pos1 + 1, pos2 - 1),
-            "</I>", right(cmt, pos2 + 1), NULL));
-        let(&cmtMasked, cat(left(cmtMasked, pos1 - 1), "<I>",
-            seg(cmtMasked, pos1 + 1, pos2 - 1),
-            "</I>", right(cmtMasked, pos2 + 1), NULL));
-        pos1 = pos2 + 5; /* Adjust for 7-2 extra chars in "let" above */
-      } else {  /* LaTeX */
-        let(&cmt, cat(left(cmt, pos1 - 1), "{\\em ",
-            seg(cmt, pos1 + 1, pos2 - 1),
-            "}", right(cmt, pos2 + 1), NULL));
-        let(&cmtMasked, cat(left(cmtMasked, pos1 - 1), "{\\em ",
-            seg(cmtMasked, pos1 + 1, pos2 - 1),
-            "}", right(cmtMasked, pos2 + 1), NULL));
-        pos1 = pos2 + 4; /* Adjust for 6-2 extra chars in "let" above */
-      }
-    }
-  }
-
-  /* Convert opening double quote to `` for LaTeX */
-  /* This section is independent and can be removed without side effects */
-  if (!g_htmlFlag) { /* If LaTeX mode */
-    i = 1; /* Even/odd counter: 1 = left quote, 0 = right quote */
-    pos1 = 0;
-    while (1) {
-      /* cmtMasked has math symbols blanked */
-      pos1 = instr(pos1 + 1, cmtMasked, "\"");
-      if (pos1 == 0) break;
-      if (i == 1) {
-        /* Warning:  "`" needs to be escaped (i.e. repeated) to prevent it
-           from being treated as a math symbol delimiter below.  So "````"
-           will become "``" in the LaTeX output. */
-        let(&cmt, cat(left(cmt, pos1 - 1), "````",
-            right(cmt, pos1 + 1), NULL));
-        let(&cmtMasked, cat(left(cmtMasked, pos1 - 1), "````",
-            right(cmtMasked, pos1 + 1), NULL));
-      }
-      i = 1 - i; /* Count to next even or odd */
-    }
-  }
-
-  /* Put bibliography hyperlinks in comments converted to HTML:
-        [Monk2] becomes <A HREF="mmset.html#monk2>[Monk2]</A> etc. */
-  /* This section is independent and can be removed without side effects */
-  if (g_htmlFlag && processBibrefs != 0) {
-    /* Assign local tag list and local HTML file name */
-    if (g_showStatement < g_extHtmlStmt) {
-      let(&bibTags, g_htmlBibliographyTags);
-      let(&bibFileName, g_htmlBibliography);
-    } else if (g_showStatement < g_mathboxStmt) { /* Sandbox stuff */
-      let(&bibTags, extHtmlBibliographyTags);
-      let(&bibFileName, extHtmlBibliography);
-    } else {
-      /* Sandbox stuff */
-      let(&bibTags, g_htmlBibliographyTags);  /* Go back to Mm Prf Explorer */
-      let(&bibFileName, g_htmlBibliography);
-    }
-
-    if (bibFileName[0]) {
-      /* The user specified a bibliography file in the xxx.mm $t comment
-         (otherwise we don't do anything) */
-      pos1 = 0;
-      while (1) {
-        /* Look for any bibliography tags to convert to hyperlinks */
-        /* The biblio tag should be in brackets e.g. "[Monk2]" */
-        /* Only look at non-math part of comment */
-        pos1 = instr(pos1 + 1, cmtMasked, "[");
-        if (!pos1) break;
-
-        /* Escape a double [[ */
-        if (cmtMasked[pos1] == '[') {  /* This is the char after "[" above */
-          /* Remove the first "[" */
-          let(&cmt, cat(left(cmt, pos1 - 1),
-              right(cmt, pos1 + 1), NULL));
-          let(&cmtMasked, cat(left(cmtMasked, pos1 - 1),
-              right(cmtMasked, pos1 + 1), NULL));
-          /* The pos1-th position (starting at 1) is now the "[" that remains */
-          continue;
-        }
-
-        /* Only look at non-math part of comment */
-        pos2 = instr(pos1 + 1, cmtMasked, "]");
-        if (!pos2) break;
-
-        /* Get bibTag from cmtMasked as extra precaution */
-        let(&bibTag, seg(cmtMasked, pos1, pos2));
-        /* There should be no white space in the tag */
-        if ((signed)(strcspn(bibTag, " \n\r\t\f")) < pos2 - pos1 + 1) continue;
-        /* OK, we have a good tag.  If the file with bibliography has not been
-           read in yet, let's do so here for error-checking. */
-
-        /* Start of error-checking */
-        if (noFileCheck == 0) {
-          if (!bibTags[0]) {
-            /* The bibliography file has not be read in yet. */
-            let(&bibFileContents, "");
-            if (errorsOnly == 0) {
-              print2("Reading HTML bibliographic tags from file \"%s\"...\n",
-                  bibFileName);
-            }
-            bibFileContents = readFileToString(bibFileName, 0,
-                &i /* charCount; not used here */);
-            if (!bibFileContents) {
-              /* The file was not found or had some problem (use verbose mode = 1
-                 in 2nd argument of readFileToString for debugging). */
-              printLongLine(cat("?Warning: Couldn't open or read the file \"",
-                  bibFileName,
-                  "\".  The bibliographic hyperlinks will not be checked for",
-                  " correctness.  The first one is \"", bibTag,
-                  "\" in the comment for statement \"",
-                  g_Statement[g_showStatement].labelName, "\".",
-                  NULL), "", " ");
-              returnVal = 1; /* Error/warning printed */
-              bibFileContents = ""; /* Restore to normal string */
-              let(&bibTags, "?"); /* Assign to a nonsense tag that won't match
-                  but tells us an attempt was already made to read the file */
-            } else {
-              /* Note: In an <A NAME=...> tag, HTML is case-insensitive for A and
-                 NAME but case-sensitive for the token after the = */
-              /* Strip all whitespace */
-              let(&bibFileContents, edit(bibFileContents, 2));
-              /* Uppercase version for HTML tag search */
-              let(&bibFileContentsUpper, edit(bibFileContents, 32));
-              htmlpos1 = 0;
-              while (1) {  /* Look for all <A NAME=...></A> HTML tags */
-                htmlpos1 = instr(htmlpos1 + 1, bibFileContentsUpper, "<ANAME=");
-                /* Note stripped space after <A... - not perfectly robust but
-                   good enough if HTML file is legal since <ANAME is not an HTML
-                   tag (let's not get into a regex discussion though...) */
-                if (!htmlpos1) break;
-                htmlpos1 = htmlpos1 + 7;  /* Point ot beginning of tag name */
-                /* Extract tag, ignoring any surrounding quotes */
-                if (bibFileContents[htmlpos1 - 1] == '\''
-                    || bibFileContents[htmlpos1 - 1] == '"') htmlpos1++;
-                htmlpos2 = instr(htmlpos1, bibFileContents, ">");
-                if (!htmlpos2) break;
-                htmlpos2--; /* Move to character before ">" */
-                if (bibFileContents[htmlpos2 - 1] == '\''
-                    || bibFileContents[htmlpos2 - 1] == '"') htmlpos2--;
-                if (htmlpos2 <= htmlpos1) continue;  /* Ignore bad HTML syntax */
-                let(&tmp, cat("[",
-                    seg(bibFileContents, htmlpos1, htmlpos2), "]", NULL));
-                /* Check if tag is already in list */
-                if (instr(1, bibTags, tmp)) {
-                  printLongLine(cat("?Error: There two occurrences of",
-                      " bibliographic reference \"",
-                      seg(bibFileContents, htmlpos1, htmlpos2),
-                      "\" in the file \"", bibFileName, "\".", NULL), "", " ");
-                  returnVal = 1; /* Error/warning printed */
-                }
-                /* Add tag to tag list */
-                let(&bibTags, cat(bibTags, tmp, NULL));
-              } /* end while */
-              if (!bibTags[0]) {
-                /* No tags found; put dummy partial tag meaning "file read" */
-                let(&bibTags, "[");
-              }
-            } /* end if (!bibFIleContents) */
-          } /* end if (noFileCheck == 0) */
-          /* Assign to permanent tag list for next time */
-          if (g_showStatement < g_extHtmlStmt) {
-            let(&g_htmlBibliographyTags, bibTags);
-          /*} else {*/
-          } else if (g_showStatement < g_mathboxStmt) {
-            let(&extHtmlBibliographyTags, bibTags);
-
-          } else {
-            let(&g_htmlBibliographyTags, bibTags);
-
-          }
-          /* Done reading in HTML file with bibliography */
-        } /* end if (!bibTags[0]) */
-        /* See if the tag we found is in the bibliography file */
-        if (bibTags[0] == '[') {
-          /* We have a tag list from the bibliography file */
-          if (!instr(1, bibTags, bibTag)) {
-            printLongLine(cat("?Error: The bibliographic reference \"", bibTag,
-                "\" in statement \"", g_Statement[g_showStatement].labelName,
-                "\" was not found as an <A NAME=\"",
-                seg(bibTag, 2, pos2 - pos1),
-                "\"></A> anchor in the file \"", bibFileName, "\".", NULL),
-                "", " ");
-            returnVal = 1; /* Error/warning printed */
-          }
-        }
-        /* End of error-checking */
-
-        /* Make an HTML reference for the tag */
-        let(&tmp, cat("[<A HREF=\"",
-            bibFileName, "#", seg(bibTag, 2, pos2 - pos1), "\">",
-            seg(bibTag, 2, pos2 - pos1), "</A>]", NULL));
-        let(&cmt, cat(left(cmt, pos1 - 1), tmp, right(cmt,
-            pos2 + 1), NULL));
-        let(&cmtMasked, cat(left(cmtMasked, pos1 - 1), tmp, right(cmtMasked,
-            pos2 + 1), NULL));
-        pos1 = pos1 + (long)strlen(tmp) - (long)strlen(bibTag); /* Adjust comment position */
-      } /* end while(1) */
-    } /* end if (bibFileName[0]) */
-  } /* end of if (g_htmlFlag) */
-
-  /* All actions on cmt should be mirrored on cmdMasked, except that
-     math symbols are replaced with blanks in cmdMasked */
-  if (strlen(cmt) != strlen(cmtMasked)) bug(2334); /* Should be in sync */
-
-  /* Starting here, we no longer use cmtMasked, so syncing it with cmt
-     isn't important anymore. */
-
-  clen = (long)strlen(cmt);
-  mode = 'n';
-  for (i = 0; i < clen; i++) {
-    if (cmt[i] == '`') {
-      if (cmt[i + 1] == '`') {
-        if (processSymbols != 0) {
-          /* Escaped ` = actual ` */
-          let(&cmt, cat(left(cmt, i + 1), right(cmt, i + 3), NULL));
-          clen--;
-        }
-      } else {
-        /* We will still enter and exit math mode when
-           processSymbols=0 so as to skip ~ in math symbols.  However,
-           we don't insert the "DOLLAR_SUBST mode" so that later on
-           it will look like normal text */
-        /* Enter or exit math mode */
-        if (mode != 'm') {
-          mode = 'm';
-        } else {
-          mode = 'n';
-        }
-
-        if (processSymbols != 0) {
-          let(&cmt, cat(left(cmt, i), chr(DOLLAR_SUBST) /*$*/, chr(mode),
-              right(cmt, i+2), NULL));
-          clen++;
-          i++;
-        }
-
-        /* If symbol is preceded by opening punctuation and a space, take out
-           the space so it looks better. */
-        if (mode == 'm' && processSymbols != 0) {
-          let(&tmp, mid(cmt, i - 2, 2));
-          if (!strcmp("( ", tmp)) {
-            let(&cmt, cat(left(cmt, i - 2), right(cmt, i), NULL));
-            clen = clen - 1;
-          }
-          /* We include quotes since symbols are often enclosed in them. */
-          let(&tmp, mid(cmt, i - 8, 8));
-          if (!strcmp("&quot; ", right(tmp, 2))
-              && strchr("( ", tmp[0]) != NULL) {
-            let(&cmt, cat(left(cmt, i - 2), right(cmt, i), NULL));
-            clen = clen - 1;
-          }
-          let(&tmp, "");
-        }
-        /* If symbol is followed by a space and closing punctuation, take out
-           the space so it looks better. */
-        if (mode == 'n' && processSymbols != 0) {
-          /* (Why must it be i + 2 here but i + 1 in label version below?
-             Didn't investigate but seems strange.) */
-          let(&tmp, mid(cmt, i + 2, 2));
-          if (tmp[0] == ' ' && strchr(CLOSING_PUNCTUATION, tmp[1]) != NULL) {
-            let(&cmt, cat(left(cmt, i + 1), right(cmt, i + 3), NULL));
-            clen = clen - 1;
-          }
-          /* We include quotes since symbols are often enclosed in them. */
-          let(&tmp, mid(cmt, i + 2, 8));
-          if (strlen(tmp) < 8)
-              let(&tmp, cat(tmp, space(8 - (long)strlen(tmp)), NULL));
-          if (!strcmp(" &quot;", left(tmp, 7))
-              && strchr(CLOSING_PUNCTUATION, tmp[7]) != NULL) {
-            let(&cmt, cat(left(cmt, i + 1), right(cmt, i + 3), NULL));
-            clen = clen - 1;
-          }
-          let(&tmp, "");
-        }
-
-      }
-    }
-    if (cmt[i] == '~' && mode != 'm') {
-      if (cmt[i + 1] == '~' /* Escaped ~ */ || processLabels == 0) {
-        if (processLabels != 0) {
-          /* Escaped ~ = actual ~ */
-          let(&cmt, cat(left(cmt, i + 1), right(cmt, i + 3), NULL));
-          clen--;
-        }
-      } else {
-        /* Enter or exit label mode */
-        if (mode != 'l') {
-          mode = 'l';
-          /* If there is whitespace after the ~, then remove
-             all whitespace immediately after the ~ to join the ~ to
-             the label.  This enhances the Metamath syntax so that
-             whitespace is now allowed between the ~ and the label, which
-             makes it easier to do global substitutions of labels in a
-             text editor. */
-          while (isspace((unsigned char)(cmt[i + 1])) && clen > i + 1) {
-            let(&cmt, cat(left(cmt, i + 1), right(cmt, i + 3), NULL));
-            clen--;
-          }
-        } else {
-          /* If you see this bug, the most likely cause is a tilde
-             character in a comment that does not prefix a label or hyperlink.
-             The most common problem is the "~" inside a hyperlink that
-             specifies a user's directory.  To fix it, use a double tilde
-             "~~" to escape it, which will become a single tilde on output. */
-          g_outputToString = 0;
-          printLongLine(cat("?Warning: There is a \"~\" inside of a label",
-              " in the comment of statement \"",
-              g_Statement[g_showStatement].labelName,
-              "\".  Use \"~~\" to escape \"~\" in an http reference.",
-              NULL), "", " ");
-          returnVal = 1; /* Error/warning printed */
-          g_outputToString = 1;
-          mode = 'n';
-        }
-        let(&cmt, cat(left(cmt, i), chr(DOLLAR_SUBST) /*$*/, chr(mode),
-            right(cmt, i+2), NULL));
-        clen++;
-        i++;
-
-        /* If label is preceded by opening punctuation and space, take out
-           the space so it looks better. */
-        let(&tmp, mid(cmt, i - 2, 2));
-        /*printf("tmp#%s#\n",tmp);*/
-        if (!strcmp("( ", tmp) || !strcmp("[ ", tmp)) {
-          let(&cmt, cat(left(cmt, i - 2), right(cmt, i), NULL));
-          clen = clen - 1;
-        }
-        let(&tmp, "");
-
-      }
-    }
-
-    if (processLabels == 0 && mode == 'l') {
-      /* We should have prevented it from ever getting into label mode */
-      bug(2344);
-    }
-
-    if ((isspace((unsigned char)(cmt[i]))
-            || cmt[i] == '<') /* If the label ends the comment,
-               "</TD>" with no space will be appended before this section. */
-        && mode == 'l') {
-      /* Whitespace exits label mode */
-      mode = 'n';
-      let(&cmt, cat(left(cmt, i), chr(DOLLAR_SUBST) /*$*/, chr(mode),
-          right(cmt, i+1), NULL));
-      clen = clen + 2;
-      i = i + 2;
-
-      /* If label is followed by space and end punctuation, take out the space
-         so it looks better. */
-      let(&tmp, mid(cmt, i + 1, 2));
-      if (tmp[0] == ' ' && strchr(CLOSING_PUNCTUATION, tmp[1]) != NULL) {
-        let(&cmt, cat(left(cmt, i), right(cmt, i + 2), NULL));
-        clen = clen - 1;
-      }
-      let(&tmp, "");
-
-    }
-    /* clen should always remain comment length - do a sanity check here */
-    if ((signed)(strlen(cmt)) != clen) {
-      bug(2311);
-    }
-  } /* Next i */
-  /* End convert line to the old $m..$n and $l..$n */
-
-
-  /* Put <HTML> and </HTML> at beginning of line so preformattedMode won't
-     be switched on or off in the middle of processing a line */
-  /* This also fixes the problem where multiple <HTML>...</HTML> on one
-     line aren't all removed in HTML output, causing w3c validation errors */
-  /* Note:  "Q<HTML><sup>2</sup></HTML>." will have a space around "2" because
-     of this fix.  Instead use "<HTML>Q<sup>2</sup>.</HTML>" or just "Q^2." */
-  pos1 = -1; /* So -1 + 2 = 1 = start of string for instr() */
-  while (1) {
-    pos1 = instr(pos1 + 2/*skip new \n*/, cmt, "<HTML>");
-    if (pos1 == 0
-      || convertToHtml == 0 /* Don't touch <HTML> in MARKUP command */
-      ) break;
-
-    /* If <HTML> begins a line (after stripping spaces), don't put a \n so
-       that we don't trigger new paragraph mode */
-    let(&tmpStr, edit(left(cmt, pos1 - 1), 2/*discard spaces & tabs*/));
-    i = (long)strlen(tmpStr);
-    if (i == 0) continue;
-    if (tmpStr[i - 1] == '\n') continue;
-
-    let(&cmt, cat(left(cmt, pos1 - 1), "\n", right(cmt, pos1), NULL));
-  }
-  pos1 = -1; /* So -1 + 2 = 1 = start of string for instr() */
-  while (1) {
-    pos1 = instr(pos1 + 2/*skip new \n*/, cmt, "</HTML>");
-    if (pos1 == 0
-      || convertToHtml == 0 /* Don't touch </HTML> in MARKUP command */
-      ) break;
-
-    /* If </HTML> begins a line (after stripping spaces), don't put a \n so
-       that we don't trigger new paragraph mode */
-    let(&tmpStr, edit(left(cmt, pos1 - 1), 2/*discard spaces & tabs*/));
-    i = (long)strlen(tmpStr);
-    if (i == 0) continue;
-    if (tmpStr[i - 1] == '\n') continue;
-
-    let(&cmt, cat(left(cmt, pos1 - 1), "\n", right(cmt, pos1), NULL));
-  }
-
-
-  cmtptr = cmt; /* cmtptr is for scanning cmt */
-
-  g_outputToString = 1; /* Redirect print2 and printLongLine to g_printString */
-
-  while (1) {
-    /* Get a "line" of text, up to the next new-line.  New-lines embedded
-       in $m and $l sections are ignored, so that these sections will not
-       be dangling. */
-    lineStart = cmtptr;
-    textMode = 1;
-    lastLineFlag = 0;
-    while (1) {
-      if (cmtptr[0] == 0) {
-        lastLineFlag = 1;
-        break;
-      }
-      if (cmtptr[0] == '\n' && textMode) break;
-      /* if (cmtptr[0] == '$') { */
-      if (cmtptr[0] == DOLLAR_SUBST) {
-        if (cmtptr[1] == ')') {
-          bug(2312); /* Obsolete (should never happen) */
-          lastLineFlag = 1;
-          break;
-        }
-      }
-      if (cmtptr[0] == DOLLAR_SUBST /*'$'*/) {
-        cmtptr++;
-        if (cmtptr[0] == 'm') textMode = 0; /* Math mode */
-        if (cmtptr[0] == 'l') textMode = 0; /* Label mode */
-        if (cmtptr[0] == 'n') textMode = 1; /* Normal mode */
-      }
-      cmtptr++;
-    }
-    let(&sourceLine, space(cmtptr - lineStart));
-    memcpy(sourceLine, lineStart, (size_t)(cmtptr - lineStart));
-    cmtptr++;  /* Get past new-line to prepare for next line's scan */
-
-    /* If the line contains only math mode text, use TeX display mode. */
-    displayMode = 0;
-    let(&tmpStr, edit(sourceLine, 8 + 128)); /* Trim spaces */
-    if (!strcmp(right(tmpStr, (long)strlen(tmpStr) - 1), cat(chr(DOLLAR_SUBST), "n",
-        NULL))) let(&tmpStr, left(tmpStr, (long)strlen(tmpStr) - 2)); /* Strip $n */
-    srcptr = tmpStr;
-    modeSection = getCommentModeSection(&srcptr, &mode);
-    let(&modeSection, ""); /* Deallocate */
-    if (mode == 'm') {
-      modeSection = getCommentModeSection(&srcptr, &mode);
-      let(&modeSection, ""); /* Deallocate */
-    }
-    let(&tmpStr, ""); /* Deallocate */
-
-
-    /* Convert all sections of the line to text, math, or labels */
-    let(&outputLine, "");
-    srcptr = sourceLine;
-    while (1) {
-      modeSection = getCommentModeSection(&srcptr, &mode);
-      if (!mode) break; /* Done */
-      let(&modeSection, right(modeSection, 3)); /* Remove mode-change command */
-      switch (mode) {
-        case 'n': /* Normal text */
-          let(&outputLine, cat(outputLine, modeSection, NULL));
-          break;
-        case 'l': /* Label mode */
-
-          if (processLabels == 0) {
-            /* Labels should be treated as normal text */
-            bug(2345);
-          }
-
-          let(&modeSection, edit(modeSection, 8 + 128 + 16));  /* Discard
-                      leading and trailing blanks; reduce spaces to one space */
-          let(&tmpStr, "");
-          tmpStr = asciiToTt(modeSection);
-          if (!tmpStr[0]) {
-            /* This can happen if ~ is followed by ` (start of math string) */
-            g_outputToString = 0;
-            printLongLine(cat("?Error: There is a \"~\" with no label",
-                " in the comment of statement \"",
-                g_Statement[g_showStatement].labelName,
-                "\".  Check that \"`\" inside of a math symbol is",
-                " escaped with \"``\".",
-                NULL), "", " ");
-            returnVal = 1; /* Error/warning printed */
-            g_outputToString = 1;
-
-          }
-
-          if (!strcmp("http://", left(tmpStr, 7))
-              || !strcmp("https://", left(tmpStr, 8))
-              || !strcmp("mm", left(tmpStr, 2))) {
-            /* If the "label" begins with 'http://', then
-               assume it is an external hyperlink and not a real label.
-               This is kind of a syntax kludge but it is easy to do.
-               Added starting with 'mm', which is illegal
-               for set.mm labels - e.g. mmtheorems.html#abc */
-
-            if (g_htmlFlag) {
-              let(&outputLine, cat(outputLine, "<A HREF=\"", tmpStr,
-                  "\">", tmpStr, "</A>", tmp, NULL));
-            } else {
-
-              /* Generate LaTeX version of the URL */
-              i = instr(1, tmpStr, "\\char`\\~");
-              /* The url{} function automatically converts ~ to LaTeX */
-              if (i != 0) {
-                let(&tmpStr, cat(left(tmpStr, i - 1), right(tmpStr, i + 7),
-                    NULL));
-              }
-              let(&outputLine, cat(outputLine, "\\url{", tmpStr,
-                  "}", tmp, NULL));
-
-            }
-          } else {
-            /* Do binary search through just $a's and $p's (there
-               are no html pages for local labels) */
-            i = lookupLabel(tmpStr);
-            if (i < 0) {
-              g_outputToString = 0;
-              printLongLine(cat("?Warning: The label token \"", tmpStr,
-                  "\" (referenced in comment of statement \"",
-                  g_Statement[g_showStatement].labelName,
-                  "\") is not a $a or $p statement label.", NULL), "", " ");
-              g_outputToString = 1;
-              returnVal = 1; /* Error/warning printed */
-            }
-
-            if (!g_htmlFlag) {
-              let(&outputLine, cat(outputLine, "{\\tt ", tmpStr,
-                 "}", NULL));
-            } else {
-              let(&tmp, "");
-              if (addColoredLabelNumber != 0) {
-                /* When the error above occurs, i < 0 will cause pinkHTML()
-                   to issue "(future)" for pleasant readability */
-                tmp = pinkHTML(i);
-              }
-              if (i < 0) {
-                /* Error output - prevent broken link */
-                let(&outputLine, cat(outputLine, "<FONT COLOR=blue ",
-                    ">", tmpStr, "</FONT>", tmp, NULL));
-              } else {
-                /* Normal output - put hyperlink to the statement */
-                let(&outputLine, cat(outputLine, "<A HREF=\"", tmpStr,
-                    ".html\">", tmpStr, "</A>", tmp, NULL));
-              }
-            }
-          } /* if (!strcmp("http://", left(tmpStr, 7))) ... else */
-          let(&tmpStr, ""); /* Deallocate */
-          break;
-        case 'm': /* Math mode */
-
-          if (processSymbols == 0) {
-            /* Math symbols should be treated as normal text */
-            bug(2346);
-          }
-
-          let(&tmpStr, "");
-          tmpStr = asciiMathToTex(modeSection, g_showStatement);
-          if (!g_htmlFlag) {
-            if (displayMode) {
-              /* It the user's responsibility to establish equation environment
-                 in displayMode. */
-              let(&outputLine, cat(outputLine, /*"\\[",*/ edit(tmpStr, 128),
-                /*"\\]",*/ NULL));  /* edit = remove trailing spaces */
-            } else {
-              let(&outputLine, cat(outputLine, "$", edit(tmpStr, 128),
-                "$", NULL));  /* edit = remove trailing spaces */
-            }
-          } else {
-            /* Trim leading, trailing spaces in case punctuation
-               surrounds the math symbols in the comment */
-            let(&tmpStr, edit(tmpStr, 8 + 128));
-            /* Enclose math symbols in a span to be used for font selection */
-            let(&tmpStr, cat(
-                (g_altHtmlFlag ? cat("<SPAN ", g_htmlFont, ">", NULL) : ""),
-                tmpStr,
-                (g_altHtmlFlag ? "</SPAN>" : ""),
-                NULL));
-            let(&outputLine, cat(outputLine, tmpStr, NULL)); /* html */
-          }
-          let(&tmpStr, ""); /* Deallocate */
-          break;
-      } /* End switch(mode) */
-      let(&modeSection, ""); /* Deallocate */
-    }
-    let(&outputLine, edit(outputLine, 128)); /* remove trailing spaces */
-
-    if (g_htmlFlag) {
-      /* Change blank lines into paragraph breaks except in <HTML> mode */
-      if (!outputLine[0]) { /* Blank line */
-        if (preformattedMode == 0
-            && convertToHtml == 1 /* Not MARKUP command */
-            ) {  /* Make it a paragraph break */
-          let(&outputLine,
-              /* Prevent space after last paragraph */
-              "<P STYLE=\"margin-bottom:0em\">");
-        }
-      }
-      /* If a statement comment has a section embedded in
-         <HTML>...</HTML>, we keep the contents verbatim */
-      pos1 = instr(1, outputLine, "<HTML>");
-      if (pos1 != 0 && convertToHtml == 1) {
-        /* The line below is probably redundant since we
-           set preformattedMode ealier.  Maybe add a bug check to make sure
-           it is 1 here. */
-        preformattedMode = 1; /* So we don't put <P> for blank lines */
-        /* Strip out the "<HTML>" string */
-        let(&outputLine, cat(left(outputLine, pos1 - 1),
-            right(outputLine, pos1 + 6), NULL));
-      }
-      pos1 = instr(1, outputLine, "</HTML>");
-      if (pos1 != 0 && convertToHtml == 1) {
-        preformattedMode = 0;
-        /* Strip out the "</HTML>" string */
-        let(&outputLine, cat(left(outputLine, pos1 - 1),
-            right(outputLine, pos1 + 7), NULL));
-      }
-    }
-
-    if (!g_htmlFlag) { /* LaTeX */
-      /* Convert <PRE>...</PRE> HTML tags to LaTeX */
-      /* leave this in for now */
-      while (1) {
-        pos1 = instr(1, outputLine, "<PRE>");
-        if (pos1) {
-          let(&outputLine, cat(left(outputLine, pos1 - 1), "\\begin{verbatim} ",
-              right(outputLine, pos1 + 5), NULL));
-        } else {
-          break;
-        }
-      }
-      while (1) {
-        pos1 = instr(1, outputLine, "</PRE>");
-        if (pos1) {
-          let(&outputLine, cat(left(outputLine, pos1 - 1), "\\end{verbatim} ",
-              right(outputLine, pos1 + 6), NULL));
-        } else {
-          break;
-        }
-      }
-      /* strip out <HTML>, </HTML> */
-      /* The HTML part may screw up LaTeX; maybe we should just take out
-         any HTML code completely in the future? */
-      while (1) {
-        pos1 = instr(1, outputLine, "<HTML>");
-        if (pos1) {
-          let(&outputLine, cat(left(outputLine, pos1 - 1),
-              right(outputLine, pos1 + 6), NULL));
-        } else {
-          break;
-        }
-      }
-      while (1) {
-        pos1 = instr(1, outputLine, "</HTML>");
-        if (pos1) {
-          let(&outputLine, cat(left(outputLine, pos1 - 1),
-              right(outputLine, pos1 + 7), NULL));
-        } else {
-          break;
-        }
-      }
-    }
-
-    saveScreenWidth = g_screenWidth;
-    /* in <PRE> mode, we don't want to wrap the HTML
-       output with spurious newlines. Any large value will
-       do; we just need to accomodate the worst case line length that will
-       result from converting ~ label, [author], ` math ` to HTML */
-    if (preformattedMode) g_screenWidth = 50000;
-    if (errorsOnly == 0) {
-      printLongLine(outputLine, "", g_htmlFlag ? "\"" : "\\");
-    }
-    g_screenWidth = saveScreenWidth;
-
-    let(&tmp, ""); /* Clear temporary allocation stack */
-
-    if (lastLineFlag) break; /* Done */
-  } /* end while(1) */
-
-  if (g_htmlFlag) {
-    if (convertToHtml != 0) { /* Not MARKUP command */
-      print2("\n"); /* Don't change what the previous code did */
-    } else {
-      /* Add newline if string is not empty and has no newline at end */
-      if (g_printString[0] != 0) {
-        i = (long)strlen(g_printString);
-        if (g_printString[i - 1] != '\n')  {
-          print2("\n");
-        } else {
-          /* There is an extra \n added by something previous.  Until
-             we figure out what, take it off so that MARKUP output will
-             equal input when no processing qualifiers are used. */
-          if (i > 1) {
-            if (g_printString[i - 2] == '\n') {
-              let(&g_printString, left(g_printString, i - 1));
-            }
-          }
-        }
-      }
-    }
-  } else { /* LaTeX mode */
-    if (!g_oldTexFlag) {
-      /* Suppress blank line for LaTeX */
-      /* print2("\n"); */
-    } else {
-      print2("\n");
-    }
-  }
-
-  g_outputToString = 0; /* Restore normal output */
-  if (errorsOnly == 0) {
-    fprintf(g_texFilePtr, "%s", g_printString);
-  }
-
-  let(&g_printString, ""); /* Deallocate strings */
-  let(&sourceLine, "");
-  let(&outputLine, "");
-  let(&cmt, "");
-  let(&cmtMasked, "");
-  let(&tmpComment, "");
-  let(&tmp, "");
-  let(&tmpMasked, "");
-  let(&tmpStr, "");
-  let(&tmpStrMasked, "");
-  let(&bibTag, "");
-  let(&bibFileName, "");
-  let(&bibFileContents, "");
-  let(&bibFileContentsUpper, "");
-  let(&bibTags, "");
-
-  return returnVal; /* 1 if error/warning found */
-
-} /* printTexComment */
-
-
-
-void printTexLongMath(nmbrString *mathString,
-    vstring startPrefix, /* Start prefix in "screen display" mode e.g.
-         "abc $p"; it is converted to the appropriate format.  Non-zero
-         length means proof step in HTML mode, as opposed to assertion etc. */
-    vstring contPrefix, /* Prefix for continuation lines.  Not used in
-         HTML mode.  Warning:  contPrefix must not be temporarily allocated
-         (as a cat, left, etc. argument) by caller */
-    long hypStmt, /* hypStmt, if non-zero, is the statement number to be
-                     referenced next to the hypothesis link in html */
-    long indentationLevel) /* Indentation amount of proof step -
-                              note that this is 0 for last step of proof */
-{
-#define INDENTATION_OFFSET 1
-  long i;
-  long pos;
-  vstring tex = "";
-  vstring texLine = "";
-  vstring sPrefix = "";
-  vstring htmStep = "";
-  vstring htmStepTag = "";
-  vstring htmHyp = "";
-  vstring htmRef = "";
-  vstring htmLocLab = "";
-  vstring tmp = "";
-  vstring descr = "";
-  char refType = '?'; /* 'e' means $e, etc. */
-
-  let(&sPrefix, startPrefix); /* Save it; it may be temp alloc */
-
-  if (!g_texDefsRead) return; /* TeX defs were not read (error was printed) */
-  g_outputToString = 1; /* Redirect print2 and printLongLine to g_printString */
-
-  /* Note that the "tex" assignment below will be used only when !g_htmlFlag
-     and g_oldTexFlag, or when g_htmlFlag and len(sPrefix)>0 */
-  let(&tex, "");
-  tex = asciiToTt(sPrefix); /* asciiToTt allocates; we must deallocate */
-      /* Example: sPrefix = " 4 2,3 ax-mp  $a " */
-      /*          tex = "\ 4\ 2,3\ ax-mp\ \ \$a\ " in !g_htmlFlag mode */
-      /*          tex = " 4 2,3 ax-qmp  $a " in g_htmlFlag mode */
-  let(&texLine, "");
-
-  /* Get statement type of proof step reference */
-  i = instr(1, sPrefix, "$");
-  if (i) refType = sPrefix[i]; /* Character after the "$" */
-
-  if (g_htmlFlag || !g_oldTexFlag) {
-
-    /* Process a proof step prefix */
-    if (strlen(sPrefix)) { /* It's a proof step */
-      /* Make each token a separate table column for HTML */
-      /* This is a kludge that only works with /LEMMON style proofs! */
-      /* Note that asciiToTt() above puts "\ " when not in
-         g_htmlFlag mode, so use sPrefix instead of tex so it will work in
-         !g_oldTexFlag mode */
-
-      /* In HTML mode, sPrefix has two possible formats:
-           "2 ax-1  $a "
-           "3 1,2 ax-mp  $a "
-         In LaTeX mode (!g_htmlFlag), sPrefix has one format:
-           "8   maj=ax-1  $a "
-           "9 a1i=ax-mp $a " */
-
-      let(&tex, edit(sPrefix, 8/*no leading spaces*/
-           + 16/*reduce spaces and tabs*/
-           + 128/*no trailing spaces*/));
-
-      i = 0;
-      pos = 1;
-      while (pos) {
-        pos = instr(1, tex, " ");
-        if (pos) {
-          if (i > 3) { /* added for extra safety for the future */
-            bug(2316);
-          }
-          if (i == 0) let(&htmStep, left(tex, pos - 1));
-          if (i == 1) let(&htmHyp, left(tex, pos - 1));
-          if (i == 2) let(&htmRef, left(tex, pos - 1));
-          if (i == 3) let(&htmLocLab, left(tex, pos - 1));
-
-          let(&tex, right(tex, pos + 1));
-          i++;
-        }
-      }
-
-      if (i == 3 && htmRef[0] == '@') {
-        /* The referenced statement has no hypotheses but has a local
-           label e.g."2 a4s @2: $p" */
-        let(&htmLocLab, htmRef);
-        let(&htmRef, htmHyp);
-        let(&htmHyp, "");
-      }
-
-      if (i < 3) {
-        /* The referenced statement has no hypotheses e.g.
-           "4 ax-1 $a" */
-        let(&htmRef, htmHyp);
-        let(&htmHyp, "");
-
-        /* Change "maj=ax-1" to "ax-1" so \ref{} produced by
-           "show proof .../tex" will match \label{} produced by
-           "show statement .../tex" */
-        /* Earlier we set the noIndentFlag (Lemmon
-           proof) in the SHOW PROOF.../TEX call in metamath.c, so the
-           hypothesis ref list will be available just like in the HTML
-           output. */
-        /* We now consider "=" a bug since the call via typeProof() in
-           metamath.c now always has noIndentFlag = 1. */
-        if (!g_htmlFlag) {
-          pos = instr(1, htmRef, "=");
-          if (pos) bug(2342);
-        }
-      }
-    } /* if (strlen(sPrefix)) (end processing proof step prefix) */
-  }
-
-  if (!g_htmlFlag) {
-    if (g_oldTexFlag) {
-      /* Trim down long start prefixes so they won't overflow line,
-         by putting their tokens into \m macros */
-#define TRIMTHRESHOLD 60
-      i = (long)strlen(tex);
-      while (i > TRIMTHRESHOLD) {
-        if (tex[i] == '\\') {
-          /* Move to math part */
-          let(&texLine, cat("\\m{\\mbox{\\tt", right(tex, i + 1), "}}",
-              texLine, NULL));
-          /* Take off of prefix part */
-          let(&tex, left(tex, i));
-        }
-        i--;
-      }
-
-      printLongLine(cat(
-          "\\setbox\\startprefix=\\hbox{\\tt ", tex, "}", NULL), "", "\\");
-      let(&tex, ""); /* Deallocate */
-      tex = asciiToTt(contPrefix);
-      printLongLine(cat(
-          "\\setbox\\contprefix=\\hbox{\\tt ", tex, "}", NULL), "", "\\");
-      print2("\\startm\n");
-    }
-  } else { /* g_htmlFlag */
-    if (strlen(sPrefix)) { /* It's a proof step */
-
-      if (htmHyp[0] == 0)
-        let(&htmHyp, "&nbsp;");  /* Insert blank field for Lemmon ref w/out hyp */
-
-      /* Put hyperlinks on hypothesis
-         label references in SHOW STATEMENT * /HTML, ALT_HTML output */
-      /* Use a separate tag to put into the math cell,
-         so it will link to the top of the math cell */
-      let(&htmStepTag, cat("<A NAME=\"", htmStep, "\">","</A>", NULL));
-      i = 1;
-      pos = 1;
-      while (pos && strcmp(htmHyp, "&nbsp;")) {
-        pos = instr(i,htmHyp, ",");
-        if (!pos) pos = len(htmHyp) + 1;
-        let(&htmHyp, cat(left(htmHyp, i - 1),
-            "<A HREF=\"#",
-            seg(htmHyp, i, pos - 1),
-            "\">",
-            seg(htmHyp, i, pos - 1),
-            "</A>",
-            right(htmHyp, pos),
-            NULL));
-        /* Break out of loop if we hit the end */
-        pos += 16 + len(seg(htmHyp, i, pos - 1)) + 1;
-        if (!instr(i, htmHyp, ",")) break;
-        i = pos;
-      }
-
-      /* Add a space after each comma so very long hypotheses
-         lists will wrap in an HTML table cell, e.g. gomaex3 in ql.mm */
-      pos = instr(1, htmHyp, ",");
-      while (pos) {
-        let(&htmHyp, cat(left(htmHyp, pos), " ", right(htmHyp, pos + 1), NULL));
-        pos = instr(pos + 1, htmHyp, ",");
-      }
-
-      if (refType == 'e' || refType == 'f') {
-        /* A hypothesis - don't include link */
-        printLongLine(cat("<TR ALIGN=LEFT><TD>", htmStep, "</TD><TD>",
-            htmHyp, "</TD><TD>", htmRef,
-            "</TD><TD>",
-            htmStepTag, /* Put the <A NAME=...></A> tag at start of math symbol cell */
-            NULL), "", "\"");
-      } else {
-        if (hypStmt <= 0) {
-          printLongLine(cat("<TR ALIGN=LEFT><TD>", htmStep, "</TD><TD>",
-              htmHyp, "</TD><TD><A HREF=\"", htmRef, ".html\">", htmRef,
-              "</A></TD><TD>",
-              htmStepTag, /* Put the <A NAME=...></A> tag at start of math symbol cell */
-              NULL), "", "\"");
-        } else {
-          /* Include step number reference.  The idea is that this will
-             help the user to recognized "important" (vs. early trivial
-             logic) steps.  This prints a small pink statement number
-             after the hypothesis statement label. */
-          let(&tmp, "");
-          tmp = pinkHTML(hypStmt);
-
-          /* Get description for mod below */
-          let(&descr, ""); /* Deallocate previous description */
-          descr = getDescription(hypStmt);
-          let(&descr, edit(descr, 4 + 16)); /* Discard lf/cr; reduce spaces */
-#define MAX_DESCR_LEN 87
-          if (strlen(descr) > MAX_DESCR_LEN) { /* Truncate long lines */
-            i = MAX_DESCR_LEN - 3;
-            while (i >= 0) { /* Get to previous word boundary */
-              if (descr[i] == ' ') break;
-              i--;
-            }
-            let(&descr, cat(left(descr, i), "...", NULL));
-          }
-          i = 0;
-          while (descr[i] != 0) { /* Convert double quote to single */
-            descr[i] = (char)(descr[i] == '"' ? '\'' : descr[i]);
-            i++;
-          }
-
-          printLongLine(cat("<TR ALIGN=LEFT><TD>", htmStep, "</TD><TD>",
-              htmHyp, "</TD><TD><A HREF=\"", htmRef, ".html\"",
-              /* Put in a TITLE entry for mouseover tooltip,
-                 as suggested by Reinder Verlinde */
-              " TITLE=\"", descr, "\"",
-              ">", htmRef,
-              "</A>", tmp,
-              "</TD><TD>",
-              htmStepTag, /* Put the <A NAME=...></A> tag at start of math symbol cell */
-              NULL), "", "\"");
-        }
-      }
-      /* Indent web proof displays */
-      let(&tmp, "");
-      for (i = 1; i <= indentationLevel; i++) {
-        let(&tmp, cat(tmp, ". ", NULL));
-      }
-      let(&tmp, cat("<SPAN CLASS=i>",
-          tmp,
-          str((double)(indentationLevel + INDENTATION_OFFSET)), "</SPAN>",
-          NULL));
-      printLongLine(tmp, "", "\"");
-      let(&tmp, "");
-    } /* strlen(sPrefix) */
-  } /* g_htmlFlag */
-  let(&tex, ""); /* Deallocate */
-  let(&sPrefix, ""); /* Deallocate */
-
-  let(&tex, "");
-  tex = getTexLongMath(mathString, hypStmt);
-  let(&texLine, cat(texLine, tex, NULL));
-
-  if (!g_htmlFlag) {  /* LaTeX */
-    if (!g_oldTexFlag) {
-      if (refType == 'e' || refType == 'f') {
-        /* A hypothesis - don't include \ref{} */
-        printLongLine(cat("  ",
-            /* If not first step, so print "\\" LaTeX line break */
-            !strcmp(htmStep, "1") ? "" : "\\\\ ",
-            htmStep,  /* Step number */
-            " && ",
-            " & ",
-            texLine,
-            /* Don't put space to help prevent bad line break */
-            "&\\text{Hyp~",
-            /* The following puts a hypothesis number such as "2" if
-               $e label is "abc.2"; if no ".", will be whole label */
-            right(htmRef, instr(1, htmRef, ".") + 1),
-            "}\\notag%",
-            /* Add full label as LaTeX comment - note lack of space after
-               "%" above to prevent bad line break */
-            htmRef, NULL),
-            "    \\notag \\\\ && & \\qquad ",  /* Continuation line prefix */
-            " ");
-      } else {
-        printLongLine(cat("  ",
-            /* If not first step, so print "\\" LaTeX line break */
-            !strcmp(htmStep, "1") ? "" : "\\\\ ",
-            htmStep,  /* Step number */
-            " && ",
-
-            /* Local label if any e.g. "@2:" */
-            (htmLocLab[0] != 0) ? cat(htmLocLab, "\\ ", NULL) : "",
-
-            " & ",
-            texLine,
-            /* Don't put space to help prevent bad line break */
-
-            /* Surround \ref with \mbox for non-math-mode
-               symbolic labels (due to \tag{..} in mmcmds.c).  Also,
-               move hypotheses to after referenced label */
-            "&",
-            "(",
-
-            /* Don't make local label a \ref */
-            (htmRef[0] != '@') ?
-                cat("\\mbox{\\ref{eq:", htmRef, "}}", NULL)
-                : htmRef,
-
-            htmHyp[0] ? "," : "",
-            htmHyp,
-            ")\\notag", NULL),
-
-            "    \\notag \\\\ && & \\qquad ",  /* Continuation line prefix */
-            " ");
-      }
-    } else {
-      printLongLine(texLine, "", "\\");
-      print2("\\endm\n");
-    }
-  } else {  /* HTML */
-    printLongLine(cat(texLine, "</TD></TR>", NULL), "", "\"");
-  }
-
-  g_outputToString = 0; /* Restore normal output */
-  fprintf(g_texFilePtr, "%s", g_printString);
-  let(&g_printString, "");
-
-  let(&descr, ""); /*Deallocate */
-  let(&htmStep, ""); /* Deallocate */
-  let(&htmStepTag, ""); /* Deallocate */
-  let(&htmHyp, ""); /* Deallocate */
-  let(&htmRef, ""); /* Deallocate */
-  let(&htmLocLab, ""); /* Deallocate */
-  let(&tmp, ""); /* Deallocate */
-  let(&texLine, ""); /* Deallocate */
-  let(&tex, ""); /* Deallocate */
-} /* printTexLongMath */
-
-void printTexTrailer(flag texTrailerFlag) {
-
-  if (texTrailerFlag) {
-    g_outputToString = 1; /* Redirect print2 and printLongLine to g_printString */
-    if (!g_htmlFlag) let(&g_printString, "");
-        /* May have stuff to be printed */
-    if (!g_htmlFlag) {
-      print2("\\end{document}\n");
-    } else {
-      print2("</TABLE></CENTER>\n");
-      print2("<TABLE BORDER=0 WIDTH=\"100%s\">\n", "%");
-      print2("<TR><TD WIDTH=\"25%s\">&nbsp;</TD>\n", "%");
-      print2("<TD ALIGN=CENTER VALIGN=BOTTOM>\n");
-      print2("<FONT SIZE=-2 FACE=sans-serif>\n");
-      print2("Copyright terms:\n");
-      print2("<A HREF=\"../copyright.html#pd\">Public domain</A>\n");
-      print2("</FONT></TD><TD ALIGN=RIGHT VALIGN=BOTTOM WIDTH=\"25%s\">\n", "%");
-      print2("<FONT SIZE=-2 FACE=sans-serif>\n");
-      print2("<A HREF=\"http://validator.w3.org/check?uri=referer\">\n");
-      print2("W3C validator</A>\n");
-      print2("</FONT></TD></TR></TABLE>\n");
-      print2("</BODY></HTML>\n");
-    }
-    g_outputToString = 0; /* Restore normal output */
-    fprintf(g_texFilePtr, "%s", g_printString);
-    let(&g_printString, "");
-  }
-
-} /* printTexTrailer */
-
-
-/* WRITE THEOREM_LIST command:  Write out theorem list
-   into mmtheorems.html, mmtheorems1.html,... */
-void writeTheoremList(long theoremsPerPage, flag showLemmas, flag noVersioning)
-{
-  nmbrString *nmbrStmtNmbr = NULL_NMBRSTRING;
-  long pages, page, assertion, assertions, lastAssertion;
-  long s, p, i1, i2;
-  vstring str1 = "";
-  vstring str3 = "";
-  vstring str4 = "";
-  vstring prevNextLinks = "";
-  long partCntr;        /* Counter for hugeHdr */
-  long sectionCntr;     /* Counter for bigHdr */
-  long subsectionCntr;  /* Counter for smallHdr */
-  long subsubsectionCntr;  /* Counter for tinyHdr */
-  vstring outputFileName = "";
-  FILE *outputFilePtr;
-  long passNumber; /* for summary/detailed table of contents */
-
-  /* for table of contents */
-  vstring hugeHdr = "";
-  vstring bigHdr = "";
-  vstring smallHdr = "";
-  vstring tinyHdr = "";
-  vstring hugeHdrComment = "";
-  vstring bigHdrComment = "";
-  vstring smallHdrComment = "";
-  vstring tinyHdrComment = "";
-  long stmt, i;
-  pntrString *pntrHugeHdr = NULL_PNTRSTRING;
-  pntrString *pntrBigHdr = NULL_PNTRSTRING;
-  pntrString *pntrSmallHdr = NULL_PNTRSTRING;
-  pntrString *pntrTinyHdr = NULL_PNTRSTRING;
-  pntrString *pntrHugeHdrComment = NULL_PNTRSTRING;
-  pntrString *pntrBigHdrComment = NULL_PNTRSTRING;
-  pntrString *pntrSmallHdrComment = NULL_PNTRSTRING;
-  pntrString *pntrTinyHdrComment = NULL_PNTRSTRING;
-  vstring hdrCommentMarker = "";
-  vstring hdrCommentAnchor = "";
-  flag hdrCommentAnchorDone = 0;
-
-  /* Populate the statement map */
-  /* ? ? ? Future:  is assertions same as g_Statement[g_statements].pinkNumber? */
-  nmbrLet(&nmbrStmtNmbr, nmbrSpace(g_statements + 1));
-  assertions = 0; /* Number of $p's + $a's */
-  for (s = 1; s <= g_statements; s++) {
-    if (g_Statement[s].type == a_ || g_Statement[s].type == p_) {
-      assertions++; /* Corresponds to pink number */
-      nmbrStmtNmbr[assertions] = s;
-    }
-  }
-  if (assertions != g_Statement[g_statements].pinkNumber) bug(2328);
-
-  /* Table of contents */
-  /* Allocate array for section headers found */
-  pntrLet(&pntrHugeHdr, pntrSpace(g_statements + 1));
-  pntrLet(&pntrBigHdr, pntrSpace(g_statements + 1));
-  pntrLet(&pntrSmallHdr, pntrSpace(g_statements + 1));
-  pntrLet(&pntrTinyHdr, pntrSpace(g_statements + 1));
-  pntrLet(&pntrHugeHdrComment, pntrSpace(g_statements + 1));
-  pntrLet(&pntrBigHdrComment, pntrSpace(g_statements + 1));
-  pntrLet(&pntrSmallHdrComment, pntrSpace(g_statements + 1));
-  pntrLet(&pntrTinyHdrComment, pntrSpace(g_statements + 1));
-
-  pages = ((assertions - 1) / theoremsPerPage) + 1;
-  for (page = 0; page <= pages; page++) {
-    /* Open file */
-    let(&outputFileName,
-        cat("mmtheorems", (page > 0) ? str((double)page) : "", ".html", NULL));
-    print2("Creating %s\n", outputFileName);
-    outputFilePtr = fSafeOpen(outputFileName, "w", noVersioning);
-    if (!outputFilePtr) goto TL_ABORT; /* Couldn't open it (error msg was provided)*/
-
-    /* Output header */
-    /* TODO 14-Jan-2016: why aren't we using printTexHeader? */
-
-    g_outputToString = 1;
-    print2("<!DOCTYPE HTML PUBLIC \"-//W3C//DTD HTML 4.01 Transitional//EN\"\n");
-    print2(     "    \"http://www.w3.org/TR/html4/loose.dtd\">\n");
-    print2("<HTML LANG=\"EN-US\">\n");
-    print2("<HEAD>\n");
-    print2("%s%s\n", "<META HTTP-EQUIV=\"Content-Type\" ",
-        "CONTENT=\"text/html; charset=iso-8859-1\">");
-    /* Improve mobile device display per David A. Wheeler */
-    print2("<META NAME=\"viewport\" "
-      "CONTENT=\"width=device-width, initial-scale=1.0\">\n");
-
-    print2("<STYLE TYPE=\"text/css\">\n");
-    print2("<!--\n");
-    /* align math symbol images to text */
-    print2("img { margin-bottom: -4px }\n");
-    /* Print style sheet for colored number that goes after statement label */
-    print2(".r { font-family: \"Arial Narrow\";\n");
-    print2("     font-size: x-small;\n");
-    print2("   }\n");
-    print2("-->\n");
-    print2("</STYLE>\n");
-    printLongLine(g_htmlCSS, "", " ");
-
-    /*
-    print2("%s\n", cat("<TITLE>", htmlTitle, " - ",
-        / * Strip off ".html" * /
-        left(outputFileName, (long)strlen(outputFileName) - 5),
-        "</TITLE>", NULL));
-    */
-    /* Put page name before "Metamath Proof Explorer" etc. */
-    printLongLine(cat("<TITLE>",
-        ((page == 0)
-            ? "TOC of Theorem List"
-            : cat("P. ", str((double)page), " of Theorem List", NULL)),
-
-        " - ",
-        htmlTitle,
-        "</TITLE>",
-        NULL), "", "\"");
-    /* Icon for bookmark */
-    print2("%s%s\n", "<LINK REL=\"shortcut icon\" HREF=\"favicon.ico\" ",
-        "TYPE=\"image/x-icon\">");
-
-    /* Image alignment fix */
-    print2("<STYLE TYPE=\"text/css\">\n");
-    print2("<!--\n");
-    /* Optional information but takes unnecessary file space */
-    /* (change @ to * if uncommenting)
-    print2("/@ Math symbol GIFs will be shifted down 4 pixels to align with\n");
-    print2("   normal text for compatibility with various browsers.  The old\n");
-    print2("   ALIGN=TOP for math symbol images did not align in all browsers\n");
-    print2("   and should be deleted.  All other images must override this\n");
-    print2("   shift with STYLE=\"margin-bottom:0px\". @/\n");
-    */
-    print2("img { margin-bottom: -4px }\n");
-    print2("-->\n");
-    print2("</STYLE>\n");
-
-    print2("</HEAD>\n");
-    print2("<BODY BGCOLOR=\"#FFFFFF\">\n");
-    print2("<TABLE BORDER=0 WIDTH=\"100%s\"><TR>\n", "%");
-    print2("<TD ALIGN=LEFT VALIGN=TOP WIDTH=\"25%s\"\n", "%");
-    printLongLine(cat("ROWSPAN=2>", g_htmlHome, "</TD>", NULL), "", "\"");
-    printLongLine(cat(
-        "<TD NOWRAP ALIGN=CENTER ROWSPAN=2><FONT SIZE=\"+3\" COLOR=",
-        GREEN_TITLE_COLOR, "><B>", htmlTitle, "</B></FONT>",
-        "<BR><FONT SIZE=\"+2\" COLOR=",
-        GREEN_TITLE_COLOR,
-        "><B>Theorem List (",
-        ((page == 0)
-            ? "Table of Contents"
-            : cat("p. ", str((double)page), " of ", str((double)pages), NULL)),
-        ")</B></FONT>",
-        NULL), "", "\"");
-
-
-    /* Put Previous/Next links into web page */
-    print2("</TD><TD NOWRAP ALIGN=RIGHT VALIGN=TOP WIDTH=\"25%c\"><FONT\n", '%');
-    print2(" SIZE=-1 FACE=sans-serif>\n");
-
-    /* Output title with current page */
-    /* Output previous and next */
-
-
-    /* Assign prevNextLinks once here since it is used 3 times */
-    let(&prevNextLinks, cat("<A HREF=\"mmtheorems",
-        (page > 0)
-            ? ((page - 1 > 0) ? str((double)page - 1) : "")
-            : ((pages > 0) ? str((double)pages) : ""),
-        ".html\">", NULL));
-    if (page > 0) {
-      let(&prevNextLinks, cat(prevNextLinks,
-          "&lt; Previous</A>&nbsp;&nbsp;", NULL));
-    } else {
-      let(&prevNextLinks, cat(prevNextLinks, "&lt; Wrap</A>&nbsp;&nbsp;", NULL));
-    }
-    let(&prevNextLinks, cat(prevNextLinks, "<A HREF=\"mmtheorems",
-        (page < pages)
-            ? str((double)page + 1)
-            : "",
-        ".html\">", NULL));
-    if (page < pages) {
-      let(&prevNextLinks, cat(prevNextLinks, "Next &gt;</A>", NULL));
-    } else {
-      let(&prevNextLinks, cat(prevNextLinks, "Wrap &gt;</A>", NULL));
-    }
-
-    printLongLine(prevNextLinks,
-        " ",  /* Start continuation line with space */
-        "\""); /* Don't break inside quotes e.g. "Arial Narrow" */
-
-    /* Finish up header */
-    /* Print the GIF/Unicode Font choice, if directories are specified */
-    if (htmlDir[0]) {
-      if (g_altHtmlFlag) {
-        print2("</FONT></TD></TR><TR><TD ALIGN=RIGHT><FONT FACE=sans-serif\n");
-        print2("SIZE=-2>Bad symbols? Try the\n");
-        print2("<BR><A HREF=\"%s%s\">GIF\n", htmlDir, outputFileName);
-        print2("version</A>.</FONT></TD>\n");
-      } else {
-        print2("</FONT></TD></TR><TR><TD ALIGN=RIGHT><FONT FACE=sans-serif\n");
-        print2("SIZE=-2>Browser slow? Try the\n");
-        print2("<BR><A HREF=\"%s%s\">Unicode\n", altHtmlDir, outputFileName);
-        print2("version</A>.</FONT></TD>\n");
-      }
-    }
-
-    /* Make breadcrumb font to match other pages */
-    print2("<TR>\n");
-    print2(
-      "<TD COLSPAN=3 ALIGN=LEFT VALIGN=TOP><FONT SIZE=-2 FACE=sans-serif>\n");
-    print2("<BR>\n");  /* Add a little more vertical space */
-
-    /* Print some useful links */
-    print2("<A HREF=\"../mm.html\">Mirrors</A>\n");
-    print2("&nbsp;&gt;&nbsp;<A HREF=\"../index.html\">\n");
-    print2("Metamath Home Page</A>\n");
-
-    /* Normally, g_htmlBibliography in the .mm file will have the
-       project home page, and we depend on this here rather than
-       extracting from g_htmlHome */
-    print2("&nbsp;&gt;&nbsp;<A HREF=\"%s\">\n", g_htmlBibliography);
-
-    /* Put a meaningful abbreviation for the project home page
-       by extracting capital letters from title */
-    let(&str1, "");
-    s = (long)strlen(htmlTitle);
-    for (i = 0; i < s; i++) {
-      if (htmlTitle[i] >= 'A' && htmlTitle[i] <= 'Z') {
-        let(&str1, cat(str1, chr(htmlTitle[i]), NULL));
-      }
-    }
-    print2("%s Home Page</A>\n", str1);
-
-    if (page != 0) {
-      print2("&nbsp;&gt;&nbsp;<A HREF=\"mmtheorems.html\">\n");
-      print2("Theorem List Contents</A>\n");
-    } else {
-      print2("&nbsp;&gt;&nbsp;\n");
-      print2("Theorem List Contents\n");
-    }
-
-    /* Assume there is a Most Recent page when the .mm has a mathbox stmt
-       (currently set.mm and iset.mm)  */
-    if (g_mathboxStmt < g_statements + 1) {
-      print2("&nbsp;&gt;&nbsp;<A HREF=\"mmrecent.html\">\n");
-      print2("Recent Proofs</A>\n");
-    }
-
-
-    print2("&nbsp; &nbsp; &nbsp; <B><FONT COLOR=%s>\n", GREEN_TITLE_COLOR);
-    print2("This page:</FONT></B> \n");
-
-    if (page == 0) {
-      print2("&nbsp;<A HREF=\"#mmdtoc\">Detailed Table of Contents</A>&nbsp;\n");
-    }
-
-    print2("<A HREF=\"#mmpglst\">Page List</A>\n");
-
-    /* Change breadcrumb font to match other pages */
-    print2("</FONT>\n");
-    print2("</TD>\n");
-    print2("</TR></TABLE>\n");
-
-    print2("<HR NOSHADE SIZE=1>\n");
-
-    /* Write out HTML page so far */
-    fprintf(outputFilePtr, "%s", g_printString);
-    g_outputToString = 0;
-    let(&g_printString, "");
-
-    /* Add table of contents to first WRITE THEOREM page */
-    if (page == 0) {  /* We're on ToC page */
-
-      /* Pass 1: table of contents summary; pass 2: detail */
-      for (passNumber = 1; passNumber <= 2; passNumber++) {
-        g_outputToString = 1;
-        if (passNumber == 1) {
-          print2("<P><CENTER><B>Table of Contents Summary</B></CENTER>\n");
-        } else {
-          print2("<P><CENTER><A NAME=\"mmdtoc\"></A><B>Detailed Table of Contents</B><BR>\n");
-          print2("<B>(* means the section header has a description)</B></CENTER>\n");
-        }
-
-        fprintf(outputFilePtr, "%s", g_printString);
-
-        g_outputToString = 0;
-        let(&g_printString, "");
-
-        let(&hugeHdr, "");
-        let(&bigHdr, "");
-        let(&smallHdr, "");
-        let(&tinyHdr, "");
-        let(&hugeHdrComment, "");
-        let(&bigHdrComment, "");
-        let(&smallHdrComment, "");
-        let(&tinyHdrComment, "");
-        partCntr = 0;    /* Initialize counters */
-        sectionCntr = 0;
-        subsectionCntr = 0;
-        subsubsectionCntr = 0;
-        for (stmt = 1; stmt <= g_statements; stmt++) {
-          /* Output the headers for $a and $p statements */
-          if (g_Statement[stmt].type == p_ || g_Statement[stmt].type == a_) {
-            hdrCommentAnchorDone = 0;
-            getSectionHeadings(stmt, &hugeHdr, &bigHdr, &smallHdr,
-                &tinyHdr,
-                &hugeHdrComment, &bigHdrComment, &smallHdrComment,
-                &tinyHdrComment,
-                0, /* fineResolution */
-                0  /* fullComment */);
-            if (hugeHdr[0] || bigHdr[0] || smallHdr[0] || tinyHdr[0]) {
-              /* Write to the table of contents */
-              g_outputToString = 1;
-              i = ((g_Statement[stmt].pinkNumber - 1) / theoremsPerPage)
-                  + 1; /* Page # */
-              /* let(&str3, cat("mmtheorems", (i == 1) ? "" : str(i), ".html#", */
-                          /* Note that page 1 has no number after mmtheorems */
-              let(&str3, cat("mmtheorems", str((double)i), ".html#",
-                  /* g_Statement[stmt].labelName, NULL)); */
-                  "mm", str((double)(g_Statement[stmt].pinkNumber)), NULL));
-                     /* Link to page/location - no theorem can be named "mm*" */
-              let(&str4, "");
-              str4 = pinkHTML(stmt);
-              if (hugeHdr[0]) {
-
-                /* Create part number */
-                partCntr++;
-                sectionCntr = 0;
-                subsectionCntr = 0;
-                subsubsectionCntr = 0;
-                let(&hugeHdr, cat("PART ", str((double)partCntr), "&nbsp;&nbsp;",
-                    hugeHdr, NULL));
-
-                /* Put an asterisk before the header if the header has a comment */
-                if (hugeHdrComment[0] != 0 && passNumber == 2) {
-                  let(&hdrCommentMarker, "*");
-                  if (hdrCommentAnchorDone == 0) {
-                    let(&hdrCommentAnchor, cat(
-                        "<A NAME=\"",
-                        g_Statement[stmt].labelName, "\"></A>",
-
-                        /* "&#8203;" is a "zero-width" space to
-                           workaround Chrome bug that jumps to wrong anchor. */
-                        "&#8203;",
-
-                        NULL));
-                    hdrCommentAnchorDone = 1;
-                  } else {
-                    let(&hdrCommentAnchor, "");
-                  }
-                } else {
-                  let(&hdrCommentMarker, "");
-                  let(&hdrCommentAnchor, "");
-                }
-
-                printLongLine(cat(
-                    /* In detailed section, add an anchor to reach it from
-                       summary section */
-                    (passNumber == 2) ?
-                        cat("<A NAME=\"dtl:", str((double)partCntr),
-                            "\"></A>",
-                            /* "&#8203;" is a "zero-width" space to
-                               workaround Chrome bug that jumps to wrong anchor. */
-                            "&#8203;",
-                            NULL) : "",
-
-                    /* Add an anchor to the "sandbox" theorem
-                       for use by mmrecent.html */
-                    /* We use "sandbox:bighdr" for both here and
-                       below so that either huge or big header type could
-                       be used to start mathbox sections */
-                    (stmt == g_mathboxStmt && bigHdr[0] == 0
-                          && passNumber == 1 /* Only in summary TOC */
-                          ) ?
-                        /* Note the colon so it won't conflict w/ theorem
-                           name anchor */
-                        /* "&#8203;" is a "zero-width" space to
-                           workaround Chrome bug that jumps to wrong anchor. */
-                        "<A NAME=\"sandbox:bighdr\"></A>&#8203;" : "",
-
-                    hdrCommentAnchor,
-                    "<A HREF=\"",
-
-                    (passNumber == 1) ?
-                        cat("#dtl:", str((double)partCntr), NULL)  /* Link to detailed toc */
-                        : cat(str3, "h", NULL), /* Link to thm list */
-
-                    "\"><B>",
-                    hdrCommentMarker,
-                    hugeHdr, "</B></A>",
-                    "<BR>", NULL),
-                    " ",  /* Start continuation line with space */
-                    "\""); /* Don't break inside quotes e.g. "Arial Narrow" */
-                if (passNumber == 2) {
-                  /* Assign to array for use during theorem output */
-                  let((vstring *)(&pntrHugeHdr[stmt]), hugeHdr);
-                  let((vstring *)(&pntrHugeHdrComment[stmt]), hugeHdrComment);
-                }
-                let(&hugeHdr, "");
-                let(&hugeHdrComment, "");
-              }
-              if (bigHdr[0]) {
-
-                /* Create section number */
-                sectionCntr++;
-                subsectionCntr = 0;
-                subsubsectionCntr = 0;
-                let(&bigHdr, cat(str((double)partCntr), ".", str((double)sectionCntr),
-                    "&nbsp;&nbsp;",
-                    bigHdr, NULL));
-
-                /* Put an asterisk before the header if the header has
-                   a comment */
-                if (bigHdrComment[0] != 0 && passNumber == 2) {
-                  let(&hdrCommentMarker, "*");
-                  if (hdrCommentAnchorDone == 0) {
-                    let(&hdrCommentAnchor, cat(
-                        "<A NAME=\"",
-                        g_Statement[stmt].labelName, "\"></A>",
-
-                        /* "&#8203;" is a "zero-width" space to
-                           workaround Chrome bug that jumps to wrong anchor. */
-                        "&#8203;",
-
-                        NULL));
-                    hdrCommentAnchorDone = 1;
-                  } else {
-                    let(&hdrCommentAnchor, "");
-                  }
-                } else {
-                  let(&hdrCommentMarker, "");
-                  let(&hdrCommentAnchor, "");
-                }
-
-                printLongLine(cat(
-                    "&nbsp; &nbsp; &nbsp; ", /* Indentation spacing */
-
-                    /* In detailed section, add an anchor to reach it from
-                       summary section */
-                    (passNumber == 2) ?
-                        cat("<A NAME=\"dtl:", str((double)partCntr), ".",
-                            str((double)sectionCntr), "\"></A>",
-
-                            /* "&#8203;" is a "zero-width" space to
-                               workaround Chrome bug that jumps to wrong anchor. */
-                            "&#8203;",
-
-                            NULL)
-                        : "",
-
-                    /* Add an anchor to the "sandbox" theorem
-                       for use by mmrecent.html */
-                    (stmt == g_mathboxStmt
-                          && passNumber == 1 /* Only in summary TOC */
-                          ) ?
-                        /* Note the colon so it won't conflict w/ theorem
-                           name anchor */
-                        /* "&#8203;" is a "zero-width" space to
-                           workaround Chrome bug that jumps to wrong anchor. */
-                        "<A NAME=\"sandbox:bighdr\"></A>&#8203;" : "",
-                    hdrCommentAnchor,
-                    "<A HREF=\"",
-
-                    (passNumber == 1) ?
-                         cat("#dtl:", str((double)partCntr), ".",
-                             str((double)sectionCntr),
-                             NULL)   /* Link to detailed toc */
-                        : cat(str3, "b", NULL), /* Link to thm list */
-
-                    "\"><B>",
-                    hdrCommentMarker,
-                    bigHdr, "</B></A>",
-                    "<BR>", NULL),
-                    " ",  /* Start continuation line with space */
-                    "\""); /* Don't break inside quotes e.g. "Arial Narrow" */
-                if (passNumber == 2) {
-                  /* Assign to array for use during theorem list output */
-                  let((vstring *)(&pntrBigHdr[stmt]), bigHdr);
-                  let((vstring *)(&pntrBigHdrComment[stmt]), bigHdrComment);
-                }
-                let(&bigHdr, "");
-                let(&bigHdrComment, "");
-              }
-              if (smallHdr[0]
-                  && passNumber == 2) {  /* Skip in pass 1 (summary) */
-
-                /* Create subsection number */
-                subsectionCntr++;
-                subsubsectionCntr = 0;
-                let(&smallHdr, cat(str((double)partCntr), ".",
-                    str((double)sectionCntr),
-                    ".", str((double)subsectionCntr), "&nbsp;&nbsp;",
-                    smallHdr, NULL));
-
-                /* Put an asterisk before the header if the header has
-                   a comment */
-                if (smallHdrComment[0] != 0 && passNumber == 2) {
-                  let(&hdrCommentMarker, "*");
-                  if (hdrCommentAnchorDone == 0) {
-                    let(&hdrCommentAnchor, cat("<A NAME=\"",
-                        g_Statement[stmt].labelName, "\"></A>",
-
-                        /* "&#8203;" is a "zero-width" space to
-                           workaround Chrome bug that jumps to wrong anchor. */
-                        "&#8203;",
-
-                        NULL));
-                    hdrCommentAnchorDone = 1;
-                  } else {
-                    let(&hdrCommentAnchor, "");
-                  }
-                } else {
-                  let(&hdrCommentMarker, "");
-                  let(&hdrCommentAnchor, "");
-                }
-
-                printLongLine(cat("&nbsp; &nbsp; &nbsp; &nbsp; &nbsp; &nbsp; ",
-                    hdrCommentAnchor,
-                    "<A HREF=\"", str3, "s\">",
-                    hdrCommentMarker,
-                    smallHdr, "</A>",
-                    " &nbsp; <A HREF=\"",
-                    g_Statement[stmt].labelName, ".html\">",
-                    g_Statement[stmt].labelName, "</A>",
-                    str4,
-                    "<BR>", NULL),
-                    " ",  /* Start continuation line with space */
-                    "\""); /* Don't break inside quotes e.g. "Arial Narrow" */
-                /* Assign to array for use during theorem output */
-                let((vstring *)(&pntrSmallHdr[stmt]), smallHdr);
-                let(&smallHdr, "");
-                let((vstring *)(&pntrSmallHdrComment[stmt]), smallHdrComment);
-                let(&smallHdrComment, "");
-              }
-
-              if (tinyHdr[0] && passNumber == 2) {  /* Skip in pass 1 (summary) */
-
-                /* Create subsection number */
-                subsubsectionCntr++;
-                let(&tinyHdr, cat(str((double)partCntr), ".",
-                    str((double)sectionCntr),
-                    ".", str((double)subsectionCntr),
-                    ".", str((double)subsubsectionCntr), "&nbsp;&nbsp;",
-                    tinyHdr, NULL));
-
-                /* Put an asterisk before the header if the header has
-                   a comment */
-                if (tinyHdrComment[0] != 0 && passNumber == 2) {
-                  let(&hdrCommentMarker, "*");
-                  if (hdrCommentAnchorDone == 0) {
-                    let(&hdrCommentAnchor, cat("<A NAME=\"",
-                        g_Statement[stmt].labelName, "\"></A> ",
-
-                        /* "&#8203;" is a "zero-width" space to
-                           workaround Chrome bug that jumps to wrong anchor. */
-                        "&#8203;",
-
-                        NULL));
-                    hdrCommentAnchorDone = 1;
-                  } else {
-                    let(&hdrCommentAnchor, "");
-                  }
-                } else {
-                  let(&hdrCommentMarker, "");
-                  let(&hdrCommentAnchor, "");
-                }
-
-                printLongLine(cat(
-                    "&nbsp; &nbsp; &nbsp; &nbsp; &nbsp; &nbsp; &nbsp; &nbsp; &nbsp; ",
-                    hdrCommentAnchor,
-                    "<A HREF=\"", str3, "s\">",
-                    hdrCommentMarker,
-                    tinyHdr, "</A>",
-                    " &nbsp; <A HREF=\"",
-                    g_Statement[stmt].labelName, ".html\">",
-                    g_Statement[stmt].labelName, "</A>",
-                    str4,
-                    "<BR>", NULL),
-                    " ",  /* Start continuation line with space */
-                    "\""); /* Don't break inside quotes e.g. "Arial Narrow" */
-                /* Assign to array for use during theorem output */
-                let((vstring *)(&pntrTinyHdr[stmt]), tinyHdr);
-                let(&tinyHdr, "");
-                let((vstring *)(&pntrTinyHdrComment[stmt]), tinyHdrComment);
-                let(&tinyHdrComment, "");
-              }
-
-              fprintf(outputFilePtr, "%s", g_printString);
-              g_outputToString = 0;
-              let(&g_printString, "");
-            } /* if huge or big or small or tiny header */
-          } /* if $a or $p */
-        } /* next stmt */
-        /* 8-May-2015 nm Do we need the HR below? */
-        fprintf(outputFilePtr, "<HR NOSHADE SIZE=1>\n");
-
-      } /* next passNumber */
-
-    } /* if page 0 */
-    /* End table of contents */
-
-    /* Just skip over instead of a big if indent */
-    if (page == 0) goto SKIP_LIST;
-
-
-    /* Put in color key */
-    g_outputToString = 1;
-    print2("<A NAME=\"mmstmtlst\"></A>\n");
-    if (g_extHtmlStmt < g_mathboxStmt) { /* g_extHtmlStmt >= g_mathboxStmt in ql.mm */
-      /* ?? Currently this is customized for set.mm only!! */
-      print2("<P>\n");
-      print2("<CENTER><TABLE CELLSPACING=0 CELLPADDING=5\n");
-      print2("SUMMARY=\"Color key\"><TR>\n");
-      print2("\n");
-      print2("<TD>Color key:&nbsp;&nbsp;&nbsp;</TD>\n");
-      print2("<TD BGCOLOR=%s NOWRAP><A\n", MINT_BACKGROUND_COLOR);
-      print2("HREF=\"mmset.html\"><IMG SRC=\"mm.gif\" BORDER=0\n");
-      print2("ALT=\"Metamath Proof Explorer\" HEIGHT=32 WIDTH=32\n");
-      print2("ALIGN=MIDDLE> &nbsp;Metamath Proof Explorer</A>\n");
-
-      let(&str3, "");
-      if (g_Statement[g_extHtmlStmt].pinkNumber <= 0) bug(2332);
-      str3 = pinkRangeHTML(nmbrStmtNmbr[1],
-          nmbrStmtNmbr[g_Statement[g_extHtmlStmt].pinkNumber - 1]);
-      printLongLine(cat("<BR>(", str3, ")", NULL),
-        " ",  /* Start continuation line with space */
-        "\""); /* Don't break inside quotes e.g. "Arial Narrow" */
-
-      print2("</TD>\n");
-      print2("\n");
-      print2("<TD WIDTH=10>&nbsp;</TD>\n");
-      print2("\n");
-
-      /* Hilbert Space Explorer */
-      print2("<TD BGCOLOR=%s NOWRAP><A\n", PURPLISH_BIBLIO_COLOR);
-      print2(" HREF=\"mmhil.html\"><IMG SRC=\"atomic.gif\"\n");
-      print2(
- "BORDER=0 ALT=\"Hilbert Space Explorer\" HEIGHT=32 WIDTH=32 ALIGN=MIDDLE>\n");
-      print2("&nbsp;Hilbert Space Explorer</A>\n");
-
-      let(&str3, "");
-      if (g_Statement[g_mathboxStmt].pinkNumber <= 0) bug(2333);
-      str3 = pinkRangeHTML(g_extHtmlStmt,
-         nmbrStmtNmbr[g_Statement[g_mathboxStmt].pinkNumber - 1]);
-      printLongLine(cat("<BR>(", str3, ")", NULL),
-        " ",  /* Start continuation line with space */
-        "\""); /* Don't break inside quotes e.g. "Arial Narrow" */
-
-      print2("</TD>\n");
-      print2("\n");
-      print2("<TD WIDTH=10>&nbsp;</TD>\n");
-      print2("\n");
-
-
-      /* Mathbox stuff */
-      print2("<TD BGCOLOR=%s NOWRAP><A\n", SANDBOX_COLOR);
-      print2(" HREF=\"mathbox.html\"><IMG SRC=\"_sandbox.gif\"\n");
-      print2("BORDER=0 ALT=\"Users' Mathboxes\" HEIGHT=32 WIDTH=32 ALIGN=MIDDLE>\n");
-      print2("&nbsp;Users' Mathboxes</A>\n");
-
-      let(&str3, "");
-      str3 = pinkRangeHTML(g_mathboxStmt, nmbrStmtNmbr[assertions]);
-      printLongLine(cat("<BR>(", str3, ")", NULL),
-        " ",  /* Start continuation line with space */
-        "\""); /* Don't break inside quotes e.g. "Arial Narrow" */
-
-      print2("</TD>\n");
-      print2("\n");
-      print2("<TD WIDTH=10>&nbsp;</TD>\n");
-      print2("\n");
-
-
-      print2("</TR></TABLE></CENTER>\n");
-    } /* end if (g_extHtmlStmt < g_mathboxStmt) */
-
-    /* Write out HTML page so far */
-    fprintf(outputFilePtr, "%s", g_printString);
-    g_outputToString = 0;
-    let(&g_printString, "");
-
-
-    /* Write the main table header */
-    g_outputToString = 1;
-    print2("\n");
-    print2("<P><CENTER>\n");
-    print2("<TABLE BORDER CELLSPACING=0 CELLPADDING=3 BGCOLOR=%s\n",
-        MINT_BACKGROUND_COLOR);
-    print2("SUMMARY=\"Theorem List for %s\">\n", htmlTitle);
-    let(&str3, "");
-    if (page < 1) bug(2335); /* Page 0 ToC should have been skipped */
-    str3 = pinkHTML(nmbrStmtNmbr[(page - 1) * theoremsPerPage + 1]);
-    let(&str3, right(str3, (long)strlen(PINK_NBSP) + 1)); /* Discard "&nbsp;" */
-    let(&str4, "");
-    str4 = pinkHTML((page < pages) ?
-        nmbrStmtNmbr[page * theoremsPerPage] :
-        nmbrStmtNmbr[assertions]);
-    let(&str4, right(str4, (long)strlen(PINK_NBSP) + 1)); /* Discard "&nbsp;" */
-    printLongLine(cat("<CAPTION><B>Theorem List for ", htmlTitle,
-        " - </B>", str3, "<B>-</B>", str4,
-        " &nbsp; *Has distinct variable group(s)"
-        "</CAPTION>",NULL),
-        " ",  /* Start continuation line with space */
-        "\""); /* Don't break inside quotes e.g. "Arial Narrow" */
-    print2("\n");
-    print2("<TR><TH>Type</TH><TH>Label</TH><TH>Description</TH></TR>\n");
-    print2("<TR><TH COLSPAN=3>Statement</TH></TR>\n");
-    print2("\n");
-    print2("<TR BGCOLOR=white><TD COLSPAN=3><FONT SIZE=-3>&nbsp;</FONT></TD></TR>\n");
-    print2("\n");
-    fprintf(outputFilePtr, "%s", g_printString);
-    g_outputToString = 0;
-    let(&g_printString, "");
-
-    /* Find the last assertion that will be printed on the page, so
-       we will know when a separator between theorems is not needed */
-    lastAssertion = 0;
-    for (assertion = (page - 1) * theoremsPerPage + 1;
-        assertion <= page * theoremsPerPage; assertion++) {
-      if (assertion > assertions) break; /* We're beyond the end */
-
-      lastAssertion = assertion;
-    }
-
-    /* Output theorems on the page */
-    for (assertion = (page - 1) * theoremsPerPage + 1;
-        assertion <= page * theoremsPerPage; assertion++) {
-      if (assertion > assertions) break; /* We're beyond the end */
-
-      s = nmbrStmtNmbr[assertion]; /* Statement number */
-
-      /* Construct the statement type label */
-      if (g_Statement[s].type == p_) {
-        let(&str1, "Theorem");
-      } else if (!strcmp("ax-", left(g_Statement[s].labelName, 3))) {
-        let(&str1, "<B><FONT COLOR=red>Axiom</FONT></B>");
-      } else if (!strcmp("df-", left(g_Statement[s].labelName, 3))) {
-        let(&str1, "<B><FONT COLOR=blue>Definition</FONT></B>");
-      } else {
-        let(&str1, "<B><FONT COLOR=\"#00CC00\">Syntax</FONT></B>");
-      }
-
-      if (s == s + 0) goto skip_date;
-      /* OBSOLETE */
-      /* Get the date in the comment section after the statement */
-      let(&str1, space(g_Statement[s + 1].labelSectionLen));
-      memcpy(str1, g_Statement[s + 1].labelSectionPtr,
-          (size_t)(g_Statement[s + 1].labelSectionLen));
-      let(&str1, edit(str1, 2)); /* Discard spaces and tabs */
-      i1 = instr(1, str1, "$([");
-      i2 = instr(i1, str1, "]$)");
-      if (i1 && i2) {
-        let(&str1, seg(str1, i1 + 3, i2 - 1));
-      } else {
-        let(&str1, "");
-      }
-     skip_date:
-
-      let(&str3, "");
-      str3 = getDescription(s);
-      let(&str4, "");
-      str4 = pinkHTML(s); /* Get little pink number */
-      /* Output the description comment */
-      /* Break up long lines for text editors with printLongLine */
-      let(&g_printString, "");
-      g_outputToString = 1;
-      print2("\n"); /* Blank line for HTML source human readability */
-
-      /* Table of contents */
-      if (((vstring)(pntrHugeHdr[s]))[0]) { /* There is a major part break */
-        printLongLine(cat(
-                 /* The header */
-                 "<TR BGCOLOR=\"#FFFFF2\"><TD COLSPAN=3",
-                 "><CENTER><FONT SIZE=\"+1\"><B>",
-                 "<A NAME=\"mm", str((double)(g_Statement[s].pinkNumber)),
-                     "h\"></A>",   /* Anchor for table of contents */
-                 (vstring)(pntrHugeHdr[s]),
-                 "</B></FONT></CENTER>",
-                 NULL),
-            " ",  /* Start continuation line with space */
-            "\""); /* Don't break inside quotes e.g. "Arial Narrow" */
-
-        /* The comment part of the header, if any */
-        if (((vstring)(pntrHugeHdrComment[s]))[0]) {
-
-          /* Open the table row */
-          /* keep comment in same table cell */
-          print2("%s\n", "<P STYLE=\"margin-bottom:0em\">");
-
-          /* We are currently printing to g_printString to allow use of
-             printLongLine(); however, the rendering function
-             printTexComment uses g_printString internally, so we have to
-             flush the current g_printString and turn off g_outputToString mode
-             in order to call the rendering function printTexComment. */
-          /* (Question:  why do the calls to printTexComment for statement
-             descriptions, later, not need to flush the g_printString?  Is the
-             flushing code here redundant?) */
-          /* Clear out the g_printString output in prep for printTexComment */
-          g_outputToString = 0;
-          fprintf(outputFilePtr, "%s", g_printString);
-          let(&g_printString, "");
-          g_showStatement = s; /* For printTexComment */
-          g_texFilePtr = outputFilePtr; /* For printTexComment */
-          printTexComment(  /* Sends result to g_texFilePtr */
-              (vstring)(pntrHugeHdrComment[s]),
-              0, /* 1 = htmlCenterFlag */
-              PROCESS_EVERYTHING, /* actionBits */
-              0 /* 1 = noFileCheck */);
-          g_texFilePtr = NULL;
-          g_outputToString = 1; /* Restore after printTexComment */
-        }
-
-        /* Close the table row */
-        print2("%s\n", "</TD></TR>");
-
-        printLongLine(cat(
-                 /* Separator row */
-                 "<TR BGCOLOR=white><TD COLSPAN=3>",
-                 "<FONT SIZE=-3>&nbsp;</FONT></TD></TR>",
-                 NULL),
-            " ",  /* Start continuation line with space */
-            "\""); /* Don't break inside quotes e.g. "Arial Narrow" */
-      }
-      if (((vstring)(pntrBigHdr[s]))[0]) { /* There is a major section break */
-        printLongLine(cat(
-                 /* The header */
-                 "<TR BGCOLOR=\"#FFFFF2\"><TD COLSPAN=3",
-                 "><CENTER><FONT SIZE=\"+1\"><B>",
-                 "<A NAME=\"mm", str((double)(g_Statement[s].pinkNumber)),
-                     "b\"></A>",      /* Anchor for table of contents */
-                 (vstring)(pntrBigHdr[s]),
-                 "</B></FONT></CENTER>",
-                 NULL),
-            " ",  /* Start continuation line with space */
-            "\""); /* Don't break inside quotes e.g. "Arial Narrow" */
-
-        /* The comment part of the header, if any */
-        if (((vstring)(pntrBigHdrComment[s]))[0]) {
-
-          /* Open the table row */
-          /* keep comment in same table cell */
-          print2("%s\n", "<P STYLE=\"margin-bottom:0em\">");
-
-          /* We are currently printing to g_printString to allow use of
-             printLongLine(); however, the rendering function
-             printTexComment uses g_printString internally, so we have to
-             flush the current g_printString and turn off g_outputToString mode
-             in order to call the rendering function printTexComment. */
-          /* (Question:  why do the calls to printTexComment for statement
-             descriptions, later, not need to flush the g_printString?  Is the
-             flushing code here redundant?) */
-          /* Clear out the g_printString output in prep for printTexComment */
-          g_outputToString = 0;
-          fprintf(outputFilePtr, "%s", g_printString);
-          let(&g_printString, "");
-          g_showStatement = s; /* For printTexComment */
-          g_texFilePtr = outputFilePtr; /* For printTexComment */
-          printTexComment(  /* Sends result to g_texFilePtr */
-              (vstring)(pntrBigHdrComment[s]),
-              0, /* 1 = htmlCenterFlag */
-              PROCESS_EVERYTHING, /* actionBits */
-              0  /* 1 = noFileCheck */);
-          g_texFilePtr = NULL;
-          g_outputToString = 1; /* Restore after printTexComment */
-        }
-
-        /* Close the table row */
-        print2("%s\n", "</TD></TR>");
-
-        printLongLine(cat(
-                 /* Separator row */
-                 "<TR BGCOLOR=white><TD COLSPAN=3>",
-                 "<FONT SIZE=-3>&nbsp;</FONT></TD></TR>",
-                 NULL),
-            " ",  /* Start continuation line with space */
-            "\""); /* Don't break inside quotes e.g. "Arial Narrow" */
-      }
-      if (((vstring)(pntrSmallHdr[s]))[0]) { /* There is a minor sec break */
-        printLongLine(cat(
-                 /* The header */
-                 "<TR BGCOLOR=\"#FFFFF2\"><TD COLSPAN=3",
-                 "><CENTER><B>",
-                 "<A NAME=\"mm", str((double)(g_Statement[s].pinkNumber)),
-                     "s\"></A>",    /* Anchor for table of contents */
-                 (vstring)(pntrSmallHdr[s]),
-                 "</B></CENTER>",
-                 NULL),
-            " ",  /* Start continuation line with space */
-            "\""); /* Don't break inside quotes e.g. "Arial Narrow" */
-
-        /* The comment part of the header, if any */
-        if (((vstring)(pntrSmallHdrComment[s]))[0]) {
-
-          /* Open the table row */
-          /* keep comment in same table cell */
-          print2("%s\n", "<P STYLE=\"margin-bottom:0em\">");
-
-          /* We are currently printing to g_printString to allow use of
-             printLongLine(); however, the rendering function
-             printTexComment uses g_printString internally, so we have to
-             flush the current g_printString and turn off g_outputToString mode
-             in order to call the rendering function printTexComment. */
-          /* (Question:  why do the calls to printTexComment for statement
-             descriptions, later, not need to flush the g_printString?  Is the
-             flushing code here redundant?) */
-          /* Clear out the g_printString output in prep for printTexComment */
-          g_outputToString = 0;
-          fprintf(outputFilePtr, "%s", g_printString);
-          let(&g_printString, "");
-          g_showStatement = s; /* For printTexComment */
-          g_texFilePtr = outputFilePtr; /* For printTexComment */
-          printTexComment(  /* Sends result to g_texFilePtr */
-              (vstring)(pntrSmallHdrComment[s]),
-              0, /* 1 = htmlCenterFlag */
-              PROCESS_EVERYTHING, /* actionBits */
-              0  /* 1 = noFileCheck */);
-          g_texFilePtr = NULL;
-          g_outputToString = 1; /* Restore after printTexComment */
-        }
-
-        /* Close the table row */
-        print2("%s\n", "</TD></TR>");
-
-        printLongLine(cat(
-                 /* Separator row */
-                 "<TR BGCOLOR=white><TD COLSPAN=3>",
-                 "<FONT SIZE=-3>&nbsp;</FONT></TD></TR>",
-                 NULL),
-            " ",  /* Start continuation line with space */
-            "\""); /* Don't break inside quotes e.g. "Arial Narrow" */
-      }
-
-      if (((vstring)(pntrTinyHdr[s]))[0]) { /* There is a subsubsection break */
-        printLongLine(cat(
-                 /* The header */
-                 "<TR BGCOLOR=\"#FFFFF2\"><TD COLSPAN=3",
-                 "><CENTER><B>",
-                 "<A NAME=\"mm", str((double)(g_Statement[s].pinkNumber)),
-                     "s\"></A>",    /* Anchor for table of contents */
-                 (vstring)(pntrTinyHdr[s]),
-                 "</B></CENTER>",
-                 NULL),
-            " ",  /* Start continuation line with space */
-            "\""); /* Don't break inside quotes e.g. "Arial Narrow" */
-
-        /* The comment part of the header, if any */
-        if (((vstring)(pntrTinyHdrComment[s]))[0]) {
-
-          /* Open the table row */
-          /* keep comment in same table cell */
-          print2("%s\n", "<P STYLE=\"margin-bottom:0em\">");
-
-          /* We are currently printing to g_printString to allow use of
-             printLongLine(); however, the rendering function
-             printTexComment uses g_printString internally, so we have to
-             flush the current g_printString and turn off g_outputToString mode
-             in order to call the rendering function printTexComment. */
-          /* (Question:  why do the calls to printTexComment for statement
-             descriptions, later, not need to flush the g_printString?  Is the
-             flushing code here redundant?) */
-          /* Clear out the g_printString output in prep for printTexComment */
-          g_outputToString = 0;
-          fprintf(outputFilePtr, "%s", g_printString);
-          let(&g_printString, "");
-          g_showStatement = s; /* For printTexComment */
-          g_texFilePtr = outputFilePtr; /* For printTexComment */
-          printTexComment(  /* Sends result to g_texFilePtr */
-              (vstring)(pntrTinyHdrComment[s]),
-              0, /* 1 = htmlCenterFlag */
-              PROCESS_EVERYTHING, /* actionBits */
-              0  /* 1 = noFileCheck */);
-          g_texFilePtr = NULL;
-          g_outputToString = 1; /* Restore after printTexComment */
-        }
-
-        /* Close the table row */
-        print2("%s\n", "</TD></TR>");
-
-        printLongLine(cat(
-                 /* Separator row */
-                 "<TR BGCOLOR=white><TD COLSPAN=3>",
-                 "<FONT SIZE=-3>&nbsp;</FONT></TD></TR>",
-                 NULL),
-            " ",  /* Start continuation line with space */
-            "\""); /* Don't break inside quotes e.g. "Arial Narrow" */
-      }
-
-      printLongLine(cat(
-            (s < g_extHtmlStmt)
-               ? "<TR>"
-               : (s < g_mathboxStmt)
-                   ? cat("<TR BGCOLOR=", PURPLISH_BIBLIO_COLOR, ">", NULL)
-                   : cat("<TR BGCOLOR=", SANDBOX_COLOR, ">", NULL),
-            "<TD NOWRAP>",  /* IE breaks up the date */
-            str1, /* Date */
-            "</TD><TD ALIGN=CENTER><A HREF=\"",
-            g_Statement[s].labelName, ".html\">",
-            g_Statement[s].labelName, "</A>",
-            str4,
-
-            /* Add asterisk if statement has distinct var groups */
-            (nmbrLen(g_Statement[s].reqDisjVarsA) > 0) ? "*" : "",
-
-            "</TD><TD ALIGN=LEFT>",
-            /* Add anchor for hyperlinking to the table row */
-            "<A NAME=\"", g_Statement[s].labelName, "\"></A>",
-
-            NULL),  /* Description */
-          " ",  /* Start continuation line with space */
-          "\""); /* Don't break inside quotes e.g. "Arial Narrow" */
-
-      g_showStatement = s; /* For printTexComment */
-      g_outputToString = 0; /* For printTexComment */
-      g_texFilePtr = outputFilePtr; /* For printTexComment */
-      printTexComment(  /* Sends result to g_texFilePtr */
-          str3,
-          0, /* 1 = htmlCenterFlag */
-          PROCESS_EVERYTHING, /* actionBits */
-          0  /* 1 = noFileCheck */);
-      g_texFilePtr = NULL;
-      g_outputToString = 1; /* Restore after printTexComment */
-
-      /* Get HTML hypotheses => assertion */
-      let(&str4, "");
-      str4 = getTexOrHtmlHypAndAssertion(s); /* In mmwtex.c */
-
-      /* Suppress the math content of lemmas, which can
-         be very big and not interesting */
-      if (!strcmp(left(str3, 10), "Lemma for ") && !showLemmas) {
-        /* Suppress the table row with the math content */
-        print2(" <I>[Auxiliary lemma - not displayed.]</I></TD></TR>\n");
-      } else {
-        /* Output the table row with the math content */
-        printLongLine(cat("</TD></TR><TR",
-              (s < g_extHtmlStmt)
-                ? ">"
-                : (s < g_mathboxStmt)
-                  ? cat(" BGCOLOR=", PURPLISH_BIBLIO_COLOR, ">", NULL)
-                  : cat(" BGCOLOR=", SANDBOX_COLOR, ">", NULL),
-              "<TD COLSPAN=3 ALIGN=CENTER>",
-              str4, "</TD></TR>", NULL),
-            " ",  /* Start continuation line with space */
-            "\""); /* Don't break inside quotes e.g. "Arial Narrow" */
-      }
-
-      g_outputToString = 0;
-      fprintf(outputFilePtr, "%s", g_printString);
-      let(&g_printString, "");
-
-      if (assertion != lastAssertion) {
-        /* Put separator row if not last theorem */
-        g_outputToString = 1;
-        printLongLine(cat("<TR BGCOLOR=white><TD COLSPAN=3>",
-            "<FONT SIZE=-3>&nbsp;</FONT></TD></TR>", NULL),
-            " ",  /* Start continuation line with space */
-            "\""); /* Don't break inside quotes e.g. "Arial Narrow" */
-        g_outputToString = 0;
-        fprintf(outputFilePtr, "%s", g_printString);
-        let(&g_printString, "");
-      }
-    } /* next assertion */
-
-    /* Output trailer */
-    g_outputToString = 1;
-    print2("</TABLE></CENTER>\n");
-    print2("\n");
-
-   SKIP_LIST: /* (skipped when page == 0) */
-    g_outputToString = 1; /* To compensate for skipped assignment above */
-
-
-    /* Put extra Prev/Next hyperlinks here for convenience */
-    print2("<TABLE BORDER=0 WIDTH=\"100%c\">\n", '%');
-    print2("  <TR>\n");
-    print2("    <TD ALIGN=LEFT VALIGN=TOP WIDTH=\"25%c\">\n", '%');
-    print2("      &nbsp;\n");
-    print2("    </TD>\n");
-    print2("    <TD NOWRAP ALIGN=CENTER>&nbsp;</TD>\n");
-    print2("    <TD NOWRAP ALIGN=RIGHT VALIGN=TOP WIDTH=\"25%c\"><FONT\n", '%');
-    print2("      SIZE=-1 FACE=sans-serif>\n");
-    printLongLine(cat("      ", prevNextLinks, NULL),
-        " ",  /* Start continuation line with space */
-        "\""); /* Don't break inside quotes e.g. "Arial Narrow" */
-    print2("      </FONT></TD>\n");
-    print2("  </TR>\n");
-    print2("</TABLE>\n");
-
-
-    print2("<HR NOSHADE SIZE=1>\n");
-
-
-    g_outputToString = 0;
-    fprintf(outputFilePtr, "%s", g_printString);
-    let(&g_printString, "");
-
-
-    fprintf(outputFilePtr, "<A NAME=\"mmpglst\"></A>\n");
-    fprintf(outputFilePtr, "<CENTER>\n");
-    fprintf(outputFilePtr, "<B>Page List</B>\n");
-    fprintf(outputFilePtr, "</CENTER>\n");
-
-
-    /* Output links to the other pages */
-    fprintf(outputFilePtr, "Jump to page: \n");
-    for (p = 0; p <= pages; p++) {
-
-      /* Construct the pink number range */
-      let(&str3, "");
-      if (p > 0) {
-        str3 = pinkRangeHTML(
-            nmbrStmtNmbr[(p - 1) * theoremsPerPage + 1],
-            (p < pages) ?
-              nmbrStmtNmbr[p * theoremsPerPage] :
-              nmbrStmtNmbr[assertions]);
-      }
-
-      if (p == page) {
-        /* Current page shouldn't have link to self */
-        let(&str1, (p == 0) ? "Contents" : str((double)p));
-      } else {
-        let(&str1, cat("<A HREF=\"mmtheorems",
-            (p == 0) ? "" : str((double)p),
-
-            /* Friendlier, because you can start
-              scrolling through the page before it finishes loading,
-              without its jumping to #mmtc (start of Table of Contents)
-              when it's done. */
-            /* (p == 1) ? ".html#mmtc\">" : ".html\">", */
-            ".html\">",
-
-            (p == 0) ? "Contents" : str((double)p),
-            "</A>", NULL));
-      }
-      let(&str1, cat(str1, PINK_NBSP, str3, NULL));
-      fprintf(outputFilePtr, "%s\n", str1);
-    }
-
-
-    g_outputToString = 1;
-    print2("<HR NOSHADE SIZE=1>\n");
-    print2("<TABLE BORDER=0 WIDTH=\"100%c\">\n", '%');
-    print2("  <TR>\n");
-    print2("    <TD ALIGN=LEFT VALIGN=TOP WIDTH=\"25%c\">\n", '%');
-    print2("      &nbsp;\n");
-    print2("    </TD>\n");
-    print2("    <TD NOWRAP ALIGN=CENTER><FONT SIZE=-2\n");
-    print2("      FACE=ARIAL>\n");
-    print2("Copyright terms:\n");
-    print2("<A HREF=\"../copyright.html#pd\">Public domain</A>\n");
-    print2("      </FONT></TD>\n");
-    print2("    <TD NOWRAP ALIGN=RIGHT VALIGN=TOP WIDTH=\"25%c\"><FONT\n", '%');
-    print2("      SIZE=-1 FACE=sans-serif>\n");
-    printLongLine(cat("      ", prevNextLinks, NULL),
-        " ",  /* Start continuation line with space */
-        "\""); /* Don't break inside quotes e.g. "Arial Narrow" */
-    print2("      </FONT></TD>\n");
-    print2("  </TR>\n");
-    print2("</TABLE>\n");
-    print2("</BODY></HTML>\n");
-    g_outputToString = 0;
-    fprintf(outputFilePtr, "%s", g_printString);
-    let(&g_printString, "");
-
-    /* Close file */
-    fclose(outputFilePtr);
-  } /* next page */
-
- TL_ABORT:
-  /* Deallocate memory */
-  let(&str1, "");
-  let(&str3, "");
-  let(&str4, "");
-  let(&prevNextLinks, "");
-  let(&outputFileName, "");
-  let(&hugeHdr, "");
-  let(&bigHdr, "");
-  let(&smallHdr, "");
-  let(&tinyHdr, "");
-  let(&hdrCommentMarker, "");
-  for (i = 0; i <= g_statements; i++) let((vstring *)(&pntrHugeHdr[i]), "");
-  pntrLet(&pntrHugeHdr, NULL_PNTRSTRING);
-  for (i = 0; i <= g_statements; i++) let((vstring *)(&pntrBigHdr[i]), "");
-  pntrLet(&pntrBigHdr, NULL_PNTRSTRING);
-  for (i = 0; i <= g_statements; i++) let((vstring *)(&pntrSmallHdr[i]), "");
-  pntrLet(&pntrSmallHdr, NULL_PNTRSTRING);
-  for (i = 0; i <= g_statements; i++) let((vstring *)(&pntrTinyHdr[i]), "");
-  pntrLet(&pntrTinyHdr, NULL_PNTRSTRING);
-
-} /* writeTheoremList */
-
-
-/* This function extracts any section headers in the comment sections
-   prior to the label of statement stmt.   If a huge (####...) header isn't
-   found, *hugeHdrTitle will be set to the empty string.
-   If a big (#*#*...) header isn't found (or isn't after the last huge header),
-   *bigHdrTitle will be set to the empty string.  If a small
-   (=-=-...) header isn't found (or isn't after the last huge header or
-   the last big header), *smallHdrTitle will be set to the empty string.
-   In all 3 cases, only the last occurrence of a header is considered.
-   If a tiny
-   (-.-....) header isn't found (or isn't after the last huge header or
-   the last big header or the last small header), *tinyHdrTitle will be
-   set to the empty string.
-   In all 4 cases, only the last occurrence of a header is considered. */
-/*
-20-Jun-2015 metamath Google group email:
-https://groups.google.com/g/metamath/c/QE0lwg9f5Ho/m/J8ekl_lH1I8J
-
-There are 4 kinds of section headers, big (####...), medium (#*#*#*...),
-small (=-=-=-), and tiny (-.-.-.).
-
-Call the collection of (outside-of-statement) comments between two
-successive $a/$p statements (i.e. those statements that generate web
-pages) a "header area".  The algorithm scans the header area for the
-_last_ header of each type (big, medium, small, tiny) and discards all
-others. Then, if there is a medium and it appears before a big, the
-medium is discarded.  If there is a small and it appears before a big or
-medium, the small is discarded.  In other words, a maximum of one header
-of each type is kept, in the order big, medium, small, and tiny.
-
-There are two reasons for doing this:  (1) it disregards headers used
-for other purposes such as the headers for the set.mm-specific
-information at the top that is not of general interest and (2) it
-ignores headers for empty sections; for example, a mathbox user might
-have a bunch of headers for sections planned for the future, but we
-ignore them if those sections are empty (no $a or $p in them).
-*/
-/* Return 1 if error found, 0 otherwise */
-flag getSectionHeadings(long stmt,
-    vstring *hugeHdrTitle,
-    vstring *bigHdrTitle,
-    vstring *smallHdrTitle,
-    vstring *tinyHdrTitle,
-    vstring *hugeHdrComment,
-    vstring *bigHdrComment,
-    vstring *smallHdrComment,
-    vstring *tinyHdrComment,
-    flag fineResolution,
-    flag fullComment) {
-
-  /* for table of contents */
-  vstring labelStr = "";
-  long pos, pos1, pos2, pos3, pos4;
-  flag errorFound = 0;
-  flag saveOutputToString;
-
-  /* Print any error messages to screen */
-  saveOutputToString = g_outputToString; /* To restore when returning */
-  g_outputToString = 0;
-
-  /* (This initialization seems to be done redundantly by caller elsewhere,
-     but for  WRITE SOURCE ... / EXTRACT we need to do it explicitly.) */
-  let(&(*hugeHdrTitle), "");
-  let(&(*bigHdrTitle), "");
-  let(&(*smallHdrTitle), "");
-  let(&(*tinyHdrTitle), "");
-  let(&(*hugeHdrComment), "");
-  let(&(*bigHdrComment), "");
-  let(&(*smallHdrComment), "");
-  let(&(*tinyHdrComment), "");
-
-  /* We now process only $a or $p statements */
-  if (fineResolution == 0) {
-    if (g_Statement[stmt].type != a_ && g_Statement[stmt].type != p_) bug(2340);
-  }
-
-  /* Get header area between this statement and the statement after the
-     previous $a or $p statement */
-  /* pos3 and pos4 are used temporarily here; not related to later use */
-  if (fineResolution == 0) {
-    pos3 = g_Statement[stmt].headerStartStmt;  /* Statement immediately after the
-                previous $a or $p statement (will be this statement if previous
-                statement is $a or $p) */
-  } else {
-    pos3 = stmt; /* For WRITE SOURCE ... / EXTRACT, we want every statement
-                    treated equally */
-  }
-  if (pos3 == 0 || pos3 > stmt) bug(2241);
-  pos4 = (g_Statement[stmt].labelSectionPtr
-        - g_Statement[pos3].labelSectionPtr)
-        + g_Statement[stmt].labelSectionLen;  /* Length of the header area */
-  let(&labelStr, space(pos4));
-  memcpy(labelStr, g_Statement[pos3].labelSectionPtr,
-      (size_t)(pos4));
-
-  pos = 0;
-  pos2 = 0;
-  while (1) {  /* Find last "huge" header, if any */
-    /* 4-Nov-2007 nm:  Obviously, the match below will not work if the
-       $( line has a trailing space, which some editors might insert.
-       The symptom is a missing table of contents entry.  But to detect
-       this (and for the #*#* and =-=- matches below) would take a little work
-       and perhaps slow things down, and I don't think it is worth it.  I
-       put a note in HELP WRITE THEOREM_LIST. */
-    pos1 = pos;
-    pos = instr(pos + 1, labelStr, "$(\n" HUGE_DECORATION);
-
-    /* 23-May-2008 nm Tolerate one space after "$(", to handle case of
-      one space added to the end of each line with TOOLS to make global
-      label changes are easier (still a kludge; this should be made
-      white-space insensitive some day) */
-    pos1 = instr(pos1 + 1, labelStr, "$( \n" HUGE_DECORATION);
-    if (pos1 > pos) pos = pos1;
-
-    if (!pos) break;
-    if (pos) pos2 = pos;
-  } /* while(1) */
-  if (pos2) { /* Extract "huge" header */
-    pos1 = pos2; /* Save "$(" position */
-    pos = instr(pos2 + 4, labelStr, "\n"); /* Get to end of #### line */
-    pos2 = instr(pos + 1, labelStr, "\n"); /* Find end of title line */
-
-    /* Error check - can't have more than 1 title line */
-    if (strcmp(mid(labelStr, pos2 + 1, 4), HUGE_DECORATION)) {
-      print2(
-       "?Warning: missing closing \"%s\" decoration above statement \"%s\".\n",
-          HUGE_DECORATION, g_Statement[stmt].labelName);
-      errorFound = 1;
-    }
-
-    pos3 = instr(pos2 + 1, labelStr, "\n"); /* Get to end of 2nd #### line */
-    while (labelStr[(pos3 - 1) + 1] == '\n') pos3++; /* Skip 1st blank lines */
-    pos4 = instr(pos3, labelStr, "$)"); /* Get to end of title comment */
-    if (fullComment == 0) {
-      let(&(*hugeHdrTitle), seg(labelStr, pos + 1, pos2 - 1));
-      let(&(*hugeHdrTitle), edit((*hugeHdrTitle), 8 + 128));
-                                                /* Trim leading, trailing sp */
-      let(&(*hugeHdrComment), seg(labelStr, pos3 + 1, pos4 - 2));
-      let(&(*hugeHdrComment), edit((*hugeHdrComment), 8 + 16384));
-          /* Trim leading sp, trailing sp & lf */
-    } else {
-      /* Put entire comment in hugeHdrTitle and hugeHdrComment for /EXTRACT */
-      /* Search backwards for non-space or beginning of string: */
-      pos = pos1; /* pos1 is the "$" in "$(" */
-      pos--;
-      while (pos > 0) {
-        if (labelStr[pos - 1] != ' '
-              && labelStr[pos - 1] != '\n') break;
-        pos--;
-      }
-      /* pos + 1 is the start of whitespace preceding "$(" */
-      /* pos4 is the "$" in "$)" */
-      /* pos3 is the \n after the 2nd decoration line */
-      let(&(*hugeHdrTitle), seg(labelStr, pos + 1, pos3));
-      let(&(*hugeHdrComment), seg(labelStr, pos3 + 1, pos4 + 1));
-    }
-  }
-  /* pos = 0; */ /* Leave pos alone so that we start with "huge" header pos,
-                    to ignore any earlier "tiny" or "small" or "big" header */
-  pos2 = 0;
-  while (1) {  /* Find last "big" header, if any */
-    pos1 = pos;
-    pos = instr(pos + 1, labelStr, "$(\n" BIG_DECORATION);
-    pos1 = instr(pos1 + 1, labelStr, "$( \n" BIG_DECORATION);
-    if (pos1 > pos) pos = pos1;
-
-    if (!pos) break;
-    if (pos) pos2 = pos;
-  }
-  if (pos2) { /* Extract "big" header */
-    pos1 = pos2; /* Save "$(" position */
-    pos = instr(pos2 + 4, labelStr, "\n"); /* Get to end of #*#* line */
-    pos2 = instr(pos + 1, labelStr, "\n"); /* Find end of title line */
-
-    /* Error check - can't have more than 1 title line */
-    if (strcmp(mid(labelStr, pos2 + 1, 4), BIG_DECORATION)) {
-      print2(
-       "?Warning: missing closing \"%s\" decoration above statement \"%s\".\n",
-          BIG_DECORATION, g_Statement[stmt].labelName);
-      errorFound = 1;
-    }
-
-    pos3 = instr(pos2 + 1, labelStr, "\n"); /* Get to end of 2nd #*#* line */
-    while (labelStr[(pos3 - 1) + 1] == '\n') pos3++; /* Skip 1st blank lines */
-    pos4 = instr(pos3, labelStr, "$)"); /* Get to end of title comment */
-    if (fullComment == 0) {
-      let(&(*bigHdrTitle), seg(labelStr, pos + 1, pos2 - 1));
-      let(&(*bigHdrTitle), edit((*bigHdrTitle), 8 + 128));
-                                                  /* Trim leading, trailing sp */
-      let(&(*bigHdrComment), seg(labelStr, pos3 + 1, pos4 - 2));
-      let(&(*bigHdrComment), edit((*bigHdrComment), 8 + 16384));
-          /* Trim leading sp, trailing sp & lf */
-    } else {
-      /* Put entire comment in bigHdrTitle and bigHdrComment for /EXTRACT */
-      /* Search backwards for non-space or beginning of string: */
-      pos = pos1; /* pos1 is the "$" in "$(" */
-      pos--;
-      while (pos > 0) {
-        if (labelStr[pos - 1] != ' '
-              && labelStr[pos - 1] != '\n') break;
-        pos--;
-      }
-      /* pos + 1 is the start of whitespace preceding "$(" */
-      /* pos4 is the "$" in "$)" */
-      /* pos3 is the \n after the 2nd decoration line */
-      let(&(*bigHdrTitle), seg(labelStr, pos + 1, pos3));
-      let(&(*bigHdrComment), seg(labelStr, pos3 + 1, pos4 + 1));
-    }
-  }
-  /* pos = 0; */ /* Leave pos alone so that we start with "big" header pos,
-                    to ignore any earlier "tiny" or "small" header */
-  pos2 = 0;
-  while (1) {  /* Find last "small" header, if any */
-    pos1 = pos;
-    pos = instr(pos + 1, labelStr, "$(\n" SMALL_DECORATION);
-    pos1 = instr(pos1 + 1, labelStr, "$( \n" SMALL_DECORATION);
-    if (pos1 > pos) pos = pos1;
-
-    if (!pos) break;
-    if (pos) pos2 = pos;
-  }
-  if (pos2) { /* Extract "small" header */
-    pos1 = pos2; /* Save "$(" position */
-    pos = instr(pos2 + 4, labelStr, "\n"); /* Get to end of =-=- line */
-    pos2 = instr(pos + 1, labelStr, "\n"); /* Find end of title line */
-
-    /* Error check - can't have more than 1 title line */
-    if (strcmp(mid(labelStr, pos2 + 1, 4), SMALL_DECORATION)) {
-      print2(
-       "?Warning: missing closing \"%s\" decoration above statement \"%s\".\n",
-          SMALL_DECORATION, g_Statement[stmt].labelName);
-      errorFound = 1;
-    }
-
-    pos3 = instr(pos2 + 1, labelStr, "\n"); /* Get to end of 2nd =-=- line */
-    while (labelStr[(pos3 - 1) + 1] == '\n') pos3++; /* Skip 1st blank lines */
-    pos4 = instr(pos3, labelStr, "$)"); /* Get to end of title comment */
-    if (fullComment == 0) {
-      let(&(*smallHdrTitle), seg(labelStr, pos + 1, pos2 - 1));
-      let(&(*smallHdrTitle), edit((*smallHdrTitle), 8 + 128));
-                                                /* Trim leading, trailing sp */
-      let(&(*smallHdrComment), seg(labelStr, pos3 + 1, pos4 - 2));
-      let(&(*smallHdrComment), edit((*smallHdrComment), 8 + 16384));
-          /* Trim leading sp, trailing sp & lf */
-    } else {
-      /* Put entire comment in smallHdrTitle and smallHdrComment for /EXTRACT */
-      /* Search backwards for non-space or beginning of string: */
-      pos = pos1; /* pos1 is the "$" in "$(" */
-      pos--;
-      while (pos > 0) {
-        if (labelStr[pos - 1] != ' '
-              && labelStr[pos - 1] != '\n') break;
-        pos--;
-      }
-      /* pos + 1 is the start of whitespace preceding "$(" */
-      /* pos4 is the "$" in "$)" */
-      /* pos3 is the \n after the 2nd decoration line */
-      let(&(*smallHdrTitle), seg(labelStr, pos + 1, pos3));
-      let(&(*smallHdrComment), seg(labelStr, pos3 + 1, pos4 + 1));
-    }
-  }
-
-  /* pos = 0; */ /* Leave pos alone so that we start with "small" header pos,
-                    to ignore any earlier "tiny" header */
-  pos2 = 0;
-  while (1) {  /* Find last "tiny" header, if any */
-    pos1 = pos;
-    pos = instr(pos + 1, labelStr, "$(\n" TINY_DECORATION);
-    pos1 = instr(pos1 + 1, labelStr, "$( \n" TINY_DECORATION);
-    if (pos1 > pos) pos = pos1;
-
-    if (!pos) break;
-    if (pos) pos2 = pos;
-  }
-  if (pos2) { /* Extract "tiny" header */
-    pos1 = pos2; /* Save "$(" position */
-    pos = instr(pos2 + 4, labelStr, "\n"); /* Get to end of -.-. line */
-    pos2 = instr(pos + 1, labelStr, "\n"); /* Find end of title line */
-
-    /* Error check - can't have more than 1 title line */
-    if (strcmp(mid(labelStr, pos2 + 1, 4), TINY_DECORATION)) {
-      print2(
-       "?Warning: missing closing \"%s\" decoration above statement \"%s\".\n",
-          TINY_DECORATION, g_Statement[stmt].labelName);
-      errorFound = 1;
-    }
-
-    pos3 = instr(pos2 + 1, labelStr, "\n"); /* Get to end of 2nd -.-. line */
-    while (labelStr[(pos3 - 1) + 1] == '\n') pos3++; /* Skip 1st blank lines */
-    pos4 = instr(pos3, labelStr, "$)"); /* Get to end of title comment */
-    if (fullComment == 0) {
-      let(&(*tinyHdrTitle), seg(labelStr, pos + 1, pos2 - 1));
-      let(&(*tinyHdrTitle), edit((*tinyHdrTitle), 8 + 128));
-                                                  /* Trim leading, trailing sp */
-      let(&(*tinyHdrComment), seg(labelStr, pos3 + 1, pos4 - 2));
-      let(&(*tinyHdrComment), edit((*tinyHdrComment), 8 + 16384));
-          /* Trim leading sp, trailing sp & lf */
-    } else {
-      /* Put entire comment in tinyHdrTitle and tinyHdrComment for /EXTRACT */
-      /* Search backwards for non-space or beginning of string: */
-      pos = pos1; /* pos1 is the "$" in "$(" */
-      pos--;
-      while (pos > 0) {
-        if (labelStr[pos - 1] != ' '
-              && labelStr[pos - 1] != '\n') break;
-        pos--;
-      }
-      /* pos + 1 is the start of whitespace preceding "$(" */
-      /* pos4 is the "$" in "$)" */
-      /* pos3 is the \n after the 2nd decoration line */
-      let(&(*tinyHdrTitle), seg(labelStr, pos + 1, pos3));
-      let(&(*tinyHdrComment), seg(labelStr, pos3 + 1, pos4 + 1));
-    }
-  }
-
-  if (errorFound == 1) {
-    print2("  (Note that section titles may not be longer than one line.)\n");
-  }
-  /* Restore output stream */
-  g_outputToString = saveOutputToString;
-
-  let(&labelStr, "");  /* Deallocate string memory */
-  return errorFound;
-} /* getSectionHeadings */
-
-
-/* Returns HTML for the pink number to print after the statement labels
-   in HTML output.  (Note that "pink" means "rainbow colored" number now.) */
-/* Warning: The caller must deallocate the returned vstring (i.e. this
-   function cannot be used in let statements but must be assigned to
-   a local vstring for local deallocation) */
-vstring pinkHTML(long statemNum)
-{
-  long statemMap;
-  vstring htmlCode = "";
-  vstring hexValue = "";
-
-  if (statemNum > 0) {
-    statemMap = g_Statement[statemNum].pinkNumber;
-  } else {
-    /* -1 means the label wasn't found */
-    statemMap = -1;
-  }
-
-  /* Note: we put "(future)" when the label wasn't found (an error message
-     was also generated previously) */
-
-  /* With style sheet and explicit color */
-  let(&hexValue, "");
-  hexValue = spectrumToRGB(statemMap, g_Statement[g_statements].pinkNumber);
-  let(&htmlCode, cat(PINK_NBSP,
-      "<SPAN CLASS=r STYLE=\"color:#", hexValue, "\">",
-      (statemMap != -1) ? str((double)statemMap) : "(future)", "</SPAN>", NULL));
-  let(&hexValue, "");
-
-  return htmlCode;
-} /* pinkHTML */
-
-
-/* Returns HTML for a range of pink numbers separated by a "-". */
-/* Warning: The caller must deallocate the returned vstring (i.e. this
-   function cannot be used in let statements but must be assigned to
-   a local vstring for local deallocation) */
-vstring pinkRangeHTML(long statemNum1, long statemNum2) {
-  vstring htmlCode = "";
-  vstring str3 = "";
-  vstring str4 = "";
-
-  /* Construct the HTML for a pink number range */
-  let(&str3, "");
-  str3 = pinkHTML(statemNum1);
-  let(&str3, right(str3, (long)strlen(PINK_NBSP) + 1)); /* Discard "&nbsp;" */
-  let(&str4, "");
-  str4 = pinkHTML(statemNum2);
-  let(&str4, right(str4, (long)strlen(PINK_NBSP) + 1)); /* Discard "&nbsp;" */
-  let(&htmlCode, cat(str3, "-", str4, NULL));
-  let(&str3, ""); /* Deallocate */
-  let(&str4, ""); /* Deallocate */
-  return htmlCode;
-} /* pinkRangeHTML */
-
-
-/* This function converts a "spectrum" color (1 to maxColor) to an
-   RBG value in hex notation for HTML.  The caller must deallocate the
-   returned vstring to prevent memory leaks.  color = 1 (red) to maxColor
-   (violet).  A special case is the color -1, which just returns black. */
-vstring spectrumToRGB(long color, long maxColor) {
-  vstring str1 = "";
-  double fraction, fractionInPartition;
-  long j, red, green, blue, partition;
-/* Change PARTITIONS whenever the table below has entries added or removed! */
-#define PARTITIONS 28
-  static double redRef[PARTITIONS +  1];    /* Made these */
-  static double greenRef[PARTITIONS +  1];  /* static for */
-  static double blueRef[PARTITIONS +  1];   /* speedup */
-  static long i = -1;                       /* below */
-
-  if (i > -1) goto SKIP_INIT;
-  i = -1; /* For safety */
-
-  /* Here, we use the maximum saturation possible for a fixed L*a*b color L
-     (lightness) value of 53, which corresponds to 50% gray scale.
-     Each pure color had either brightness reduced or saturation reduced,
-     as required, to achieve L = 53.
-
-     An initial partition was formed from hues 0, 15, 30, ..., 345, then the
-     result was divided into 1000 subpartitions, and the new partitions were
-     determined by reselecting partition boundaries based on where their color
-     difference was distinguishable (i.e. could semi-comfortably read letters
-     of one color with the other as a background, on an LCD display).  Some
-     human judgment was involved, and it is probably not completely uniform or
-     optimal.
-
-     A Just Noticeable Difference (JND) algorithm for spacing might be more
-     accurate, especially if averaged over several subjects and different
-     monitors.  I wrote a program for that - asking the user to identify a word
-     in one hue with an adjacent hue as a background, in order to score a
-     point - but it was taking too much time, and I decided life is too short.
-     I think this is "good enough" though, perhaps not even noticeably
-     non-optimum.
-
-     The comment at the end of each line is the hue 0-360 mapped linearly
-     to 1-1043 (345 = 1000, i.e. "extreme" purple or almost red).  Partitions
-     at the end can be commented out if we want to stop at violet instead of
-     almost wrapping around to red via the purples, in order to more accurately
-     emulate the color spectrum.  Be sure to update the PARTITIONS constant
-     above if a partition is commented out, to avoid a bug trap. */
-  i++; redRef[i] = 251; greenRef[i] = 0; blueRef[i] = 0;       /* 1 */
-  i++; redRef[i] = 247; greenRef[i] = 12; blueRef[i] = 0;      /* 10 */
-  i++; redRef[i] = 238; greenRef[i] = 44; blueRef[i] = 0;      /* 34 */
-  i++; redRef[i] = 222; greenRef[i] = 71; blueRef[i] = 0;      /* 58 */
-  i++; redRef[i] = 203; greenRef[i] = 89; blueRef[i] = 0;      /* 79 */
-  i++; redRef[i] = 178; greenRef[i] = 108; blueRef[i] = 0;     /* 109 */
-  i++; redRef[i] = 154; greenRef[i] = 122; blueRef[i] = 0;     /* 140 */
-  i++; redRef[i] = 127; greenRef[i] = 131; blueRef[i] = 0;     /* 181 */
-  i++; redRef[i] = 110; greenRef[i] = 136; blueRef[i] = 0;     /* 208 */
-  i++; redRef[i] = 86; greenRef[i] = 141; blueRef[i] = 0;      /* 242 */
-  i++; redRef[i] = 60; greenRef[i] = 144; blueRef[i] = 0;      /* 276 */
-  i++; redRef[i] = 30; greenRef[i] = 147; blueRef[i] = 0;      /* 313 */
-  i++; redRef[i] = 0; greenRef[i] = 148; blueRef[i] = 22;      /* 375 */
-  i++; redRef[i] = 0; greenRef[i] = 145; blueRef[i] = 61;      /* 422 */
-  i++; redRef[i] = 0; greenRef[i] = 145; blueRef[i] = 94;      /* 462 */
-  i++; redRef[i] = 0; greenRef[i] = 143; blueRef[i] = 127;     /* 504 */
-  i++; redRef[i] = 0; greenRef[i] = 140; blueRef[i] = 164;     /* 545 */
-  i++; redRef[i] = 0; greenRef[i] = 133; blueRef[i] = 218;     /* 587 */
-  i++; redRef[i] = 3; greenRef[i] = 127; blueRef[i] = 255;     /* 612 */
-  i++; redRef[i] = 71; greenRef[i] = 119; blueRef[i] = 255;    /* 652 */
-  i++; redRef[i] = 110; greenRef[i] = 109; blueRef[i] = 255;   /* 698 */
-  i++; redRef[i] = 137; greenRef[i] = 99; blueRef[i] = 255;    /* 740 */
-  i++; redRef[i] = 169; greenRef[i] = 78; blueRef[i] = 255;    /* 786 */
-  i++; redRef[i] = 186; greenRef[i] = 57; blueRef[i] = 255;    /* 808 */
-  i++; redRef[i] = 204; greenRef[i] = 33; blueRef[i] = 249;    /* 834 */
-  i++; redRef[i] = 213; greenRef[i] = 16; blueRef[i] = 235;    /* 853 */
-  i++; redRef[i] = 221; greenRef[i] = 0; blueRef[i] = 222;     /* 870 */
-  i++; redRef[i] = 233; greenRef[i] = 0; blueRef[i] = 172;     /* 916 */
-  i++; redRef[i] = 239; greenRef[i] = 0; blueRef[i] = 132;     /* 948 */
-  /*i++; redRef[i] = 242; greenRef[i] = 0; blueRef[i] = 98;*/  /* 973 */
-  /*i++; redRef[i] = 244; greenRef[i] = 0; blueRef[i] = 62;*/  /* 1000 */
-
-  if (i != PARTITIONS) { /* Double-check future edits */
-    print2("? %ld partitions but PARTITIONS = %ld\n", i, (long)PARTITIONS);
-    bug(2326); /* Don't go further to prevent out-of-range references */
-  }
-
- SKIP_INIT:
-  if (color == -1) {
-    let(&str1, "000000"); /* Return black for "(future)" color for labels with
-                             missing theorems in comments */
-    return str1;
-  }
-
-  if (color < 1 || color > maxColor) {
-    bug(2327);
-  }
-  fraction = (1.0 * ((double)color - 1)) / (double)maxColor;
-                                   /* Fractional position in "spectrum" */
-  partition = (long)(PARTITIONS * fraction);  /* Partition number (integer) */
-  if (partition >= PARTITIONS) bug(2325); /* Roundoff error? */
-  fractionInPartition = 1.0 * (fraction - (1.0 * (double)partition) / PARTITIONS)
-      * PARTITIONS; /* The fraction of this partition it covers */
-  red = (long)(1.0 * (redRef[partition] +
-          fractionInPartition *
-              (redRef[partition + 1] - redRef[partition])));
-  green = (long)(1.0 * (greenRef[partition] +
-          fractionInPartition *
-              (greenRef[partition + 1] - greenRef[partition])));
-  blue = (long)(1.0 * (blueRef[partition] +
-          fractionInPartition *
-              (blueRef[partition + 1] - blueRef[partition])));
-  /* debug */
-  /* i=1;if (g_outputToString==0) {i=0;g_outputToString=1;} */
-  /*   print2("p%ldc%ld\n", partition, color); g_outputToString=i; */
-  /*printf("red %ld green %ld blue %ld\n", red, green, blue);*/
-
-  if (red < 0 || green < 0 || blue < 0
-      || red > 255 || green > 255 || blue > 255) {
-    print2("%ld %ld %ld\n", red, green, blue);
-    bug(2323);
-  }
-  let(&str1, "      ");
-  j = sprintf(str1, "%02X%02X%02X", (unsigned int)red, (unsigned int)green,
-      (unsigned int)blue);
-  if (j != 6) bug(2324);
-  /* debug */
-  /*printf("<FONT COLOR='#%02X%02X%02X'>a </FONT>\n", red, green, blue);*/
-  return str1;
-} /* spectrumToRGB */
-
-
-/* Returns the HTML code for GIFs (!g_altHtmlFlag) or Unicode (g_altHtmlFlag),
-   or LaTeX when !g_htmlFlag, for the math string (hypothesis or conclusion) that
-   is passed in. */
-/* Warning: The caller must deallocate the returned vstring. */
-vstring getTexLongMath(nmbrString *mathString, long statemNum)
-{
-  long pos;
-  vstring tex = "";
-  vstring texLine = "";
-  vstring lastTex = "";
-  flag alphnew, alphold, unknownnew, unknownold;
-
-  /* 7-Jul-2017 added for STS (Structured Typesetting) */
-  if(stsFlag) {
-    getSTSLongMath(&texLine, mathString, 1, statemNum, 0);
-    return texLine;
-  }
-
-  if (!g_texDefsRead) bug(2322); /* TeX defs were not read */
-  let(&texLine, "");
-
-  let(&lastTex, "");
-  for (pos = 0; pos < nmbrLen(mathString); pos++) {
-    let(&tex, "");
-    tex = tokenToTex(g_MathToken[mathString[pos]].tokenName, statemNum);
-              /* tokenToTex allocates tex; we must deallocate it */
-    if (!g_htmlFlag) {  /* LaTeX */
-      /* If this token and previous token begin with letter, add a thin
-           space between them */
-      /* Also, anything not in table will have space added */
-      alphnew = !!isalpha((unsigned char)(tex[0]));
-      unknownnew = 0;
-      if (!strcmp(left(tex, 10), "\\mbox{\\rm ")) { /* Token not in table */
-        unknownnew = 1;
-      }
-      alphold = !!isalpha((unsigned char)(lastTex[0]));
-      unknownold = 0;
-      if (!strcmp(left(lastTex, 10), "\\mbox{\\rm ")) { /* Token not in table*/
-        unknownold = 1;
-      }
-      /* Put thin space only between letters and/or unknowns */
-      if ((alphold || unknownold) && (alphnew || unknownnew)) {
-        /* Put additional thin space between two letters */
-        if (!g_oldTexFlag) {
-          let(&texLine, cat(texLine, "\\,", tex, " ", NULL));
-        } else {
-          let(&texLine, cat(texLine, "\\m{\\,", tex, "}", NULL));
-        }
-      } else {
-        if (!g_oldTexFlag) {
-          let(&texLine, cat(texLine, "", tex, " ", NULL));
-        } else {
-          let(&texLine, cat(texLine, "\\m{", tex, "}", NULL));
-        }
-      }
-    } else {  /* HTML */
-
-      /* When we have something like "E. x e. om x = y", the lack of
-         space between om and x looks ugly in HTML.  This kludge adds it in
-         for restricted quantifiers not followed by parenthesis, in order
-         to make the web page look a little nicer.  E.g. onminex. */
-      /* Note that the space is put between the pos-1 and the pos tokens */
-      if (pos >=4) {
-        if (!strcmp(g_MathToken[mathString[pos - 2]].tokenName, "e.")
-            && (!strcmp(g_MathToken[mathString[pos - 4]].tokenName, "E.")
-              || !strcmp(g_MathToken[mathString[pos - 4]].tokenName, "A.")
-              || !strcmp(g_MathToken[mathString[pos - 4]].tokenName, "prod_")
-              || !strcmp(g_MathToken[mathString[pos - 4]].tokenName, "E*")
-              || !strcmp(g_MathToken[mathString[pos - 4]].tokenName, "iota_")
-              || !strcmp(g_MathToken[mathString[pos - 4]].tokenName, "Disj_")
-              || !strcmp(g_MathToken[mathString[pos - 4]].tokenName, "E!")
-              || !strcmp(g_MathToken[mathString[pos - 4]].tokenName, "sum_")
-              || !strcmp(g_MathToken[mathString[pos - 4]].tokenName, "X_")
-              || !strcmp(g_MathToken[mathString[pos - 4]].tokenName, "U_")
-              || !strcmp(g_MathToken[mathString[pos - 4]].tokenName, "|^|_"))
-            && strcmp(g_MathToken[mathString[pos]].tokenName, ")")
-            /* It also shouldn't be restricted _to_ an expression in parens. */
-            && strcmp(g_MathToken[mathString[pos - 1]].tokenName, "(")
-            /* ...or restricted _to_ a union or intersection */
-            && strcmp(g_MathToken[mathString[pos - 1]].tokenName, "U.")
-            && strcmp(g_MathToken[mathString[pos - 1]].tokenName, "|^|")
-            /* ...or restricted _to_ an expression in braces */
-            && strcmp(g_MathToken[mathString[pos - 1]].tokenName, "{")) {
-          let(&texLine, cat(texLine, " ", NULL)); /* Add a space */
-        }
-      }
-      /* This one puts a space between the 2 x's in a case like
-         "E. x x = y".  E.g. cla4egf */
-      if (pos >=2) {
-        /* Match a token starting with a letter */
-        if (isalpha((unsigned char)(g_MathToken[mathString[pos]].tokenName[0]))) {
-          /* and make sure its length is 1 */
-          if (!(g_MathToken[mathString[pos]].tokenName[1])) {
-
-            /* Make sure previous token is a letter also, to prevent unneeded
-               space in "ran ( A ..." (e.g. rncoeq, dfiun3g) */
-            /* Match a token starting with a letter */
-            if (isalpha((unsigned char)(g_MathToken[mathString[pos - 1]].tokenName[0]))) {
-              /* and make sure its length is 1 */
-              if (!(g_MathToken[mathString[pos - 1]].tokenName[1])) {
-
-                /* See if it's 1st letter in a quantified expression */
-                if (!strcmp(g_MathToken[mathString[pos - 2]].tokenName, "E.")
-                    || !strcmp(g_MathToken[mathString[pos - 2]].tokenName, "A.")
-                    || !strcmp(g_MathToken[mathString[pos - 2]].tokenName, "F/")
-                    || !strcmp(g_MathToken[mathString[pos - 2]].tokenName, "E!")
-                    /* space btwn A,x in "E! x e. dom A x A y" */
-                    || !strcmp(g_MathToken[mathString[pos - 2]].tokenName, "ran")
-                    || !strcmp(g_MathToken[mathString[pos - 2]].tokenName, "dom")
-                    || !strcmp(g_MathToken[mathString[pos - 2]].tokenName, "E*")) {
-                  let(&texLine, cat(texLine, " ", NULL)); /* Add a space */
-                }
-              }
-            }
-          }
-        }
-      }
-      /* This one puts a space after a letter followed by a word token
-         e.g. "A" and "suc" in "A. x e. U. A suc" in limuni2 */
-      if (pos >= 1) {
-        /* See if the next token is "suc" */
-        if (!strcmp(g_MathToken[mathString[pos]].tokenName, "suc")) {
-          /* Match a token starting with a letter for the current token */
-          if (isalpha(
-              (unsigned char)(g_MathToken[mathString[pos - 1]].tokenName[0]))) {
-            /* and make sure its length is 1 */
-            if (!(g_MathToken[mathString[pos - 1]].tokenName[1])) {
-              let(&texLine, cat(texLine, " ", NULL)); /* Add a space */
-            }
-          }
-        }
-      }
-      /* This one puts a space before any "-." that doesn't come after
-         a parentheses e.g. ax-6 has both cases */
-      if (pos >=1) {
-        /* See if we have a non-parenthesis followed by not */
-        if (strcmp(g_MathToken[mathString[pos - 1]].tokenName, "(")
-            && !strcmp(g_MathToken[mathString[pos]].tokenName, "-.")) {
-          let(&texLine, cat(texLine, " ", NULL)); /* Add a space */
-        }
-      }
-      /* This one puts a space between "S" and "(" in df-iso. */
-      if (pos >=4) {
-        if (!strcmp(g_MathToken[mathString[pos - 4]].tokenName, "Isom")
-            && !strcmp(g_MathToken[mathString[pos - 2]].tokenName, ",")
-            && !strcmp(g_MathToken[mathString[pos]].tokenName, "(")) {
-          let(&texLine, cat(texLine, " ", NULL)); /* Add a space */
-        }
-      }
-      /* This one puts a space between "}" and "(" in funcnvuni proof. */
-      if (pos >=1) {
-        /* See if we have "}" followed by "(" */
-        if (!strcmp(g_MathToken[mathString[pos - 1]].tokenName, "}")
-            && !strcmp(g_MathToken[mathString[pos]].tokenName, "(")) {
-          let(&texLine, cat(texLine, " ", NULL)); /* Add a space */
-        }
-      }
-      /* This one puts a space between "}" and "{" in konigsberg proof. */
-      if (pos >=1) {
-        /* See if we have "}" followed by "(" */
-        if (!strcmp(g_MathToken[mathString[pos - 1]].tokenName, "}")
-            && !strcmp(g_MathToken[mathString[pos]].tokenName, "{")) {
-          let(&texLine, cat(texLine, " ", NULL)); /* Add a space */
-        }
-      }
-
-      let(&texLine, cat(texLine, tex, NULL));
-    } /* if !g_htmlFlag */
-    let(&lastTex, tex); /* Save for next pass */
-  } /* Next pos */
-
-  /*x Discard redundant white space to reduce HTML file size */
-  let(&texLine, edit(texLine, 8 + 16 + 128));
-
-  /* Enclose math symbols in a span to be used for font selection */
-  let(&texLine, cat(
-      (g_altHtmlFlag ? cat("<SPAN ", g_htmlFont, ">", NULL) : ""),
-      texLine,
-      (g_altHtmlFlag ? "</SPAN>" : ""), NULL));
-
-  let(&tex, "");
-  let(&lastTex, "");
-  return texLine;
-} /* getTexLongMath */
-
-
-/* Returns the TeX, or HTML code for GIFs (!g_altHtmlFlag) or Unicode
-   (g_altHtmlFlag), for a statement's hypotheses and assertion in the form
-   hyp & ... & hyp => assertion */
-/* Warning: The caller must deallocate the returned vstring (i.e. this
-   function cannot be used in let statements but must be assigned to
-   a local vstring for local deallocation) */
-vstring getTexOrHtmlHypAndAssertion(long statemNum) {
-  long reqHyps, essHyps, n;
-  nmbrString *nmbrTmpPtr; /* Pointer only; not allocated directly */
-  vstring texOrHtmlCode = "";
-  vstring str2 = "";
-  /* Count the number of essential hypotheses essHyps */
-  essHyps = 0;
-  reqHyps = nmbrLen(g_Statement[statemNum].reqHypList);
-  let(&texOrHtmlCode, "");
-  for (n = 0; n < reqHyps; n++) {
-    if (g_Statement[g_Statement[statemNum].reqHypList[n]].type
-        == (char)e_) {
-      essHyps++;
-      if (texOrHtmlCode[0]) { /* Add '&' between hypotheses */
-        if (!g_htmlFlag) {
-          /* Hard-coded for set.mm! */
-          let(&texOrHtmlCode, cat(texOrHtmlCode,
-                 "\\quad\\&\\quad "
-              ,NULL));
-        } else {
-          if (g_altHtmlFlag
-        	  || stsFlag) { /* 22-Mar-2018 Added for STS */
-            /* Hard-coded for set.mm! */
-            let(&texOrHtmlCode, cat(texOrHtmlCode,
-                "<SPAN ", g_htmlFont, ">",
-                "&nbsp;&nbsp;&nbsp; &amp;&nbsp;&nbsp;&nbsp;",
-                "</SPAN>",
-                NULL));
-          } else {
-            /* Hard-coded for set.mm! */
-            let(&texOrHtmlCode, cat(texOrHtmlCode,
-          "&nbsp;&nbsp;&nbsp;<IMG SRC='amp.gif' WIDTH=12 HEIGHT=19 ALT='&amp;'"
-                ," ALIGN=TOP>&nbsp;&nbsp;&nbsp;"
-                ,NULL));
-          }
-        }
-      } /* if texOrHtmlCode[0] */
-      /* Construct HTML hypothesis */
-      nmbrTmpPtr = g_Statement[g_Statement[statemNum].reqHypList[n]].mathString;
-      let(&str2, "");
-      str2 = getTexLongMath(nmbrTmpPtr, statemNum);
-      let(&texOrHtmlCode, cat(texOrHtmlCode, str2, NULL));
-    }
-  }
-  if (essHyps) {  /* Add big arrow if there were hypotheses */
-    if (!g_htmlFlag) {
-      /* Hard-coded for set.mm! */
-      let(&texOrHtmlCode, cat(texOrHtmlCode,
-                 "\\quad\\Rightarrow\\quad "
-          ,NULL));
-    } else {
-      if (g_altHtmlFlag
-      	  || stsFlag) { /* 22-Mar-2018 Added for STS */
-        /* Hard-coded for set.mm! */
-        let(&texOrHtmlCode, cat(texOrHtmlCode,
-            /* sans-serif to work around FF3 bug that produces
-                huge character heights otherwise */
-            "&nbsp;&nbsp;&nbsp; <FONT FACE=sans-serif>&#8658;</FONT>&nbsp;&nbsp;&nbsp;",
-            NULL));
-      } else {
-        /* Hard-coded for set.mm! */
-        let(&texOrHtmlCode, cat(texOrHtmlCode,
-            "&nbsp;&nbsp;&nbsp;<IMG SRC='bigto.gif' WIDTH=15 HEIGHT=19 ALT='=&gt;'",
-            " ALIGN=TOP>&nbsp;&nbsp;&nbsp;",
-            NULL));
-      }
-    }
-  }
-  /* Construct TeX or HTML assertion */
-  nmbrTmpPtr = g_Statement[statemNum].mathString;
-  let(&str2, "");
-  str2 = getTexLongMath(nmbrTmpPtr, statemNum);
-  let(&texOrHtmlCode, cat(texOrHtmlCode, str2, NULL));
-
-  /* Deallocate memory */
-  let(&str2, "");
-  return texOrHtmlCode;
-}  /* getTexOrHtmlHypAndAssertion */
-
-
-
-
-/* Called by the WRITE BIBLIOGRPAHY command and also by VERIFY MARKUP
-   for error checking */
-/* Returns 0 if OK, 1 if warning(s), 2 if any error */
-flag writeBibliography(vstring bibFile,
-    vstring labelMatch, /* Normally "*" except when called by verifyMarkup() */
-    flag errorsOnly,  /* 1 = no output, just warning msgs if any */
-    flag noFileCheck) /* 1 = ignore missing external files (mmbiblio.html) */
-{
-  flag errFlag;
-  FILE *list1_fp = NULL;
-  FILE *list2_fp = NULL;
-  long lines, p2, i, j, jend, k, l, m, n, p, q, s, pass1refs;
-  vstring str1 = "", str2 = "", str3 = "", str4 = "", newstr = "", oldstr = "";
-  pntrString *pntrTmp = NULL_PNTRSTRING;
-  flag warnFlag;
-
-  n = 0; /* Old gcc 4.6.3 wrongly says may be uninit ln 5506 */
-  pass1refs = 0; /* gcc 4.5.3 wrongly says may be uninit */
-  if (noFileCheck == 1 && errorsOnly == 0) {
-    bug(2336); /* If we aren't opening files, a non-error run can't work */
-  }
-
-  /* This utility builds the bibliographical cross-references to various
-     textbooks and updates the user-specified file normally called
-     mmbiblio.html. */
-  warnFlag = 0; /* 1 means warning was found, 2 that error was found */
-  errFlag = 0; /* Error flag to recover input file and to set return value 2 */
-  if (noFileCheck == 0) {
-    list1_fp = fSafeOpen(bibFile, "r", 0/*noVersioningFlag*/);
-    if (list1_fp == NULL) {
-      /* Couldn't open it (error msg was provided)*/
-      return 1;
-    }
-    if (errorsOnly == 0) {
-      fclose(list1_fp);
-      /* This will rename the input mmbiblio.html as mmbiblio.html~1 */
-      list2_fp = fSafeOpen(bibFile, "w", 0/*noVersioningFlag*/);
-      if (list2_fp == NULL) {
-          /* Couldn't open it (error msg was provided)*/
-        return 1;
-      }
-      /* Note: in older versions the "~1" string was OS-dependent, but we
-         don't support VAX or THINK C anymore...  Anyway we reopen it
-         here with the renamed file in case the OS won't let us rename
-         an opened file during the fSafeOpen for write above. */
-      list1_fp = fSafeOpen(cat(bibFile, "~1", NULL), "r", 0/*noVersioningFlag*/);
-      if (list1_fp == NULL) bug(2337);
-    }
-  }
-  if (!g_texDefsRead) {
-    g_htmlFlag = 1;
-    if (2/*error*/ == readTexDefs(errorsOnly, noFileCheck)) {
-      errFlag = 2; /* Error flag to recover input file */
-      goto BIB_ERROR; /* An error occurred */
-    }
-  }
-
-  /* Transfer the input file up to the special "<!-- #START# -->" comment */
-  if (noFileCheck == 0) {
-    while (1) {
-      if (!linput(list1_fp, NULL, &str1)) {
-        print2("?Error: Could not find \"<!-- #START# -->\" line in input file \"%s\".\n",
-            bibFile);
-        errFlag = 2; /* Error flag to recover input file */
-        break;
-      }
-      if (errorsOnly == 0) {
-        fprintf(list2_fp, "%s\n", str1);
-      }
-      if (!strcmp(str1, "<!-- #START# -->")) break;
-    }
-    if (errFlag) goto BIB_ERROR;
-  }
-
-  p2 = 1; /* Pass 1 or 2 flag */
-  lines = 0;
-  while (1) {
-
-    if (p2 == 2) {  /* Pass 2 */
-      /* Allocate memory for sorting */
-      pntrLet(&pntrTmp, pntrSpace(lines));
-      lines = 0;
-    }
-
-    /* Scan all $a and $p statements */
-    for (i = 1; i <= g_statements; i++) {
-      if (g_Statement[i].type != (char)p_ &&
-        g_Statement[i].type != (char)a_) continue;
-
-      /* Normally labelMatch is *, but may be more specific for
-         use by verifyMarkup() */
-      if (!matchesList(g_Statement[i].labelName, labelMatch, '*', '?')) {
-        continue;
-      }
-
-      /* Omit ...OLD (obsolete) and ...NEW (to be implemented) statements */
-      if (instr(1, g_Statement[i].labelName, "NEW")) continue;
-      if (instr(1, g_Statement[i].labelName, "OLD")) continue;
-      let(&str1, "");
-      str1 = getDescription(i); /* Get the statement's comment */
-      if (!instr(1, str1, "[")) continue;
-      l = (signed)(strlen(str1));
-      for (j = 0; j < l; j++) {
-        if (str1[j] == '\n') str1[j] = ' '; /* Change newlines to spaces */
-        if (str1[j] == '\r') bug(2338);
-      }
-      let(&str1, edit(str1, 8 + 128 + 16)); /* Reduce & trim whitespace */
-
-      /* Clear out math symbols in backquotes to prevent false matches
-         to [reference] bracket */
-      k = 0; /* Math symbol mode if 1 */
-      l = (signed)(strlen(str1));
-      for (j = 0; j < l - 1; j++) {
-        if (k == 0) {
-          if (str1[j] == '`') {
-            k = 1; /* Start of math mode */
-          }
-        } else { /* In math mode */
-          if (str1[j] == '`') { /* A backquote */
-            if (str1[j + 1] == '`') {
-              /* It is an escaped backquote */
-              str1[j] = ' ';
-              str1[j + 1] = ' ';
-            } else {
-              k = 0; /* End of math mode */
-            }
-          } else { /* Not a backquote */
-            str1[j] = ' '; /* Clear out the math mode part */
-          }
-        } /* end if k == 0 */
-      } /* next j */
-
-      /* Put spaces before page #s (up to 4 digits) for sorting */
-      j = 0;
-      while (1) {
-        j = instr(j + 1, str1, " p. "); /* Heuristic - match " p. " */
-        if (!j) break;
-        if (j) {
-          for (k = j + 4; k <= (signed)(strlen(str1)) + 1; k++) {
-            if (!isdigit((unsigned char)(str1[k - 1]))) {
-              let(&str1, cat(left(str1, j + 2),
-                  space(4 - (k - (j + 4))), right(str1, j + 3), NULL));
-              /* Add ### after page number as marker */
-              let(&str1, cat(left(str1, j + 7), "###", right(str1, j + 8),
-                  NULL));
-              break;
-            }
-          }
-        }
-      }
-      /* Process any bibliographic references in comment */
-      j = 0;
-      n = 0;
-      while (1) {
-        j = instr(j + 1, str1, "["); /* Find reference (not robust) */
-        if (!j) break;
-
-        /* Fix mmbiblio.html corruption caused by
-           "[Copying an angle]" in df-ibcg in
-           set.mm.2016-09-18-JB-mbox-cleanup */
-        /* Skip if there is no trailing "]" */
-        jend = instr(j, str1, "]");
-        if (!jend) break;
-        /* Skip bracketed text with spaces */
-        /* This is a somewhat ugly workaround that lets us tolerate user
-           comments in [...] is there is at least one space.
-           The printTexComment() above handles this case with the
-           "strcspn(bibTag, " \n\r\t\f")" above; here we just have to look
-           for space since we already reduced \n \t to space (\f is probably
-           overkill, and any \r's are removed during the READ command) */
-        if (instr(1, seg(str1, j, jend), " ")) continue;
-        /* Skip escaped bracket "[[" */
-        if (str1[j] == '[') {  /* (j+1)th character in str1 */
-          j++; /* Skip over 2nd "[" */
-          continue;
-        }
-        if (!isalnum((unsigned char)(str1[j]))) continue; /* Not start of reference */
-        n++;
-        /* Backtrack from [reference] to a starting keyword */
-        m = 0;
-        let(&str2, edit(str1, 32)); /* to uppercase */
-
-        /* (The string search below is rather inefficient; maybe improve
-           the algorithm if speed becomes a problem.) */
-        for (k = j - 1; k >= 1; k--) {
-          /* **IMPORTANT** Make sure to update mmhlpb.c HELP WRITE BIBLIOGRAPHY
-             if new items are added to this list. */
-          if (0
-              /* Put the most frequent ones first to speed up search;
-                 TODO: count occurrences in mmbiblio.html to find optimal order */
-              || !strcmp(mid(str2, k, (long)strlen("THEOREM")), "THEOREM")
-              || !strcmp(mid(str2, k, (long)strlen("EQUATION")), "EQUATION")
-              || !strcmp(mid(str2, k, (long)strlen("DEFINITION")), "DEFINITION")
-              || !strcmp(mid(str2, k, (long)strlen("LEMMA")), "LEMMA")
-              || !strcmp(mid(str2, k, (long)strlen("EXERCISE")), "EXERCISE")
-              || !strcmp(mid(str2, k, (long)strlen("AXIOM")), "AXIOM")
-              || !strcmp(mid(str2, k, (long)strlen("CLAIM")), "CLAIM")
-              || !strcmp(mid(str2, k, (long)strlen("CHAPTER")), "CHAPTER")
-              || !strcmp(mid(str2, k, (long)strlen("COMPARE")), "COMPARE")
-              || !strcmp(mid(str2, k, (long)strlen("CONDITION")), "CONDITION")
-              || !strcmp(mid(str2, k, (long)strlen("CONJECTURE")), "CONJECTURE")
-              || !strcmp(mid(str2, k, (long)strlen("COROLLARY")), "COROLLARY")
-              || !strcmp(mid(str2, k, (long)strlen("EXAMPLE")), "EXAMPLE")
-              || !strcmp(mid(str2, k, (long)strlen("FIGURE")), "FIGURE")
-              || !strcmp(mid(str2, k, (long)strlen("ITEM")), "ITEM")
-              || !strcmp(mid(str2, k, (long)strlen("LEMMAS")), "LEMMAS")
-              || !strcmp(mid(str2, k, (long)strlen("LINE")), "LINE")
-              || !strcmp(mid(str2, k, (long)strlen("LINES")), "LINES")
-              || !strcmp(mid(str2, k, (long)strlen("NOTATION")), "NOTATION")
-              || !strcmp(mid(str2, k, (long)strlen("NOTE")), "NOTE")
-              || !strcmp(mid(str2, k, (long)strlen("OBSERVATION")), "OBSERVATION")
-              || !strcmp(mid(str2, k, (long)strlen("PART")), "PART")
-              || !strcmp(mid(str2, k, (long)strlen("POSTULATE")), "POSTULATE")
-              || !strcmp(mid(str2, k, (long)strlen("PROBLEM")), "PROBLEM")
-              || !strcmp(mid(str2, k, (long)strlen("PROPERTY")), "PROPERTY")
-              || !strcmp(mid(str2, k, (long)strlen("PROPOSITION")), "PROPOSITION")
-              || !strcmp(mid(str2, k, (long)strlen("REMARK")), "REMARK")
-              || !strcmp(mid(str2, k, (long)strlen("RESULT")), "RESULT")
-              || !strcmp(mid(str2, k, (long)strlen("RULE")), "RULE")
-              || !strcmp(mid(str2, k, (long)strlen("SCHEME")), "SCHEME")
-              || !strcmp(mid(str2, k, (long)strlen("SECTION")), "SECTION")
-              || !strcmp(mid(str2, k, (long)strlen("PROOF")), "PROOF")
-              || !strcmp(mid(str2, k, (long)strlen("STATEMENT")), "STATEMENT")
-              || !strcmp(mid(str2, k, (long)strlen("CONCLUSION")), "CONCLUSION")
-              || !strcmp(mid(str2, k, (long)strlen("FACT")), "FACT")
-              || !strcmp(mid(str2, k, (long)strlen("INTRODUCTION")), "INTRODUCTION")
-              || !strcmp(mid(str2, k, (long)strlen("PARAGRAPH")), "PARAGRAPH")
-              || !strcmp(mid(str2, k, (long)strlen("SCOLIA")), "SCOLIA")
-              || !strcmp(mid(str2, k, (long)strlen("SCOLION")), "SCOLION")
-              || !strcmp(mid(str2, k, (long)strlen("SUBSECTION")), "SUBSECTION")
-              || !strcmp(mid(str2, k, (long)strlen("TABLE")), "TABLE")
-              ) {
-            m = k;
-            break;
-          }
-          let(&str3, ""); /* Clear tmp alloc stack created by "mid" */
-        }
-        if (!m) {
-          if (p2 == 1) {
-            print2(
-             "?Warning: Bibliography keyword missing in comment for \"%s\".\n",
-                g_Statement[i].labelName);
-            print2(
-                "    (See HELP WRITE BIBLIOGRAPHY for list of keywords.)\n");
-            warnFlag = 1;
-          }
-          continue; /* Not a bib ref - ignore */
-        }
-        /* m is at the start of a keyword */
-        p = instr(m, str1, "["); /* Start of bibliography reference */
-        q = instr(p, str1, "]"); /* End of bibliography reference */
-        if (q == 0) {
-          if (p2 == 1) {
-            print2("?Warning: Bibliography reference not found in HTML file in \"%s\".\n",
-              g_Statement[i].labelName);
-            warnFlag = 1;
-          }
-          continue; /* Pretend it is not a bib ref - ignore */
-        }
-        s = instr(q, str1, "###"); /* Page number marker */
-        if (!s) {
-          if (p2 == 1) {
-            print2("?Warning: No page number after [<author>] bib ref in \"%s\".\n",
-              g_Statement[i].labelName);
-            warnFlag = 1;
-          }
-          continue; /* No page number given - ignore */
-        }
-        /* Now we have a real reference; increment reference count */
-        lines++;
-        if (p2 == 1) continue; /* In 1st pass, we just count refs */
-
-        let(&str2, seg(str1, m, p - 1));     /* "Theorem #" */
-        let(&str3, seg(str1, p + 1, q - 1));  /* "[bibref]" w/out [] */
-        let(&str4, seg(str1, q + 1, s - 1)); /* " p. nnnn" */
-        str2[0] = (char)(toupper((unsigned char)(str2[0])));
-        /* Eliminate noise like "of" in "Theorem 1 of [bibref]" */
-        for (k = (long)strlen(str2); k >=1; k--) {
-          if (0
-              || !strcmp(mid(str2, k, (long)strlen(" of ")), " of ")
-              || !strcmp(mid(str2, k, (long)strlen(" in ")), " in ")
-              || !strcmp(mid(str2, k, (long)strlen(" from ")), " from ")
-              || !strcmp(mid(str2, k, (long)strlen(" on ")), " on ")
-              ) {
-            let(&str2, left(str2, k - 1));
-            break;
-          }
-          let(&str2, str2);
-        }
-
-        let(&newstr, "");
-        newstr = pinkHTML(i); /* Get little pink number */
-        let(&oldstr, cat(
-            /* Construct the sorting key */
-            /* The space() helps Th. 9 sort before Th. 10 on same page */
-            str3, " ", str4, space(20 - (long)strlen(str2)), str2,
-            "|||",  /* ||| means end of sort key */
-            /* Construct just the statement href for combining dup refs */
-            "<A HREF=\"", g_Statement[i].labelName,
-            ".html\">", g_Statement[i].labelName, "</A>",
-            newstr,
-            "&&&",  /* &&& means end of statement href */
-            /* Construct actual HTML table row (without ending tag
-               so duplicate references can be added) */
-            (i < g_extHtmlStmt)
-               ? "<TR>"
-               : (i < g_mathboxStmt)
-                   ? cat("<TR BGCOLOR=", PURPLISH_BIBLIO_COLOR, ">", NULL)
-                   : cat("<TR BGCOLOR=", SANDBOX_COLOR, ">", NULL),
-
-            "<TD NOWRAP>[<A HREF=\"",
-
-            (i < g_extHtmlStmt)
-               ? g_htmlBibliography
-               : (i < g_mathboxStmt)
-                   ? extHtmlBibliography
-                   /* Note that the sandbox uses the mmset.html
-                      bibliography */
-                   : g_htmlBibliography,
-
-            "#",
-            str3,
-            "\">", str3, "</A>]", str4,
-            "</TD><TD>", str2, "</TD><TD><A HREF=\"",
-            g_Statement[i].labelName,
-            ".html\">", g_Statement[i].labelName, "</A>",
-            newstr, NULL));
-        /* Put construction into string array for sorting */
-        let((vstring *)(&pntrTmp[lines - 1]), oldstr);
-      } /* while(1) */
-    } /* next i */
-
-    /* 'lines' should be the same in both passes */
-    if (p2 == 1) {
-      pass1refs = lines;
-    } else {
-      if (pass1refs != lines) bug(2339);
-    }
-
-    if (errorsOnly == 0 && p2 == 2) {
-      /*
-      print2("Pass %ld finished.  %ld references were processed.\n", p2, lines);
-      */
-      print2("%ld references were processed.\n", lines);
-    }
-    if (p2 == 2) break;
-    p2++;    /* Increment from pass 1 to pass 2 */
-  } /* while(1) */
-
-  /* Sort */
-  g_qsortKey = "";
-  qsort(pntrTmp, (size_t)lines, sizeof(void *), qsortStringCmp);
-
-  /* Combine duplicate references */
-  let(&str1, "");  /* Last biblio ref */
-  for (i = 0; i < lines; i++) {
-    j = instr(1, (vstring)(pntrTmp[i]), "|||");
-    let(&str2, left((vstring)(pntrTmp[i]), j - 1));
-    if (!strcmp(str1, str2)) {
-      /* Combine last with this */
-      k = instr(j, (vstring)(pntrTmp[i]), "&&&");
-      /* Extract statement href */
-      let(&str3, seg((vstring)(pntrTmp[i]), j + 3, k -1));
-      let((vstring *)(&pntrTmp[i]),
-          cat((vstring)(pntrTmp[i - 1]), " &nbsp;", str3, NULL));
-      let((vstring *)(&pntrTmp[i - 1]), ""); /* Clear previous line */
-    }
-    let(&str1, str2);
-  }
-
-  /* Write output */
-  if (noFileCheck == 0 && errorsOnly == 0) {
-    n = 0; /* Table rows written */
-    for (i = 0; i < lines; i++) {
-      j = instr(1, (vstring)(pntrTmp[i]), "&&&");
-      if (j) {  /* Don't print blanked out combined lines */
-        n++;
-        /* Take off prefixes and reduce spaces */
-        let(&str1, edit(right((vstring)(pntrTmp[i]), j + 3), 16));
-        j = 1;
-        /* Break up long lines for text editors */
-        let(&g_printString, "");
-        g_outputToString = 1;
-        printLongLine(cat(str1, "</TD></TR>", NULL),
-            " ",  /* Start continuation line with space */
-            "\""); /* Don't break inside quotes e.g. "Arial Narrow" */
-        g_outputToString = 0;
-        fprintf(list2_fp, "%s", g_printString);
-        let(&g_printString, "");
-      }
-    }
-  }
-
-
-  /* Discard the input file up to the special "<!-- #END# -->" comment */
-  if (noFileCheck == 0) {
-    while (1) {
-      if (!linput(list1_fp, NULL, &str1)) {
-        print2(
-  "?Error: Could not find \"<!-- #END# -->\" line in input file \"%s\".\n",
-            bibFile);
-        errFlag = 2; /* Error flag to recover input file */
-        break;
-      }
-      if (!strcmp(str1, "<!-- #END# -->")) {
-        if (errorsOnly == 0) {
-          fprintf(list2_fp, "%s\n", str1);
-        }
-        break;
-      }
-    }
-    if (errFlag) goto BIB_ERROR;
-  }
-
-  if (noFileCheck == 0 && errorsOnly == 0) {
-    /* Transfer the rest of the input file */
-    while (1) {
-      if (!linput(list1_fp, NULL, &str1)) {
-        break;
-      }
-
-      /* Update the date stamp at the bottom of the HTML page. */
-      /* This is just a nicety; no error check is done. */
-      if (!strcmp("This page was last updated on ", left(str1, 30))) {
-        let(&str1, cat(left(str1, 30), date(), ".", NULL));
-      }
-
-      fprintf(list2_fp, "%s\n", str1);
-    }
-
-    print2("%ld table rows were written.\n", n);
-    /* Deallocate string array */
-    for (i = 0; i < lines; i++) let((vstring *)(&pntrTmp[i]), "");
-    pntrLet(&pntrTmp,NULL_PNTRSTRING);
-  }
-
-
- BIB_ERROR:
-  if (noFileCheck == 0) {
-    fclose(list1_fp);
-    if (errorsOnly == 0) {
-      fclose(list2_fp);
-    }
-    if (errorsOnly == 0) {
-      if (errFlag) {
-        /* Recover input files in case of error */
-        remove(bibFile);  /* Delete output file */
-        rename(cat(bibFile, "~1", NULL), g_fullArg[2]);
-            /* Restore input file name */
-        print2("?The file \"%s\" was not modified.\n", g_fullArg[2]);
-      }
-    }
-  }
-  if (errFlag == 2) warnFlag = 2;
-  return warnFlag;
-}  /* writeBibliography */
-
-
-/* Returns 1 if stmt1 and stmt2 are in different mathboxes, 0 if
-   they are in the same mathbox or if one of them is not in a mathbox. */
-flag inDiffMathboxes(long stmt1, long stmt2) {
-  long mbox1, mbox2;
-  mbox1 = getMathboxNum(stmt1);
-  mbox2 = getMathboxNum(stmt2);
-  if (mbox1 == 0 || mbox2 == 0) return 0;
-  if (mbox1 != mbox2) return 1;
-  return 0;
-}
-
-/* Returns the user of the mathbox that a statement is in, or ""
-   if the statement is not in a mathbox. */
-/* Caller should NOT deallocate returned string (it points directly to
-   g_mathboxUser[] entry) */
-vstring getMathboxUser(long stmt) {
-  long mbox;
-  mbox = getMathboxNum(stmt);
-  if (mbox == 0) return "";
-  return g_mathboxUser[mbox - 1];
-}
-
-/* Given a statement number, find out what mathbox it's in (numbered starting
-   at 1) mainly for error messages; if it's not in a mathbox, return 0. */
-/* We assume the number of mathboxes is small enough that a linear search
-   won't slow things too much. */
-long getMathboxNum(long stmt) {
-  long mbox;
-  assignMathboxInfo(); /* In case it's not yet initialized */
-  for (mbox = 0; mbox < g_mathboxes; mbox++) {
-    if (stmt < g_mathboxStart[mbox]) break;
-  }
-  return mbox;
-} /* getMathboxNum */
-
-
-/* Assign the global variable g_mathboxStmt, the statement number with the
-   label "mathbox", as well as g_mathboxes, g_mathboxStart[], g_mathboxEnd[],
-   and g_mathboxUser[].  For speed, we do the lookup only if it hasn't been
-   done yet.   Note that the ERASE command (eraseSource()) should set
-   g_mathboxStmt to zero as well as deallocate the strings. */
-/* This function will just return if g_mathboxStmt is already nonzero. */
-#define MB_LABEL "mathbox"
-void assignMathboxInfo(void) {
-  if (g_mathboxStmt == 0) { /* Look up "mathbox" label if it hasn't been */
-    g_mathboxStmt = lookupLabel(MB_LABEL);
-    if (g_mathboxStmt == -1) { /* There are no mathboxes */
-      g_mathboxStmt = g_statements + 1;  /* Default beyond db end if none */
-      g_mathboxes = 0;
-    } else {
-      /* Population mathbox information variables */
-      g_mathboxes = getMathboxLoc(&g_mathboxStart, &g_mathboxEnd,
-          &g_mathboxUser);
-    }
-  }
-  return;
-} /* assignMathboxInfo */
-
-
-/* Returns the number of mathboxes, while assigning start statement, end
-   statement, and mathbox name. */
-#define MB_TAG "Mathbox for "
-long getMathboxLoc(nmbrString **mathboxStart, nmbrString **mathboxEnd,
-    pntrString **mathboxUser) {
-  long m, p, q, tagLen, stmt;
-  long mathboxes = 0;
-  vstring comment = "";
-  vstring user = "";
-  assignMathboxInfo(); /* Assign g_mathboxStmt */
-  tagLen = (long)strlen(MB_TAG);
-  /* Ensure lists are initialized */
-  if (pntrLen((pntrString *)(*mathboxUser)) != 0) bug(2347);
-  if (nmbrLen((nmbrString *)(*mathboxStart)) != 0) bug(2348);
-  if (nmbrLen((nmbrString *)(*mathboxEnd)) != 0) bug(2349);
-  for (stmt = g_mathboxStmt + 1; stmt <= g_statements; stmt++) {
-    /* Heuristic to match beginning of mathbox */
-    let(&comment, left(g_Statement[stmt].labelSectionPtr,
-        g_Statement[stmt].labelSectionLen));
-    p = 0;
-    /* This loop will skip empty mathboxes i.e. it will get the last
-       "Mathbox for " in the label section comment(s) */
-    while (1) {
-      q = instr(p + 1, comment, MB_TAG);
-      if (q == 0) break;
-      p = q; /* Save last "Mathbox for " */
-    }
-    if (p == 0) continue; /* No "Mathbox for " in this statement's comment */
-
-    /* Found a mathbox; assign user and start statement */
-    mathboxes++;
-    q = instr(p, comment, "\n");
-    if (q == 0) bug(2350); /* No end of line */
-    let(&user, seg(comment, p + tagLen, q - 1));
-    pntrLet(&(*mathboxUser), pntrAddElement(*mathboxUser));
-    (*mathboxUser)[mathboxes - 1] = "";
-    let((vstring *)(&((*mathboxUser)[mathboxes - 1])), user);
-    nmbrLet(&(*mathboxStart), nmbrAddElement(*mathboxStart, stmt));
-  } /* next stmt */
-  if (mathboxes == 0) goto RETURN_POINT;
-  /* Assign end statements */
-  nmbrLet(&(*mathboxEnd), nmbrSpace(mathboxes)); /* Pre-allocate */
-  for (m = 0; m < mathboxes - 1; m++) {
-    (*mathboxEnd)[m] = (*mathboxStart)[m + 1] - 1;
-  }
-  (*mathboxEnd)[mathboxes - 1] = g_statements; /* Assumed end of last mathbox */
- RETURN_POINT:
-  let(&comment, "");
-  let(&user, "");
-  return mathboxes;
-} /* getMathboxLoc */
+/*****************************************************************************/
+/*        Copyright (C) 2021  NORMAN MEGILL  nm at alum.mit.edu              */
+/*            License terms:  GNU General Public License                     */
+/*****************************************************************************/
+/*34567890123456 (79-character line to adjust editor window) 2345678901234567*/
+
+/* This module processes LaTeX and HTML output. */
+
+#include <string.h>
+#include <stdio.h>
+#include <limits.h>
+#include <stdlib.h>
+#include <ctype.h>
+#include <stdarg.h>
+#include "mmvstr.h"
+#include "mmdata.h"
+#include "mminou.h"
+#include "mmpars.h" /* For rawSourceError and mathSrchCmp and lookupLabel */
+#include "mmwtex.h"
+#include "mmcmdl.h" /* For g_texFileName */
+#include "mmwsts.h" /* For MathML/STS */
+
+/* All LaTeX and HTML definitions are taken from the source
+   file (read in the by READ... command).  In the source file, there should
+   be a single comment $( ... $) containing the keyword $t.  The definitions
+   start after the $t and end at the $).  Between $t and $), the definition
+   source should exist.  See the file set.mm for an example. */
+
+flag g_oldTexFlag = 0; /* Use TeX macros in output (obsolete) */
+
+flag g_htmlFlag = 0;  /* HTML flag: 0 = TeX, 1 = HTML */
+flag g_altHtmlFlag = 0;  /* Use "althtmldef" instead of "htmldef".  This is
+    intended to allow the generation of pages with the Unicode font
+    instead of the individual GIF files. */
+/* 19-Jul-2017 tar Added for STS/MathML output */
+flag stsFlag = 0; /* STS output (for "structural typesetting") */
+vstring stsOutput = ""; /* output mode chosen for STS (follows STS flag) */
+vstring postProcess = ""; /* command to pipe the output into (used for MathJax prerendering) */
+flag g_briefHtmlFlag = 0;  /* Output statement lists only, for statement display
+                in other HTML pages, such as the Proof Explorer home page */
+long g_extHtmlStmt = 0; /* At this statement and above, use the exthtmlxxx
+    variables for title, links, etc.  This was put in to allow proper
+    generation of the Hilbert Space Explorer extension to the set.mm
+    database. */
+
+/* Globals to hold mathbox information.  They should be re-initialized
+   by the ERASE command (eraseSource()).  g_mathboxStmt = 0 indicates
+   it and the other variables haven't been initialized. */
+long g_mathboxStmt = 0; /* At this statement and above, use SANDBOX_COLOR
+    background for theorem, mmrecent, & mmbiblio lists */
+    /* 0 means it hasn't been looked up yet; g_statements + 1 means
+       there is no mathbox */
+long g_mathboxes = 0; /* # of mathboxes */
+/* The following 3 strings are 0-based e.g. g_mathboxStart[0] is for
+   mathbox #1 */
+nmbrString *g_mathboxStart = NULL_NMBRSTRING; /* Start stmt vs. mathbox # */
+nmbrString *g_mathboxEnd = NULL_NMBRSTRING; /* End stmt vs. mathbox # */
+pntrString *g_mathboxUser = NULL_PNTRSTRING; /* User name vs. mathbox # */
+
+/* This is the list of characters causing the space before the opening "`"
+   in a math string in a comment to be removed for HTML output. */
+#define OPENING_PUNCTUATION "(['\""
+/* This is the list of characters causing the space after the closing "`"
+   in a math string in a comment to be removed for HTML output. */
+#define CLOSING_PUNCTUATION ".,;)?!:]'\"_-"
+
+/* Tex output file */
+FILE *g_texFilePtr = NULL;
+flag g_texFileOpenFlag = 0;
+
+/* Global variables */
+flag g_texDefsRead = 0;
+struct texDef_struct *g_TexDefs;
+
+/* Variables local to this module (except some $t variables) */
+long numSymbs;
+#define DOLLAR_SUBST 2
+    /* Substitute character for $ in converting to obsolete $l,$m,$n
+       comments - Use '$' instead of non-printable ASCII 2 for debugging */
+
+/* Variables set by the language in the set.mm etc. $t statement */
+/* Some of these are global; see mmwtex.h */
+vstring g_htmlCSS = ""; /* Set by g_htmlCSS commands */
+vstring g_htmlFont = ""; /* Set by htmlfont commands */
+vstring g_htmlVarColor = ""; /* Set by htmlvarcolor commands */
+vstring htmlExtUrl = ""; /* Set by htmlexturl command */
+vstring htmlTitle = ""; /* Set by htmltitle command */
+  vstring htmlTitleAbbr = ""; /* Extracted from htmlTitle */
+vstring g_htmlHome = ""; /* Set by htmlhome command */
+  /* Future - assign these in the $t set.mm comment instead of g_htmlHome */
+  vstring g_htmlHomeHREF = ""; /* Extracted from g_htmlHome */
+  vstring g_htmlHomeIMG = ""; /* Extracted from g_htmlHome */
+vstring g_htmlBibliography = ""; /* Optional; set by htmlbibliography command */
+vstring extHtmlLabel = ""; /* Set by exthtmllabel command - where extHtml starts */
+vstring g_extHtmlTitle = ""; /* Set by exthtmltitle command (global!) */
+  vstring g_extHtmlTitleAbbr = ""; /* Extracted from htmlTitle */
+vstring extHtmlHome = ""; /* Set by exthtmlhome command */
+  /* Future - assign these in the $t set.mm comment instead of g_htmlHome */
+  vstring extHtmlHomeHREF = ""; /* Extracted from extHtmlHome */
+  vstring extHtmlHomeIMG = ""; /* Extracted from extHtmlHome */
+vstring extHtmlBibliography = ""; /* Optional; set by exthtmlbibliography command */
+vstring htmlDir = ""; /* Directory for GIF version, set by htmldir command */
+vstring altHtmlDir = ""; /* Directory for Unicode Font version, set by
+                            althtmldir command */
+
+/* Sandbox stuff */
+vstring sandboxHome = "";
+  vstring sandboxHomeHREF = ""; /* Extracted from extHtmlHome */
+  vstring sandboxHomeIMG = ""; /* Extracted from extHtmlHome */
+vstring sandboxTitle = "";
+  vstring sandboxTitleAbbr = "";
+
+/* Variables holding all HTML <a name..> tags from bibiography pages  */
+vstring g_htmlBibliographyTags = "";
+vstring extHtmlBibliographyTags = "";
+
+
+void eraseTexDefs(void) {
+  /* Deallocate the texdef/htmldef storage */
+  long i;
+  if (g_texDefsRead) {  /* If not (already deallocated or never allocated) */
+    g_texDefsRead = 0;
+
+    for (i = 0; i < numSymbs; i++) {  /* Deallocate structure member i */
+      let(&(g_TexDefs[i].tokenName), "");
+      let(&(g_TexDefs[i].texEquiv), "");
+    }
+    free(g_TexDefs); /* Deallocate the structure */
+  }
+  return;
+} /* eraseTexDefs */
+
+
+/* Returns 2 if there were severe parsing errors, 1 if there were warnings but
+   no errors, 0 if no errors or warnings */
+flag readTexDefs(
+  flag errorsOnly,  /* 1 = suppress non-error messages */
+  flag noGifCheck   /* 1 = don't check for missing GIFs */)
+{
+
+  char *fileBuf;
+  char *startPtr;
+  long lineNumOffset = 0;
+  char *fbPtr;
+  char *tmpPtr;
+  char *tmpPtr2;
+  long charCount;
+  long i, j, k, p;
+  long lineNum;
+  long tokenLength;
+  char zapChar;
+  long cmd;
+  long parsePass;
+  vstring token = "";
+  vstring partialToken = "";
+  FILE *tmpFp;
+  static flag saveHtmlFlag = -1; /* -1 to force 1st read */
+  static flag saveAltHtmlFlag = 1; /* -1 to force 1st read */
+  flag warningFound = 0; /* 1 if a warning was found */
+  char *dollarTStmtPtr = NULL; /* Pointer to label section of statement with
+                              the $t comment */
+
+  /* bsearch returned values for use in error-checking */
+  void *g_mathKeyPtr; /* bsearch returned value for math symbol lookup */
+  void *texDefsPtr; /* For binary search */
+
+  if (saveHtmlFlag != g_htmlFlag || saveAltHtmlFlag != g_altHtmlFlag
+      || !g_texDefsRead) {
+    /* One or both changed - we need to erase and re-read */
+    eraseTexDefs();
+    saveHtmlFlag = g_htmlFlag; /* Save for next call to readTexDefs() */
+    saveAltHtmlFlag = g_altHtmlFlag;  /* Save for next call to readTexDefs() */
+    if (g_htmlFlag == 0 /* Tex */ && g_altHtmlFlag == 1) {
+      bug(2301); /* Nonsensical combination */
+    }
+  } else {
+    /* Nothing changed; don't need to read again */
+    return 0; /* No errors */
+  }
+
+  /* Initial values below will be overridden if a user assignment exists in the
+     $t comment of the xxx.mm input file */
+  let(&htmlTitle, "Metamath Test Page"); /* Set by htmltitle command in $t
+                                                 comment */
+  let(&g_htmlHome, cat("<A HREF=\"mmset.html\"><FONT SIZE=-2 FACE=sans-serif>",
+    "<IMG SRC=\"mm.gif\" BORDER=0 ALT=",
+    "\"Home\" HEIGHT=32 WIDTH=32 ALIGN=MIDDLE STYLE=\"margin-bottom:0px\">",
+    "Home</FONT></A>", NULL));
+                                     /* Set by htmlhome command in $t comment */
+
+  if (errorsOnly == 0) {
+    print2("Reading definitions from $t statement of %s...\n", g_input_fn);
+  }
+
+  /* Find the comment with the $t */
+  fileBuf = ""; /* This used to point to the input file buffer of an external
+                   latex.def file; now it's from the xxx.mm $t comment, so we
+                   make it a normal string */
+  let(&fileBuf, "");
+  /* Note that g_Statement[g_statements + 1] is a special (empty) statement whose
+     labelSection holds any comment after the last statement. */
+  for (i = 1; i <= g_statements + 1; i++) {
+    /* We do low-level stuff on the xxx.mm input file buffer for speed */
+    tmpPtr = g_Statement[i].labelSectionPtr;
+    j = g_Statement[i].labelSectionLen;
+    /* Note that for g_Statement[g_statements + 1], the lineNum is one plus the
+       number of lines in the file */
+    if (!fileBuf[0]) lineNumOffset = g_Statement[i].lineNum; /* Save for later */
+        /* (Don't save if we're in scan to end for double $t detection) */
+    zapChar = tmpPtr[j]; /* Save the original character */
+    tmpPtr[j] = 0; /* Create an end-of-string */
+    if (instr(1, tmpPtr, "$t")) {
+      /* Found a $t comment */
+      /* Make sure this isn't a second one in another statement */
+      /* (A second one in the labelSection of one statement will trigger
+         an error below.) */
+      if (fileBuf[0]) {
+        print2(
+  "?Error: There are two comments containing a $t keyword in \"%s\".\n",
+            g_input_fn);
+        let(&fileBuf, "");
+        return 2;
+      }
+      let(&fileBuf, tmpPtr);
+      tmpPtr[j] = zapChar;
+      dollarTStmtPtr = g_Statement[i].labelSectionPtr;
+      /* break; */ /* Continue to end to detect double $t */
+    }
+    tmpPtr[j] = zapChar; /* Restore the xxx.mm input file buffer */
+  } /* next i */
+  /* If the $t wasn't found, fileBuf will be "", causing error message below. */
+  /* Compute line number offset of beginning of g_Statement[i].labelSection for
+     use in error messages */
+  j = (long)strlen(fileBuf);
+  for (i = 0; i < j; i++) {
+    if (fileBuf[i] == '\n') lineNumOffset--;
+  }
+
+
+#define LATEXDEF 1
+#define HTMLDEF 2
+#define HTMLVARCOLOR 3
+#define HTMLTITLE 4
+#define HTMLHOME 5
+#define ALTHTMLDEF 6
+#define EXTHTMLTITLE 7
+#define EXTHTMLHOME 8
+#define EXTHTMLLABEL 9
+#define HTMLDIR 10
+#define ALTHTMLDIR 11
+#define HTMLBIBLIOGRAPHY 12
+#define EXTHTMLBIBLIOGRAPHY 13
+#define HTMLCSS 14
+#define HTMLFONT 15
+#define HTMLEXTURL 16
+
+  startPtr = fileBuf;
+
+  /* Find $t command */
+  while (1) {
+    if (startPtr[0] == '$') {
+      if (startPtr[1] == 't') {
+        startPtr++;
+        break;
+      }
+    }
+    if (startPtr[0] == 0) break;
+    startPtr++;
+  }
+  if (startPtr[0] == 0) {
+    print2("?Error: There is no $t command in the file \"%s\".\n", g_input_fn);
+    print2(
+"The file should have exactly one comment of the form $(...$t...$) with\n");
+    print2("the LaTeX and HTML definitions between $t and $).\n");
+    let(&fileBuf, "");
+    return 2;
+  }
+  startPtr++; /* Move to 1st char after $t */
+
+  /* Search for the ending $) and zap the $) to be end-of-string */
+  tmpPtr = startPtr;
+  while (1) {
+    if (tmpPtr[0] == '$') {
+      if (tmpPtr[1] == ')') {
+        break;
+      }
+    }
+    if (tmpPtr[0] == 0) break;
+    tmpPtr++;
+  }
+  if (tmpPtr[0] == 0) {
+    print2(
+  "?Error: There is no $) comment closure after the $t keyword in \"%s\".\n",
+        g_input_fn);
+    let(&fileBuf, "");
+    return 2;
+  }
+
+  /* Make sure there aren't two comments with $t commands */
+  tmpPtr2 = tmpPtr;
+  while (1) {
+    if (tmpPtr2[0] == '$') {
+      if (tmpPtr2[1] == 't') {
+        print2(
+  "?Error: There are two comments containing a $t keyword in \"%s\".\n",
+            g_input_fn);
+        let(&fileBuf, "");
+        return 2;
+      }
+    }
+    if (tmpPtr2[0] == 0) break;
+    tmpPtr2++;
+  }
+
+   /* Force end of string at the $ in $) */
+  tmpPtr[0] = '\n';
+  tmpPtr[1] = 0;
+
+  charCount = tmpPtr + 1 - fileBuf; /* For bugcheck */
+
+  for (parsePass = 1; parsePass <= 2; parsePass++) {
+    /* Pass 1 - Count the number of symbols defined and alloc g_TexDefs array */
+    /* Pass 2 - Assign the texDefs array */
+    numSymbs = 0;
+    fbPtr = startPtr;
+
+    while (1) {
+
+      /* Get next token */
+      fbPtr = fbPtr + texDefWhiteSpaceLen(fbPtr);
+      tokenLength = texDefTokenLen(fbPtr);
+
+      /* Process token - command */
+      if (!tokenLength) break; /* End of file */
+      zapChar = fbPtr[tokenLength]; /* Char to restore after zapping source */
+      fbPtr[tokenLength] = 0; /* Create end of string */
+      cmd = lookup(fbPtr,
+          "latexdef,htmldef,htmlvarcolor,htmltitle,htmlhome"
+          ",althtmldef,exthtmltitle,exthtmlhome,exthtmllabel,htmldir"
+          ",althtmldir,htmlbibliography,exthtmlbibliography"
+          ",htmlcss,htmlfont,htmlexturl"
+          );
+      fbPtr[tokenLength] = zapChar;
+      if (cmd == 0) {
+        lineNum = lineNumOffset;
+        for (i = 0; i < (fbPtr - fileBuf); i++) {
+          if (fileBuf[i] == '\n') lineNum++;
+        }
+        rawSourceError(/*fileBuf*/g_sourcePtr,
+            /*fbPtr*/dollarTStmtPtr + (fbPtr - fileBuf), tokenLength,
+            cat("Expected \"latexdef\", \"htmldef\", \"htmlvarcolor\",",
+            " \"htmltitle\", \"htmlhome\", \"althtmldef\",",
+            " \"exthtmltitle\", \"exthtmlhome\", \"exthtmllabel\",",
+            " \"htmldir\", \"althtmldir\",",
+            " \"htmlbibliography\", \"exthtmlbibliography\",",
+            " \"htmlcss\", \"htmlfont\",",
+            " or \"htmlexturl\" here.",
+            NULL));
+        let(&fileBuf, "");
+        return 2;
+      }
+      fbPtr = fbPtr + tokenLength;
+
+      if (cmd != HTMLVARCOLOR && cmd != HTMLTITLE && cmd != HTMLHOME
+          && cmd != EXTHTMLTITLE && cmd != EXTHTMLHOME && cmd != EXTHTMLLABEL
+          && cmd != HTMLDIR && cmd != ALTHTMLDIR
+          && cmd != HTMLBIBLIOGRAPHY && cmd != EXTHTMLBIBLIOGRAPHY
+          && cmd != HTMLCSS && cmd != HTMLFONT && cmd != HTMLEXTURL) {
+         /* Get next token - string in quotes */
+        fbPtr = fbPtr + texDefWhiteSpaceLen(fbPtr);
+        tokenLength = texDefTokenLen(fbPtr);
+
+        /* Process token - string in quotes */
+        if (fbPtr[0] != '\"' && fbPtr[0] != '\'') {
+          if (!tokenLength) { /* Abnormal end-of-file */
+            fbPtr--; /* Format for error message */
+            tokenLength++;
+          }
+          lineNum = lineNumOffset;
+          for (i = 0; i < (fbPtr - fileBuf); i++) {
+            if (fileBuf[i] == '\n') lineNum++;
+          }
+          rawSourceError(/*fileBuf*/g_sourcePtr,
+            /*fbPtr*/dollarTStmtPtr + (fbPtr - fileBuf),
+              tokenLength,
+              "Expected a quoted string here.");
+          let(&fileBuf, "");
+          return 2;
+        }
+        if (parsePass == 2) {
+          zapChar = fbPtr[tokenLength - 1]; /* Chr to restore after zapping src */
+          fbPtr[tokenLength - 1] = 0; /* Create end of string */
+          let(&token, fbPtr + 1); /* Get ASCII token; note that leading and
+              trailing quotes are omitted. */
+          fbPtr[tokenLength - 1] = zapChar;
+
+          /* Change double internal quotes to single quotes */
+          /* Do this only for double quotes matching the
+             outer quotes.  fbPtr[0] is the quote character. */
+          if (fbPtr[0] != '\"' && fbPtr[0] != '\'') bug(2329);
+          j = (long)strlen(token);
+          for (i = 0; i < j - 1; i++) {
+            if (token[i] == fbPtr[0] &&
+                token[i + 1] == fbPtr[0]) {
+              let(&token, cat(left(token,
+                  i + 1), right(token, i + 3), NULL));
+              j--;
+            }
+          }
+
+          if ((cmd == LATEXDEF && !g_htmlFlag)
+              || (cmd == HTMLDEF && g_htmlFlag && !g_altHtmlFlag)
+              || (cmd == ALTHTMLDEF && g_htmlFlag && g_altHtmlFlag)) {
+            g_TexDefs[numSymbs].tokenName = "";
+            let(&(g_TexDefs[numSymbs].tokenName), token);
+          }
+        } /* if (parsePass == 2) */
+
+        fbPtr = fbPtr + tokenLength;
+      } /* if (cmd != HTMLVARCOLOR && cmd != HTMLTITLE && cmd != HTMLHOME...) */
+
+      if (cmd != HTMLVARCOLOR && cmd != HTMLTITLE && cmd != HTMLHOME
+          && cmd != EXTHTMLTITLE && cmd != EXTHTMLHOME && cmd != EXTHTMLLABEL
+          && cmd != HTMLDIR && cmd != ALTHTMLDIR
+          && cmd != HTMLBIBLIOGRAPHY && cmd != EXTHTMLBIBLIOGRAPHY
+          && cmd != HTMLCSS && cmd != HTMLFONT && cmd != HTMLEXTURL) {
+        /* Get next token -- "as" */
+        fbPtr = fbPtr + texDefWhiteSpaceLen(fbPtr);
+        tokenLength = texDefTokenLen(fbPtr);
+        zapChar = fbPtr[tokenLength]; /* Char to restore after zapping source */
+        fbPtr[tokenLength] = 0; /* Create end of string */
+        if (strcmp(fbPtr, "as")) {
+          if (!tokenLength) { /* Abnormal end-of-file */
+            fbPtr--; /* Format for error message */
+            tokenLength++;
+          }
+          lineNum = lineNumOffset;
+          for (i = 0; i < (fbPtr - fileBuf); i++) {
+            if (fileBuf[i] == '\n') lineNum++;
+          }
+          rawSourceError(/*fileBuf*/g_sourcePtr,
+            /*fbPtr*/dollarTStmtPtr + (fbPtr - fileBuf),
+              tokenLength,
+              "Expected the keyword \"as\" here.");
+          let(&fileBuf, "");
+          return 2;
+        }
+        fbPtr[tokenLength] = zapChar;
+        fbPtr = fbPtr + tokenLength;
+      } /* if (cmd != HTMLVARCOLOR && ... */
+
+      if (parsePass == 2) {
+        /* Initialize LaTeX/HTML equivalent */
+        let(&token, "");
+      }
+
+      /* Scan   "<string>" + "<string>" + ...   until ";" found */
+      while (1) {
+
+        /* Get next token - string in quotes */
+        fbPtr = fbPtr + texDefWhiteSpaceLen(fbPtr);
+        tokenLength = texDefTokenLen(fbPtr);
+        if (fbPtr[0] != '\"' && fbPtr[0] != '\'') {
+          if (!tokenLength) { /* Abnormal end-of-file */
+            fbPtr--; /* Format for error message */
+            tokenLength++;
+          }
+          lineNum = lineNumOffset;
+          for (i = 0; i < (fbPtr - fileBuf); i++) {
+            if (fileBuf[i] == '\n') lineNum++;
+          }
+          rawSourceError(/*fileBuf*/g_sourcePtr,
+            /*fbPtr*/dollarTStmtPtr + (fbPtr - fileBuf),
+              tokenLength,
+              "Expected a quoted string here.");
+          let(&fileBuf, "");
+          return 2;
+        }
+        if (parsePass == 2) {
+          zapChar = fbPtr[tokenLength - 1]; /* Chr to restore after zapping src */
+          fbPtr[tokenLength - 1] = 0; /* Create end of string */
+          let(&partialToken, fbPtr + 1); /* Get ASCII token; note that leading
+              and trailing quotes are omitted. */
+          fbPtr[tokenLength - 1] = zapChar;
+
+          /* Change double internal quotes to single quotes */
+          /* Do this only for double quotes matching the
+             outer quotes.  fbPtr[0] is the quote character. */
+          if (fbPtr[0] != '\"' && fbPtr[0] != '\'') bug(2330);
+          j = (long)strlen(partialToken);
+          for (i = 0; i < j - 1; i++) {
+            if (token[i] == fbPtr[0] &&
+                token[i + 1] == fbPtr[0]) {
+              let(&partialToken, cat(left(partialToken,
+                  i + 1), right(token, i + 3), NULL));
+              j--;
+            }
+          }
+
+          /* Check that string is on a single line */
+          tmpPtr2 = strchr(partialToken, '\n');
+          if (tmpPtr2 != NULL) {
+            lineNum = lineNumOffset;
+            for (i = 0; i < (fbPtr - fileBuf); i++) {
+              if (fileBuf[i] == '\n') lineNum++;
+            }
+
+            rawSourceError(/*fileBuf*/g_sourcePtr,
+                /*fbPtr*/dollarTStmtPtr + (fbPtr - fileBuf),
+                tmpPtr2 - partialToken + 1 /*tokenLength on current line*/,
+                "String should be on a single line.");
+          }
+
+          /* Combine the string part to the main token we're building */
+          let(&token, cat(token, partialToken, NULL));
+
+        } /* (parsePass == 2) */
+
+        fbPtr = fbPtr + tokenLength;
+
+
+        /* Get next token - "+" or ";" */
+        fbPtr = fbPtr + texDefWhiteSpaceLen(fbPtr);
+        tokenLength = texDefTokenLen(fbPtr);
+        if ((fbPtr[0] != '+' && fbPtr[0] != ';') || tokenLength != 1) {
+          if (!tokenLength) { /* Abnormal end-of-file */
+            fbPtr--; /* Format for error message */
+            tokenLength++;
+          }
+          lineNum = lineNumOffset;
+          for (i = 0; i < (fbPtr - fileBuf); i++) {
+            if (fileBuf[i] == '\n') {
+              lineNum++;
+            }
+          }
+          rawSourceError(/*fileBuf*/g_sourcePtr,
+            /*fbPtr*/dollarTStmtPtr + (fbPtr - fileBuf),
+              tokenLength, /*lineNum, g_input_fn,*/
+              "Expected \"+\" or \";\" here.");
+          let(&fileBuf, "");
+         return 2;
+        }
+        fbPtr = fbPtr + tokenLength;
+
+        if (fbPtr[-1] == ';') break;
+
+      } /* End while */
+
+
+      if (parsePass == 2) {
+        if ((cmd == LATEXDEF && !g_htmlFlag)
+            || (cmd == HTMLDEF && g_htmlFlag && !g_altHtmlFlag)
+            || (cmd == ALTHTMLDEF && g_htmlFlag && g_altHtmlFlag)) {
+          g_TexDefs[numSymbs].texEquiv = "";
+          let(&(g_TexDefs[numSymbs].texEquiv), token);
+        }
+        if (cmd == HTMLVARCOLOR) {
+          let(&g_htmlVarColor, cat(g_htmlVarColor, " ", token, NULL));
+        }
+        if (cmd == HTMLTITLE) {
+          let(&htmlTitle, token);
+        }
+        if (cmd == HTMLHOME) {
+          let(&g_htmlHome, token);
+        }
+        if (cmd == EXTHTMLTITLE) {
+          let(&g_extHtmlTitle, token);
+        }
+        if (cmd == EXTHTMLHOME) {
+          let(&extHtmlHome, token);
+        }
+        if (cmd == EXTHTMLLABEL) {
+          let(&extHtmlLabel, token);
+        }
+        if (cmd == HTMLDIR) {
+          let(&htmlDir, token);
+        }
+        if (cmd == ALTHTMLDIR) {
+          let(&altHtmlDir, token);
+        }
+        if (cmd == HTMLBIBLIOGRAPHY) {
+          let(&g_htmlBibliography, token);
+        }
+        if (cmd == EXTHTMLBIBLIOGRAPHY) {
+          let(&extHtmlBibliography, token);
+        }
+        if (cmd == HTMLCSS) {
+          let(&g_htmlCSS, token);
+          /* User's CSS */
+          /* Convert characters "\n" to new line - maybe do for other fields too? */
+          do {
+            p = instr(1, g_htmlCSS, "\\n");
+            if (p != 0) {
+              let(&g_htmlCSS, cat(left(g_htmlCSS, p - 1), "\n",
+                  right(g_htmlCSS, p + 2), NULL));
+            }
+          } while (p != 0);
+        }
+        if (cmd == HTMLFONT) {
+          let(&g_htmlFont, token);
+        }
+        if (cmd == HTMLEXTURL) {
+          let(&htmlExtUrl, token);
+        }
+      }
+
+      if ((cmd == LATEXDEF && !g_htmlFlag)
+          || (cmd == HTMLDEF && g_htmlFlag && !g_altHtmlFlag)
+          || (cmd == ALTHTMLDEF && g_htmlFlag && g_altHtmlFlag)) {
+        numSymbs++;
+      }
+
+    } /* End while */
+
+    if (fbPtr != fileBuf + charCount) bug(2305);
+
+    if (parsePass == 1 ) {
+      if (errorsOnly == 0) {
+        print2("%ld typesetting statements were read from \"%s\".\n",
+            numSymbs, g_input_fn);
+      }
+      g_TexDefs = malloc((size_t)numSymbs * sizeof(struct texDef_struct));
+      if (!g_TexDefs) outOfMemory("#99 (TeX symbols)");
+    }
+
+  } /* next parsePass */
+
+
+  /* Sort the tokens for later lookup */
+  qsort(g_TexDefs, (size_t)numSymbs, sizeof(struct texDef_struct), texSortCmp);
+
+  /* Check for duplicate definitions */
+  for (i = 1; i < numSymbs; i++) {
+    if (!strcmp(g_TexDefs[i].tokenName, g_TexDefs[i - 1].tokenName)) {
+      printLongLine(cat("?Warning: Token ", g_TexDefs[i].tokenName,
+          " is defined more than once in ",
+          g_htmlFlag
+            ? (g_altHtmlFlag ? "an althtmldef" : "an htmldef")
+            : "a latexdef",
+          " statement.", NULL),
+          "", " ");
+      warningFound = 1;
+    }
+  }
+
+  /* Check to make sure all definitions are for a real math token */
+  for (i = 0; i < numSymbs; i++) {
+    /* Note:  g_mathKey, g_mathTokens, and mathSrchCmp are assigned or defined
+       in mmpars.c. */
+    g_mathKeyPtr = (void *)bsearch(g_TexDefs[i].tokenName, g_mathKey,
+        (size_t)g_mathTokens, sizeof(long), mathSrchCmp);
+    if (!g_mathKeyPtr) {
+      printLongLine(cat("?Warning: The token \"", g_TexDefs[i].tokenName,
+          "\", which was defined in ",
+          g_htmlFlag
+            ? (g_altHtmlFlag ? "an althtmldef" : "an htmldef")
+            : "a latexdef",
+          " statement, was not declared in any $v or $c statement.", NULL),
+          "", " ");
+      warningFound = 1;
+    }
+  }
+
+  /* Check to make sure all math tokens have typesetting definitions */
+  for (i = 0; i < g_mathTokens; i++) {
+    texDefsPtr = (void *)bsearch(g_MathToken[i].tokenName, g_TexDefs,
+        (size_t)numSymbs, sizeof(struct texDef_struct), texSrchCmp);
+    if (!texDefsPtr) {
+      printLongLine(cat("?Warning: The token \"", g_MathToken[i].tokenName,
+       "\", which was defined in a $v or $c statement, was not declared in ",
+          g_htmlFlag
+            ? (g_altHtmlFlag ? "an althtmldef" : "an htmldef")
+            : "a latexdef",
+          " statement.", NULL),
+          "", " ");
+      warningFound = 1;
+    }
+  }
+
+  /* Check to make sure all GIFs are present */
+  if (g_htmlFlag
+      && !stsFlag) { /* 22-Mar-2018 Added for STS */
+    for (i = 0; i < numSymbs; i++) {
+      tmpPtr = g_TexDefs[i].texEquiv;
+      k = 0;
+      while (1) {
+        j = instr(k + 1, tmpPtr, "IMG SRC=");
+                   /* Note that only an exact match with
+                      "IMG SRC=" is currently handled */
+        if (j == 0) break;
+        k = instr(j + 9, g_TexDefs[i].texEquiv, mid(tmpPtr, j + 8, 1));
+                                           /* Get position of trailing quote */
+                                    /* Future:  use strchr instead of mid()
+                                       for efficiency? */
+        let(&token, seg(tmpPtr, j + 9, k - 1));  /* Get name of .gif (.png) */
+        if (k == 0) break;  /* Future: we may want to issue "missing
+                                     trailing quote" warning */
+           /* (We test k after the let() so that the temporary string stack
+              entry created by mid() is emptied and won't overflow */
+        if (noGifCheck == 0) {
+          tmpFp = fopen(token, "r"); /* See if it exists */
+          if (!tmpFp) {
+            printLongLine(cat("?Warning: The file \"", token,
+                "\", which is referenced in an htmldef",
+                " statement, was not found.", NULL),
+                "", " ");
+            warningFound = 1;
+          } else {
+            fclose(tmpFp);
+          }
+        }
+      }
+    }
+  }
+
+
+  /* Look up the extended database start label */
+  if (extHtmlLabel[0]) {
+    for (i = 1; i <= g_statements; i++) {
+      if (!strcmp(extHtmlLabel, g_Statement[i].labelName)) break;
+    }
+    if (i > g_statements) {
+      printLongLine(cat("?Warning: There is no statement with label \"",
+          extHtmlLabel,
+          "\" (specified by exthtmllabel in the database source $t comment).  ",
+          "Use SHOW LABELS for a list of valid labels.", NULL), "", " ");
+      warningFound = 1;
+    }
+    g_extHtmlStmt = i;
+  } else {
+    /* There is no extended database; set threshold to beyond end of db */
+    g_extHtmlStmt = g_statements + 1;
+  }
+
+  assignMathboxInfo();
+  /* In case there is not extended (Hilbert Space Explorer) section,
+     but there is a sandbox section, make the extended section "empty". */
+  if (g_extHtmlStmt == g_statements + 1) g_extHtmlStmt = g_mathboxStmt;
+  let(&sandboxHome, cat("<A HREF=\"mmtheorems.html#sandbox:bighdr\">",
+    "<FONT SIZE=-2 FACE=sans-serif>",
+    "<IMG SRC=\"_sandbox.gif\" BORDER=0 ALT=",
+    "\"Table of Contents\" HEIGHT=32 WIDTH=32 ALIGN=MIDDLE>",
+    "Table of Contents</FONT></A>", NULL));
+  let(&sandboxHomeHREF, "mmtheorems.html#sandbox:bighdr");
+  let(&sandboxHomeIMG, "_sandbox.gif");
+  let(&sandboxTitleAbbr, "Users' Mathboxes");
+  let(&sandboxTitle, "Users' Mathboxes");
+
+  /* Extract derived variables from the $t variables */
+  /* (In the future, it might be better to do this directly in the $t.) */
+  i = instr(1, g_htmlHome, "HREF=\"") + 5;
+  if (i == 5) {
+    printLongLine(
+        "?Warning: In the $t comment, htmlhome has no 'HREF=\"'.", "", " ");
+    warningFound = 1;
+  }
+  j = instr(i + 1, g_htmlHome, "\"");
+  let(&g_htmlHomeHREF, seg(g_htmlHome, i + 1, j - 1));
+  i = instr(1, g_htmlHome, "IMG SRC=\"") + 8;
+  if (i == 8) {
+    printLongLine(
+        "?Warning: In the $t comment, htmlhome has no 'IMG SRC=\"'.", "", " ");
+    warningFound = 1;
+  }
+  j = instr(i + 1, g_htmlHome, "\"");
+  let(&g_htmlHomeIMG, seg(g_htmlHome, i + 1, j - 1));
+
+
+  /* Compose abbreviated title from capital letters */
+  j = (long)strlen(htmlTitle);
+  let(&htmlTitleAbbr, "");
+  for (i = 1; i <= j; i++) {
+    if (htmlTitle[i - 1] >= 'A' && htmlTitle[i -1] <= 'Z') {
+      let(&htmlTitleAbbr, cat(htmlTitleAbbr, chr(htmlTitle[i - 1]), NULL));
+    }
+  }
+  let(&htmlTitleAbbr, cat(htmlTitleAbbr, " Home", NULL));
+
+  if (g_extHtmlStmt < g_statements + 1 /* If extended section exists */
+      && g_extHtmlStmt != g_mathboxStmt) { /* and is not an empty dummy section */
+    i = instr(1, extHtmlHome, "HREF=\"") + 5;
+    if (i == 5) {
+      printLongLine(
+          "?Warning: In the $t comment, exthtmlhome has no 'HREF=\"'.", "", " ");
+      warningFound = 1;
+    }
+    j = instr(i + 1, extHtmlHome, "\"");
+    let(&extHtmlHomeHREF, seg(extHtmlHome, i + 1, j - 1));
+    i = instr(1, extHtmlHome, "IMG SRC=\"") + 8;
+    if (i == 8) {
+      printLongLine(
+          "?Warning: In the $t comment, exthtmlhome has no 'IMG SRC=\"'.", "", " ");
+      warningFound = 1;
+    }
+    j = instr(i + 1, extHtmlHome, "\"");
+    let(&extHtmlHomeIMG, seg(extHtmlHome, i + 1, j - 1));
+    /* Compose abbreviated title from capital letters */
+    j = (long)strlen(g_extHtmlTitle);
+    let(&g_extHtmlTitleAbbr, "");
+    for (i = 1; i <= j; i++) {
+      if (g_extHtmlTitle[i - 1] >= 'A' && g_extHtmlTitle[i -1] <= 'Z') {
+        let(&g_extHtmlTitleAbbr, cat(g_extHtmlTitleAbbr,
+            chr(g_extHtmlTitle[i - 1]), NULL));
+      }
+    }
+    let(&g_extHtmlTitleAbbr, cat(g_extHtmlTitleAbbr, " Home", NULL));
+  }
+
+
+  let(&token, ""); /* Deallocate */
+  let(&partialToken, ""); /* Deallocate */
+  let(&fileBuf, "");
+  g_texDefsRead = 1;  /* Set global flag that it's been read in */
+  return warningFound; /* Return indicator that parsing passed (0) or
+                           had warning(s) (1) */
+
+} /* readTexDefs */
+
+/* This function returns the length of the white space starting at ptr.
+   Comments are considered white space.  ptr should point to the first character
+   of the white space.  If ptr does not point to a white space character, 0
+   is returned.  If ptr points to a null character, 0 is returned. */
+long texDefWhiteSpaceLen(char *ptr)
+{
+  long i = 0;
+  char tmpchr;
+  char *ptr1;
+  while (1) {
+    tmpchr = ptr[i];
+    if (!tmpchr) return i; /* End of string */
+    if (isalnum((unsigned char)(tmpchr))) return i; /* Alphanumeric string */
+
+    if (tmpchr == '/') { /* Embedded c-style comment - used to ignore
+        comments inside of Metamath comment for LaTeX/HTML definitions */
+      if (ptr[i + 1] == '*') {
+        while (1) {
+          ptr1 = strchr(ptr + i + 2, '*');
+          if (!ptr1) {
+            return i + (long)strlen(&ptr[i]); /* Unterminated comment - goto EOF */
+          }
+          if (ptr1[1] == '/') break;
+          i = ptr1 - ptr;
+        }
+        i = ptr1 - ptr + 2;
+        continue;
+      } else {
+        return i;
+      }
+    }
+    if (isgraph((unsigned char)tmpchr)) return i;
+    i++;
+  }
+  bug(2307);
+  return 0; /* Dummy return - never executed */
+} /* texDefWhiteSpaceLen */
+
+
+/* This function returns the length of the token (non-white-space) starting at
+   ptr.  Comments are considered white space.  ptr should point to the first
+   character of the token.  If ptr points to a white space character, 0
+   is returned.  If ptr points to a null character, 0 is returned.  If ptr
+   points to a quoted string, the quoted string is returned.  A non-alphanumeric\
+   characters ends a token and is a single token. */
+long texDefTokenLen(char *ptr)
+{
+  long i = 0;
+  char tmpchr;
+  char *ptr1;
+  tmpchr = ptr[i];
+  if (tmpchr == '\"') {
+    while (1) {
+      ptr1 = strchr(ptr + i + 1, '\"');
+      if (!ptr1) {
+        return i + (long)strlen(&ptr[i]); /* Unterminated quote - goto EOF */
+      }
+      if (ptr1[1] != '\"') return ptr1 - ptr + 1; /* Double quote is literal */
+      i = ptr1 - ptr + 1;
+    }
+  }
+  if (tmpchr == '\'') {
+    while (1) {
+      ptr1 = strchr(ptr + i + 1, '\'');
+      if (!ptr1) {
+        return i + (long)strlen(&ptr[i]); /* Unterminated quote - goto EOF */
+      }
+      if (ptr1[1] != '\'') return ptr1 - ptr + 1; /* Double quote is literal */
+      i = ptr1 - ptr + 1;
+    }
+  }
+  if (ispunct((unsigned char)tmpchr)) return 1; /* Single-char token */
+  while (1) {
+    tmpchr = ptr[i];
+    if (!isalnum((unsigned char)tmpchr)) return i; /* End of alphnum. token */
+    i++;
+  }
+  bug(2308);
+  return 0; /* Dummy return - never executed */
+} /* texDefTokenLen */
+
+/* Token comparison for qsort */
+int texSortCmp(const void *key1, const void *key2)
+{
+  /* Returns -1 if key1 < key2, 0 if equal, 1 if key1 > key2 */
+  /* Note:  ptr->fld == (*ptr).fld
+            str.fld == (&str)->fld   */
+  return strcmp(((struct texDef_struct *)key1)->tokenName,
+      ((struct texDef_struct *)key2)->tokenName);
+} /* texSortCmp */
+
+
+/* Token comparison for bsearch */
+int texSrchCmp(const void *key, const void *data)
+{
+  /* Returns -1 if key < data, 0 if equal, 1 if key > data */
+  return strcmp(key,
+      ((struct texDef_struct *)data)->tokenName);
+} /* texSrchCmp */
+
+/* Convert ascii to a string of \tt tex; must not have control chars */
+/* (The caller must surround it by {\tt }) */
+/* ***Note:  The caller must deallocate returned string */
+vstring asciiToTt(vstring s)
+{
+
+  vstring ttstr = "";
+  vstring tmp = "";
+  long i, j, k;
+
+  let(&ttstr, s); /* In case the input s is temporarily allocated */
+  j = (long)strlen(ttstr);
+
+  /* Put special \tt font characters in a form that TeX can understand */
+  for (i = 0; i < j; i++) {
+    k = 1;
+    if (!g_htmlFlag) {
+      switch (ttstr[i]) {
+        /* For all unspecified cases, TeX will accept the character 'as is' */
+        case ' ':
+        case '$':
+        case '%':
+        case '#':
+        case '{':
+        case '}':
+        case '&':
+          let(&ttstr,cat(left(ttstr,i),"\\",right(ttstr,i+1),NULL));
+          k = 2;
+          break;
+        case '^':
+          let(&ttstr,cat(left(ttstr,i),"\\^{ }",right(ttstr,i+2),NULL));
+          k = 5;
+          break;
+        case '\\':
+        case '|':
+        case '<':
+        case '>':
+        case '"':
+        case '~':
+        case '_':
+          /* Note:  this conversion will work for any character, but
+             results in the most TeX source code. */
+          let(&ttstr,cat(left(ttstr,i),"\\char`\\",right(ttstr,i+1),NULL));
+          k = 8;
+          break;
+      } /* End switch mtoken[i] */
+    } else {
+      switch (ttstr[i]) {
+        /* For all unspecified cases, HTML will accept the character 'as is' */
+        /* Don't convert to &amp; but leave as is.  This
+           will allow the user to insert HTML entities for Unicode etc.
+           directly in the database source. */
+        /* case '&': ... */
+        case '<':
+          /* Leave in HTML tags (case must match) */
+          if (!strcmp(mid(ttstr, i + 1, 6), "<HTML>")) {
+            let(&ttstr, ttstr); /* Purge stack to prevent overflow by 'mid' */
+            i = i + 6;
+            break;
+          }
+          if (!strcmp(mid(ttstr, i + 1, 7), "</HTML>")) {
+            let(&ttstr, ttstr); /* Purge stack to prevent overflow by 'mid' */
+            i = i + 7;
+            break;
+          }
+          let(&ttstr,cat(left(ttstr,i),"&lt;",right(ttstr,i+2),NULL));
+          k = 4;
+          break;
+        case '>':
+          let(&ttstr,cat(left(ttstr,i),"&gt;",right(ttstr,i+2),NULL));
+          k = 4;
+          break;
+        case '"':
+          let(&ttstr,cat(left(ttstr,i),"&quot;",right(ttstr,i+2),NULL));
+          k = 6;
+          break;
+      } /* End switch mtoken[i] */
+    }
+
+    if (k > 1) { /* Adjust iteration and length */
+      i = i + k - 1;
+      j = j + k - 1;
+    }
+  } /* Next i */
+
+  let(&tmp, "");  /* Deallocate */
+  return ttstr;
+} /* asciiToTt */
+
+
+/* Convert ascii token to TeX equivalent */
+/* The "$" math delimiter is not placed around the returned arg. here */
+/* *** Note: The caller must deallocate the returned string */
+vstring tokenToTex(vstring mtoken, long statemNum /*for error msgs*/)
+{
+  vstring tex = "";
+  vstring tmpStr;
+  long i, j, k;
+  void *texDefsPtr; /* For binary search */
+  flag saveOutputToString;
+
+  if (!g_texDefsRead) {
+    bug(2320); /* This shouldn't be called if definitions weren't read */
+  }
+
+  texDefsPtr = (void *)bsearch(mtoken, g_TexDefs, (size_t)numSymbs,
+      sizeof(struct texDef_struct), texSrchCmp);
+  if (texDefsPtr) { /* Found it */
+    let(&tex, ((struct texDef_struct *)texDefsPtr)->texEquiv);
+  } else {
+    /* If it wasn't found, give user a warning... */
+    saveOutputToString = g_outputToString;
+    g_outputToString = 0;
+    /* It is possible for statemNum to be 0 when
+       tokenToTex() is called (via getTexLongMath()) from
+       printTexLongMath(), when its hypStmt argument is 0 (= not associated
+       with a statement).  (Reported by Wolf Lammen.) */
+    if (statemNum < 0 || statemNum > g_statements) bug(2331);
+    if (statemNum > 0) {   /* Include statement label in error message */
+      printLongLine(cat("?Warning: In the comment for statement \"",
+          g_Statement[statemNum].labelName,
+          "\", math symbol token \"", mtoken,
+          "\" does not have a LaTeX and/or an HTML definition.", NULL),
+          "", " ");
+    } else { /* There is no statement associated with the error message */
+      printLongLine(cat("?Warning: Math symbol token \"", mtoken,
+          "\" does not have a LaTeX and/or an HTML definition.", NULL),
+          "", " ");
+    }
+    g_outputToString = saveOutputToString;
+    /* ... but we'll still leave in the old default conversion anyway: */
+
+    /* If it wasn't found, use built-in conversion rules */
+    let(&tex, mtoken);
+
+    /* First, see if it's a tilde followed by a letter */
+    /* If so, remove the tilde.  (This is actually obsolete.) */
+    /* (The tilde was an escape in the obsolete syntax.) */
+    if (tex[0] == '~') {
+      if (isalpha((unsigned char)(tex[1]))) {
+        let(&tex, right(tex, 2)); /* Remove tilde */
+      }
+    }
+
+    /* Next, convert punctuation characters to tt font */
+    j = (long)strlen(tex);
+    for (i = 0; i < j; i++) {
+      if (ispunct((unsigned char)(tex[i]))) {
+        tmpStr = asciiToTt(chr(tex[i]));
+        if (!g_htmlFlag)
+          let(&tmpStr, cat("{\\tt ", tmpStr, "}", NULL));
+        k = (long)strlen(tmpStr);
+        let(&tex,
+            cat(left(tex, i), tmpStr, right(tex, i + 2), NULL));
+        i = i + k - 1; /* Adjust iteration */
+        j = j + k - 1; /* Adjust length */
+        let(&tmpStr, ""); /* Deallocate */
+      }
+    } /* Next i */
+
+    /* Make all letters Roman; put inside mbox */
+    if (!g_htmlFlag)
+      let(&tex, cat("\\mbox{\\rm ", tex, "}", NULL));
+
+  } /* End if */
+
+  return tex;
+} /* tokenToTex */
+
+
+/* Converts a comment section in math mode to TeX.  Each math token
+   MUST be separated by white space.   TeX "$" does not surround the output. */
+vstring asciiMathToTex(vstring mathComment, long statemNum)
+{
+  /* 29-Sep-2017 Thierry Arnoux added for STS */
+  if(stsFlag) {
+    return asciiToMathSts(mathComment, statemNum);
+  } else {
+    return asciiMathToTexNoSts(mathComment, statemNum);
+  }
+}
+
+/* Converts a comment section in math mode to TeX.  Each math token
+   MUST be separated by white space.   TeX "$" does not surround the output. */
+vstring asciiMathToTexNoSts(vstring mathComment, long statemNum)
+{
+
+  vstring tex;
+  vstring texLine = "";
+  vstring lastTex = "";
+  vstring token = "";
+  flag alphnew, alphold, unknownnew, unknownold;
+  long i;
+  vstring srcptr;
+
+  srcptr = mathComment;
+
+  let(&texLine, "");
+  let(&lastTex, "");
+  while(1) {
+    i = whiteSpaceLen(srcptr);
+    srcptr = srcptr + i;
+    i = tokenLen(srcptr);
+    if (!i) break; /* Done */
+    let(&token, space(i));
+    memcpy(token, srcptr, (size_t)i);
+    srcptr = srcptr + i;
+    /* 27 Jul 2017 tar For MathML/STS */
+    if(stsFlag) tex = stsToken(tokenId(token), statemNum);
+    else tex = tokenToTex(token, statemNum); /* Convert token to TeX */
+              /* tokenToTex allocates tex; we must deallocate it */
+
+    if (!g_htmlFlag) {
+      /* If this token and previous token begin with letter, add a thin
+           space between them */
+      /* Also, anything not in table will have space added */
+      /* Use "!!" here and below because isalpha returns an integer, whose
+        unspecified non-zero value could be truncated to 0 when
+        converted to char.  Thanks to Wolf Lammen for pointing this out. */
+      alphnew = !!isalpha((unsigned char)(tex[0]));
+      unknownnew = 0;
+      if (!strcmp(left(tex, 10), "\\mbox{\\rm ")) { /* Token not in table */
+        unknownnew = 1;
+      }
+      alphold = !!isalpha((unsigned char)(lastTex[0]));
+      unknownold = 0;
+      if (!strcmp(left(lastTex, 10), "\\mbox{\\rm ")) { /* Token not in table*/
+        unknownold = 1;
+      }
+      /* Put thin space only between letters and/or unknowns */
+      if ((alphold || unknownold) && (alphnew || unknownnew)) {
+        /* Put additional thin space between two letters */
+        let(&texLine, cat(texLine, "\\,", tex, " ", NULL));
+      } else {
+        let(&texLine, cat(texLine, tex, " ", NULL));
+      }
+    } else {
+      let(&texLine, cat(texLine, tex, NULL));
+    }
+    let(&lastTex, ""); /* Deallocate */
+    lastTex = tex; /* Pass deallocation responsibility for tex to lastTex */
+  } /* End while (1) */
+
+  let(&lastTex, ""); /* Deallocate */
+  let(&token, ""); /* Deallocate */
+
+  return texLine;
+} /* asciiMathToTex */
+
+
+/* Gets the next section of a comment that is in the current mode (text,
+   label, or math).  If 1st char. is not "$" (DOLLAR_SUBST), text mode is
+   assumed.  mode = 0 means end of comment reached.  srcptr is left at 1st
+   char. of start of next comment section. */
+vstring getCommentModeSection(vstring *srcptr, char *mode)
+{
+  vstring modeSection = "";
+  vstring ptr; /* Not allocated */
+  flag addMode = 0;
+  if (!g_outputToString) bug(2319);
+
+  if ((*srcptr)[0] != DOLLAR_SUBST /*'$'*/) {
+    if ((*srcptr)[0] == 0) { /* End of string */
+      *mode = 0; /* End of comment */
+      return "";
+    } else {
+      *mode = 'n'; /* Normal text */
+      addMode = 1;
+    }
+  } else {
+    switch ((*srcptr)[1]) {
+      case 'l':
+      case 'm':
+      case 'n':
+        *mode = (*srcptr)[1];
+        break;
+      case ')':  /* Obsolete */
+        bug(2317);
+        /* Leave old code in case user continues through the bug */
+        *mode = 0; /* End of comment */
+        return "";
+        break;
+      default:
+        *mode = 'n';
+        break;
+    }
+  }
+
+  ptr = (*srcptr) + 1;
+  while (1) {
+    if (ptr[0] == DOLLAR_SUBST /*'$'*/) {
+      switch (ptr[1]) {
+        case 'l':
+        case 'm':
+        case 'n':
+        case ')':  /* Obsolete (will never happen) */
+          if (ptr[1] == ')') bug(2318);
+          let(&modeSection, space(ptr - (*srcptr)));
+          memcpy(modeSection, *srcptr, (size_t)(ptr - (*srcptr)));
+          if (addMode) {
+            let(&modeSection, cat(chr(DOLLAR_SUBST), "n", /*"$n"*/ modeSection,
+                NULL));
+          }
+          *srcptr = ptr;
+          return modeSection;
+          break;
+      }
+    } else {
+      if (ptr[0] == 0) {
+          let(&modeSection, space(ptr - (*srcptr)));
+          memcpy(modeSection, *srcptr, (size_t)(ptr - (*srcptr)));
+          if (addMode) {
+            let(&modeSection, cat(chr(DOLLAR_SUBST), "n", /*"$n"*/ modeSection,
+                NULL));
+          }
+          *srcptr = ptr;
+          return modeSection;
+      }
+    }
+    ptr++;
+  } /* End while */
+  return NULL; /* Dummy return - never executes */
+} /* getCommentModeSection */
+
+
+/* The texHeaderFlag means this:
+    If !g_htmlFlag (i.e. TeX mode), then 1 means print header
+    If g_htmlFlag, then 1 means include "Previous Next" links on page,
+    based on the global g_showStatement variable
+*/
+void printTexHeader(flag texHeaderFlag)
+{
+
+  long i, j, k;
+  vstring tmpStr = "";
+
+  /* "Mathbox for <username>" mod */
+  vstring localSandboxTitle = "";
+  vstring hugeHdr = "";
+  vstring bigHdr = "";
+  vstring smallHdr = "";
+  vstring tinyHdr = "";
+  vstring hugeHdrComment = "";
+  vstring bigHdrComment = "";
+  vstring smallHdrComment = "";
+  vstring tinyHdrComment = "";
+
+  if (2/*error*/ == readTexDefs(0/*errorsOnly=0*/, 0 /*noGifCheck=0*/)) {
+    print2(
+       "?There was an error in the $t comment's LaTeX/HTML definitions.\n");
+    return;
+  }
+  /*}*/
+
+  g_outputToString = 1;  /* Redirect print2 and printLongLine to g_printString */
+  if (!g_htmlFlag) {
+    print2("%s This LaTeX file was created by Metamath on %s %s.\n",
+       "%", date(), time_());
+
+    if (texHeaderFlag && !g_oldTexFlag) {
+      print2("\\documentclass{article}\n");
+      print2("\\usepackage{graphicx} %% For rotated iota\n");
+      print2("\\usepackage{amssymb}\n");
+      print2("\\usepackage{amsmath} %% For \\begin{align}...\n");
+      print2("\\usepackage{amsthm}\n");
+      print2("\\theoremstyle{plain}\n");
+      print2("\\newtheorem{theorem}{Theorem}[section]\n");
+      print2("\\newtheorem{definition}[theorem]{Definition}\n");
+      print2("\\newtheorem{lemma}[theorem]{Lemma}\n");
+      print2("\\newtheorem{axiom}{Axiom}\n");
+      print2("\\allowdisplaybreaks[1] %% Allow page breaks in {align}\n");
+      print2("\\usepackage[plainpages=false,pdfpagelabels]{hyperref}\n");
+      print2("\\hypersetup{colorlinks} %% Get rid of boxes around links\n");
+      print2("\\begin{document}\n");
+      print2("\n");
+    }
+
+    if (texHeaderFlag && g_oldTexFlag) {
+      /* LaTeX 2e */
+      print2("\\documentclass[leqno]{article}\n");
+      /* LaTeX 2e */
+      print2("\\usepackage{graphicx}\n"); /* For rotated iota */
+      print2("\\usepackage{amssymb}\n");
+      print2("\\raggedbottom\n");
+      print2("\\raggedright\n");
+      print2("%%\\title{Your title here}\n");
+      print2("%%\\author{Your name here}\n");
+      print2("\\begin{document}\n");
+      print2("%%\\maketitle\n");
+      print2("\\newbox\\mlinebox\n");
+      print2("\\newbox\\mtrialbox\n");
+      print2("\\newbox\\startprefix  %% Prefix for first line of a formula\n");
+      print2("\\newbox\\contprefix  %% Prefix for continuation line of a formula\n");
+      print2("\\def\\startm{  %% Initialize formula line\n");
+      print2("  \\setbox\\mlinebox=\\hbox{\\unhcopy\\startprefix}\n");
+      print2("}\n");
+      print2("\\def\\m#1{  %% Add a symbol to the formula\n");
+      print2("  \\setbox\\mtrialbox=\\hbox{\\unhcopy\\mlinebox $\\,#1$}\n");
+      print2("  \\ifdim\\wd\\mtrialbox>\\hsize\n");
+      print2("    \\box\\mlinebox\n");
+      print2("    \\setbox\\mlinebox=\\hbox{\\unhcopy\\contprefix $\\,#1$}\n");
+      print2("  \\else\n");
+      print2("    \\setbox\\mlinebox=\\hbox{\\unhbox\\mtrialbox}\n");
+      print2("  \\fi\n");
+      print2("}\n");
+      print2("\\def\\endm{  %% Output the last line of a formula\n");
+      print2("  \\box\\mlinebox\n");
+      print2("}\n");
+    }
+  } else { /* g_htmlFlag */
+
+    print2("<!DOCTYPE HTML PUBLIC \"-//W3C//DTD HTML 4.01 Transitional//EN\"\n");
+    print2(     "    \"http://www.w3.org/TR/html4/loose.dtd\">\n");
+    print2("<HTML LANG=\"EN-US\">\n");
+    print2("<HEAD>\n");
+    print2("%s%s\n", "<META HTTP-EQUIV=\"Content-Type\" ",
+        "CONTENT=\"text/html; charset=iso-8859-1\">");
+    /* Improve mobile device display per David A. Wheeler */
+    print2("<META NAME=\"viewport\" CONTENT=\"width=device-width, initial-scale=1.0\">\n");
+
+    print2("<STYLE TYPE=\"text/css\">\n");
+    print2("<!--\n");
+    /* Optional information but takes unnecessary file space */
+    /* (change @ to * if uncommenting)
+    print2(
+        "/@ Math symbol images will be shifted down 4 pixels to align with\n");
+    print2(
+        "   normal text for compatibility with various browsers.  The old\n");
+    print2(
+        "   ALIGN=TOP for math symbol images did not align in all browsers\n");
+    print2(
+        "   and should be deleted.  All other images must override this\n");
+    print2(
+        "   shift with STYLE=\"margin-bottom:0px\". @/\n");
+    */
+    print2("img { margin-bottom: -4px }\n");
+    /* Print style sheet for rainbow-colored number that goes after
+       statement label */
+    print2(".r { font-family: \"Arial Narrow\";\n");
+    print2("     font-size: x-small;\n");
+    /* There is no color */
+    print2("   }\n");
+
+    /* Indent web proof displays */
+    /* Print style sheet for HTML proof indentation number */
+    /* ??? Future - combine with above style sheet */
+    print2(".i { font-family: \"Arial Narrow\";\n");
+    print2("     font-size: x-small;\n");
+    print2("     color: gray;\n");
+    print2("   }\n");
+    print2("-->\n");
+    print2("</STYLE>\n");
+    printLongLine(g_htmlCSS, "", " ");
+
+    if (stsFlag) printLongLine(getSTSHeader(), "", "\n");
+
+    /* Put theorem name before "Metamath Proof Explorer" etc. */
+    if (g_showStatement < g_extHtmlStmt) {
+      print2("%s\n", cat("<TITLE>",
+          /* Strip off ".html" */
+          left(g_texFileName, (long)strlen(g_texFileName) - 5),
+          " - ", htmlTitle,
+          "</TITLE>", NULL));
+    } else if (g_showStatement < g_mathboxStmt) { /* Sandbox stuff */
+      print2("%s\n", cat("<TITLE>",
+          /* Strip off ".html" */
+          left(g_texFileName, (long)strlen(g_texFileName) - 5),
+          " - ", g_extHtmlTitle,
+          "</TITLE>", NULL));
+
+    } else {
+      /* "Mathbox for <username>" */
+      /* Scan from this statement backwards until a big header is found */
+      for (i = g_showStatement; i > g_mathboxStmt; i--) {
+        if (g_Statement[i].type == a_ || g_Statement[i].type == p_) {
+          /* Note: only bigHdr is used; the other 5 returned strings are
+             ignored */
+          getSectionHeadings(i, &hugeHdr, &bigHdr, &smallHdr,
+              &tinyHdr,
+              &hugeHdrComment, &bigHdrComment, &smallHdrComment,
+              &tinyHdrComment,
+              0, /* fineResolution */
+              0  /* fullComment */);
+          if (bigHdr[0] != 0) break;
+        }
+      } /* next i */
+      if (bigHdr[0]) {
+        /* A big header was found; use it for the page title */
+        let(&localSandboxTitle, bigHdr);
+      } else {
+        /* A big header was not found (should not happen if set.mm is
+           formatted right, but use default just in case) */
+        let(&localSandboxTitle, sandboxTitle);
+      }
+      let(&hugeHdr, "");   /* Deallocate memory */
+      let(&bigHdr, "");   /* Deallocate memory */
+      let(&smallHdr, ""); /* Deallocate memory */
+      let(&tinyHdr, ""); /* Deallocate memory */
+      let(&hugeHdrComment, "");   /* Deallocate memory */
+      let(&bigHdrComment, "");   /* Deallocate memory */
+      let(&smallHdrComment, ""); /* Deallocate memory */
+      let(&tinyHdrComment, ""); /* Deallocate memory */
+
+      printLongLine(cat("<TITLE>",
+          /* Strip off ".html" */
+          left(g_texFileName, (long)strlen(g_texFileName) - 5),
+          " - ", localSandboxTitle,
+          "</TITLE>", NULL), "", "\"");
+
+    }
+    /* Icon for bookmark */
+    print2("%s%s\n", "<LINK REL=\"shortcut icon\" HREF=\"favicon.ico\" ",
+        "TYPE=\"image/x-icon\">");
+
+    print2("</HEAD>\n");
+    print2("<BODY BGCOLOR=\"#FFFFFF\">\n");
+
+    print2("<TABLE BORDER=0 CELLSPACING=0 CELLPADDING=0 WIDTH=\"100%s\">\n",
+         "%");
+    print2("  <TR>\n");
+    print2("    <TD ALIGN=LEFT VALIGN=TOP WIDTH=\"25%s\"><A HREF=\n", "%");
+    print2("    \"%s\"><IMG SRC=\"%s\"\n",
+        (g_showStatement < g_extHtmlStmt ? g_htmlHomeHREF :
+             (g_showStatement < g_mathboxStmt ? extHtmlHomeHREF :
+             sandboxHomeHREF)),
+        /* Note that we assume that the upper-left image is 32x32 */
+        (g_showStatement < g_extHtmlStmt ? g_htmlHomeIMG :
+             (g_showStatement < g_mathboxStmt ? extHtmlHomeIMG :
+             sandboxHomeIMG)));
+    print2("      BORDER=0\n");
+    print2("      ALT=\"%s\"\n",
+        (g_showStatement < g_extHtmlStmt ? htmlTitleAbbr :
+             (g_showStatement < g_mathboxStmt ? g_extHtmlTitleAbbr :
+             sandboxTitleAbbr)));
+    print2("      TITLE=\"%s\"\n",
+        (g_showStatement < g_extHtmlStmt ? htmlTitleAbbr :
+             (g_showStatement < g_mathboxStmt ? g_extHtmlTitleAbbr :
+             sandboxTitleAbbr)));
+    print2(
+      "      HEIGHT=32 WIDTH=32 ALIGN=TOP STYLE=\"margin-bottom:0px\"></A>\n");
+    print2("    </TD>\n");
+    print2(
+"    <TD ALIGN=CENTER COLSPAN=2 VALIGN=TOP><FONT SIZE=\"+3\" COLOR=%s><B>\n",
+      GREEN_TITLE_COLOR);
+    /* Allow plenty of room for long titles (although over 79 chars. will
+       trigger bug 1505). */
+    print2("%s\n",
+        (g_showStatement < g_extHtmlStmt ? htmlTitle :
+             (g_showStatement < g_mathboxStmt ? g_extHtmlTitle :
+             localSandboxTitle)));
+    print2("      </B></FONT></TD>\n");
+
+    if (texHeaderFlag) {  /* For HTML, 1 means to put prev/next links */
+      /* Put Previous/Next links into web page */
+      print2("    <TD ALIGN=RIGHT VALIGN=TOP WIDTH=\"25%s\">\n", "%");
+      print2("      <FONT SIZE=-1 FACE=sans-serif>\n");
+      /* Find the previous statement with a web page */
+      j = 0;
+      k = 0;
+      for (i = g_showStatement - 1; i >= 1; i--) {
+        if (g_Statement[i].type == (char)p_ ||
+            g_Statement[i].type == (char)a_) {
+          j = i;
+          break;
+        }
+      }
+      if (j == 0) {
+        k = 1; /* First statement flag */
+        /* For the first statement, wrap to last one */
+        for (i = g_statements; i >= 1; i--) {
+          if (g_Statement[i].type == (char)p_ ||
+              g_Statement[i].type == (char)a_ ) {
+            j = i;
+            break;
+          }
+        }
+      }
+      if (j == 0) bug(2314);
+      print2("      <A HREF=\"%s.html\">\n",
+          g_Statement[j].labelName);
+      if (!k) {
+        print2("      &lt; Previous</A>&nbsp;&nbsp;\n");
+      } else {
+        print2("      &lt; Wrap</A>&nbsp;&nbsp;\n");
+      }
+      /* Find the next statement with a web page */
+      j = 0;
+      k = 0;
+      for (i = g_showStatement + 1; i <= g_statements; i++) {
+        if (g_Statement[i].type == (char)p_ ||
+            g_Statement[i].type == (char)a_) {
+          j = i;
+          break;
+        }
+      }
+      if (j == 0) {
+        k = 1; /* Last statement flag */
+        /* For the last statement, wrap to first one */
+        for (i = 1; i <= g_statements; i++) {
+          if (g_Statement[i].type == (char)p_ ||
+              g_Statement[i].type == (char)a_) {
+            j = i;
+            break;
+          }
+        }
+      }
+      if (j == 0) bug(2315);
+      if (!k) {
+        print2("      <A HREF=\"%s.html\">Next &gt;</A>\n",
+            g_Statement[j].labelName);
+      } else {
+        print2("      <A HREF=\"%s.html\">Wrap &gt;</A>\n",
+            g_Statement[j].labelName);
+      }
+
+      print2("      </FONT><FONT FACE=sans-serif SIZE=-2>\n");
+
+      /* 8-Sep-03 nm - ??? Is the closing </FONT> printed if there is no
+         altHtml?  This should be tested. */
+
+      /* Compute the theorem list page number.  ??? Temporarily
+         we assume it to be 100 (hardcoded).  Todo: This should be fixed to use
+         the same as the THEOREMS_PER_PAGE in WRITE THEOREMS (have a SET
+         global variable in place of THEOREMS_PER_PAGE?) */
+      i = ((g_Statement[g_showStatement].pinkNumber - 1) / 100) + 1; /* Page # */
+      /* All thm pages now have page num after mmtheorems
+         since mmtheorems.html is now just the table of contents */
+      let(&tmpStr, cat("mmtheorems", str((double)i), ".html#",
+          g_Statement[g_showStatement].labelName, NULL)); /* Link to page/stmt */
+      /* Break up lines w/ long labels to prevent bug 1505 */
+      printLongLine(cat("      <BR><A HREF=\"", tmpStr,
+            "\">Nearby theorems</A>", NULL), " ", " ");
+
+      print2("      </FONT>\n");
+      print2("    </TD>\n");
+      print2("  </TR>\n");
+      print2("  <TR>\n");
+      print2("    <TD COLSPAN=2 ALIGN=LEFT VALIGN=TOP><FONT SIZE=-2\n");
+      print2("      FACE=sans-serif>\n");
+      print2("      <A HREF=\"../mm.html\">Mirrors</A>&nbsp; &gt;\n");
+      print2("      &nbsp;<A HREF=\"../index.html\">Home</A>&nbsp; &gt;\n");
+      print2("      &nbsp;<A HREF=\"%s\">%s</A>&nbsp; &gt;\n",
+          (g_showStatement < g_extHtmlStmt ? g_htmlHomeHREF :
+               (g_showStatement < g_mathboxStmt ? extHtmlHomeHREF :
+               g_htmlHomeHREF)),
+          (g_showStatement < g_extHtmlStmt ? htmlTitleAbbr :
+               (g_showStatement < g_mathboxStmt ? g_extHtmlTitleAbbr :
+               htmlTitleAbbr)));
+      print2("      &nbsp;<A HREF=\"mmtheorems.html\">Th. List</A>&nbsp; &gt;\n");
+      if (g_showStatement >= g_mathboxStmt) {
+        print2("      &nbsp;<A HREF=\"mmtheorems.html#sandbox:bighdr\">\n");
+        print2("      Mathboxes</A>&nbsp; &gt;\n");
+      }
+      print2("      &nbsp;%s\n",
+          /* Strip off ".html" */
+          left(g_texFileName, (long)strlen(g_texFileName) - 5));
+      print2("      </FONT>\n");
+      print2("    </TD>\n");
+      print2("    <TD COLSPAN=2 ALIGN=RIGHT VALIGN=TOP>\n");
+      print2("      <FONT SIZE=-2 FACE=sans-serif>\n");
+
+      /* Add link(s) specified by htmlexturl in $t statement */
+      /* The position of the theorem name is indicated with "*" in the
+         htmlexturl $t variable.  If a literal "*" is part of the URL,
+         use the alternate URL encoding "%2A" */
+      /* Example: (take out space in "/ *" below that was put there to prevent
+                   compiler warnings)
+          htmlexturl '<A HREF="http://metamath.tirix.org/ *.html">' +
+              'Structured version</A>&nbsp;&nbsp;' +
+              '<A HREF="https://expln.github.io/metamath/asrt/ *.html">' +
+              'ASCII version</A>&nbsp;&nbsp;';
+      */
+      let(&tmpStr, htmlExtUrl);
+      i = 1;
+      while (1) {
+        i = instr(i, tmpStr, "*");
+        if (i == 0) break;
+        let(&tmpStr, cat(left(tmpStr, i - 1),
+            g_Statement[g_showStatement].labelName,
+            right(tmpStr, i + 1), NULL));
+      }
+      printLongLine(tmpStr, "", " ");
+
+      /* Print the GIF/Unicode Font choice, if directories are specified */
+      if (htmlDir[0]) {
+
+        if (g_altHtmlFlag) {
+          print2("      <A HREF=\"%s%s\">GIF version</A>\n",
+                htmlDir, g_texFileName);
+
+        } else {
+          print2("      <A HREF=\"%s%s\">Unicode version</A>\n",
+                altHtmlDir, g_texFileName);
+
+        }
+      }
+
+    } else { /* texHeaderFlag=0 for HTML means not to put prev/next links */
+      /* there is no table open (mmascii, mmdefinitions), so don't
+         add </TD> which caused HTML validation failure */
+      print2("      <TD ALIGN=RIGHT VALIGN=TOP\n");
+      print2("       ><FONT FACE=sans-serif SIZE=-2>\n", "%");
+
+      /* Print the GIF/Unicode Font choice, if directories are specified */
+      if (htmlDir[0]) {
+        print2("\n");
+        if (g_altHtmlFlag) {
+          print2("This is the Unicode version.<BR>\n");
+          print2("<A HREF=\"%s%s\">Change to GIF version</A>\n",
+              htmlDir, g_texFileName);
+        } else {
+          print2("This is the GIF version.<BR>\n");
+          print2("<A HREF=\"%s%s\">Change to Unicode version</A>\n",
+              altHtmlDir, g_texFileName);
+        }
+      }
+      else {
+        print2("&nbsp;\n");
+      }
+
+    }
+
+    print2("      </FONT>\n");
+    print2("    </TD>\n");
+    print2("  </TR>\n");
+    print2("</TABLE>\n");
+
+
+
+    print2("<HR NOSHADE SIZE=1>\n");
+
+  } /* g_htmlFlag */
+  fprintf(g_texFilePtr, "%s", g_printString);
+  g_outputToString = 0;
+  let(&g_printString, "");
+
+  /* Deallocate strings */
+  let(&tmpStr, "");
+
+} /* printTexHeader */
+
+/* Prints an embedded comment in TeX or HTML.  The commentPtr must point to the first
+   character after the "$(" in the comment.  The printout ends when the first
+   "$)" or null character is encountered.   commentPtr must not be a temporary
+   allocation.   htmlCenterFlag, if 1, means to center the HTML and add a
+   "Description:" prefix. */
+/* The output is printed to the global g_texFilePtr. */
+/* Note: the global long "g_showStatement" is referenced to determine whether
+   to read bibliography from mmset.html or mmhilbert.html (or other
+   g_htmlBibliography or extHtmlBibliography file pair). */
+/* Returns 1 if an error or warning message was printed */
+flag printTexComment(vstring commentPtr, flag htmlCenterFlag,
+    long actionBits, /* see below */
+        /* Indicators for actionBits:
+            #define ERRORS_ONLY 1 - just report errors, don't print output
+            #define PROCESS_SYMBOLS 2
+            #define PROCESS_LABELS 4
+            #define ADD_COLORED_LABEL_NUMBER 8
+            #define PROCESS_BIBREFS 16
+            #define PROCESS_UNDERSCORES 32
+            #define CONVERT_TO_HTML 64 - convert '<' to '&gt;' unless
+                     <HTML>, </HTML> present
+            #define METAMATH_COMMENT 128 - $) terminates string
+            #define PROCESS_EVERYTHING PROCESS_SYMBOLS + PROCESS_LABELS \
+             + ADD_COLORED_LABEL_NUMBER + PROCESS_BIBREFS \
+             + PROCESS_UNDERSCORES + CONVERT_HTML + METAMATH_COMMENT \
+        */
+        /* 10-Dec-2018 nm - expanded meaning of errorsOnly for MARKUP commmand:
+             2 = process as if in <HTML>...</HTML> preformatted mode but
+                 don't strip <HTML>...</HTML> tags
+             3 = same as 2, but convert ONLY math symbols
+           (These new values were added instead of adding a new argument,
+           so as not to have to modify ~60 other calls to this function) */
+
+    flag noFileCheck)  /* 1 = ignore missing external files (gifs, bib, etc.) */
+{
+  vstring cmtptr; /* Not allocated */
+  vstring srcptr; /* Not allocated */
+  vstring lineStart; /* Not allocated */
+  vstring tmpStr = "";
+  vstring modeSection; /* Not allocated */
+  vstring sourceLine = "";
+  vstring outputLine = "";
+  vstring tmp = "";
+  flag textMode, mode, lastLineFlag, displayMode;
+  vstring tmpComment = "";
+  flag preformattedMode = 0; /* HTML <HTML> preformatted mode */
+
+  /* For bibliography hyperlinks */
+  vstring bibTag = "";
+  vstring bibFileName = "";
+  vstring bibFileContents = "";
+  vstring bibFileContentsUpper = ""; /* Uppercase version */
+  vstring bibTags = "";
+  long pos1, pos2, htmlpos1, htmlpos2, saveScreenWidth;
+  flag tmpMathMode;
+
+  /* Variables for converting ` ` and ~ to old $m,$n and $l,$n formats in
+     order to re-use the old code */
+  /* Note that DOLLAR_SUBST will replace the old $. */
+  vstring cmt = "";
+  vstring cmtMasked = ""; /* cmt with math syms blanked */ /* also mask ~ label */
+  vstring tmpMasked = ""; /* tmp with math syms blanked */
+  vstring tmpStrMasked = ""; /* tmpStr w/ math syms blanked */
+  long i, clen;
+  flag returnVal = 0; /* 1 means error/warning */
+
+  /* Internal flags derived from actionBits argument, for MARKUP command use */
+  flag errorsOnly;
+  flag processSymbols;
+  flag processLabels;
+  flag addColoredLabelNumber;
+  flag processBibrefs;
+  flag processUnderscores;
+  flag convertToHtml;
+  flag metamathComment;
+
+  /* Assign local Booleans for actionBits mask */
+  errorsOnly = (actionBits & ERRORS_ONLY ) != 0;
+  processSymbols = (actionBits & PROCESS_SYMBOLS ) != 0;
+  processLabels = (actionBits & PROCESS_LABELS ) != 0;
+  addColoredLabelNumber = (actionBits & ADD_COLORED_LABEL_NUMBER ) != 0;
+  processBibrefs = (actionBits & PROCESS_BIBREFS ) != 0;
+  processUnderscores = (actionBits & PROCESS_UNDERSCORES ) != 0;
+  convertToHtml = (actionBits & CONVERT_TO_HTML ) != 0;
+  metamathComment = (actionBits & METAMATH_COMMENT ) != 0;
+
+  /* We must let this procedure handle switching output to string mode */
+  if (g_outputToString) bug(2309);
+  /* The LaTeX (or HTML) file must be open */
+  if (errorsOnly == 0) {
+    if (!g_texFilePtr) bug(2321);
+  }
+
+  cmtptr = commentPtr;
+
+  if (!g_texDefsRead) {
+    return returnVal; /* TeX defs were not read (error was detected
+                               and flagged to the user elsewhere) */
+  }
+
+  /* Convert line to the old $m..$n and $l..$n formats (using DOLLAR_SUBST
+     instead of "$") - the old syntax is obsolete but we do this conversion
+     to re-use some old code */
+  if (metamathComment != 0) {
+    i = instr(1, cmtptr, "$)");      /* If it points to source buffer */
+    if (!i) i = (long)strlen(cmtptr) + 1;  /* If it's a stand-alone string */
+  } else {
+    i = (long)strlen(cmtptr) + 1;
+  }
+  let(&cmt, left(cmtptr, i - 1));
+
+  /* All actions on cmt should be mirrored on cmdMasked, except that
+     math symbols are replaced with blanks in cmdMasked */
+  let(&cmtMasked, cmt);
+
+
+  /* This section is independent and can be removed without side effects */
+  if (g_htmlFlag) {
+    /* Convert special characters <, &, etc. to HTML entities */
+    /* But skip converting math symbols inside ` ` */
+    /* Detect preformatted HTML (this is crude, since it
+       will apply to whole comment - perhaps fine-tune this later) */
+    if (convertToHtml != 0) {
+      if (instr(1, cmt, "<HTML>") != 0) preformattedMode = 1;
+    } else {
+      preformattedMode = 1; /* For MARKUP command - don't convert HTML */
+    }
+    mode = 1; /* 1 normal, -1 math token */
+    let(&tmp, "");
+    let(&tmpMasked, "");
+    while (1) {
+      pos1 = 0;
+      while (1) {
+        pos1 = instr(pos1 + 1, cmt, "`");
+        if (!pos1) break;
+        if (cmt[pos1] == '`') {
+          pos1++;  /* Skip `` escape */
+          continue;
+        }
+        break;
+      }
+      if (!pos1) pos1 = (long)strlen(cmt) + 1;
+      if (mode == 1 && preformattedMode == 0) {
+        let(&tmpStr, "");
+        /* asciiToTt() is where "<" is converted to "&lt;" etc. */
+        tmpStr = asciiToTt(left(cmt, pos1));
+        let(&tmpStrMasked, tmpStr);
+      } else {
+        let(&tmpStr, left(cmt, pos1));
+        if (mode == -1) { /* Math mode */
+          /* Replace math symbols with spaces to prevent confusing them
+             with markup in sections below */
+          let(&tmpStrMasked, cat(space(pos1 - 1),
+              mid(cmtMasked, pos1, 1), NULL));
+        } else { /* Preformatted mode but not math mode */
+          let(&tmpStrMasked, left(cmtMasked, pos1));
+        }
+      }
+      let(&tmp, cat(tmp, tmpStr, NULL));
+      let(&tmpMasked, cat(tmpMasked, tmpStrMasked, NULL));
+      let(&cmt, right(cmt, pos1 + 1));
+      let(&cmtMasked, right(cmtMasked, pos1 + 1));
+      if (!cmt[0]) break;
+      mode = (char)(-mode);
+    }
+    let(&cmt, tmp);
+    let(&cmtMasked, tmpMasked);
+    let(&tmpStr, ""); /* Deallocate */
+    let(&tmpStrMasked, "");
+  }
+
+
+  /* Add leading and trailing HTML markup to comment here
+     (instead of in caller).  Also convert special characters. */
+  if (g_htmlFlag) {
+    /* This used to be done in mmcmds.c */
+    if (htmlCenterFlag) {  /* Note:  this should be 0 in MARKUP command */
+      let(&cmt, cat("<CENTER><TABLE><TR><TD ALIGN=LEFT><B>Description: </B>",
+          cmt, "</TD></TR></TABLE></CENTER>", NULL));
+      let(&cmtMasked,
+          cat("<CENTER><TABLE><TR><TD ALIGN=LEFT><B>Description: </B>",
+          cmtMasked, "</TD></TR></TABLE></CENTER>", NULL));
+    }
+  }
+
+
+  /* Mask out _ (underscore) in labels so they won't become subscripts
+     (reported by Benoit Jubin) */
+  /* This section is independent and can be removed without side effects */
+  if (g_htmlFlag != 0) {
+    pos1 = 0;
+    while (1) {   /* Look for label start */
+      pos1 = instr(pos1 + 1, cmtMasked, "~");
+      if (!pos1) break;
+      if (cmtMasked[pos1] == '~') {
+        pos1++;  /* Skip ~~ escape */
+        continue;
+      }
+      /* Skip whitespace after ~ */
+      while (1) {
+        if (cmtMasked[pos1] == 0) break;  /* End of line */
+        if (isspace((unsigned char)(cmtMasked[pos1]))) {
+          pos1++;
+          continue;
+        } else { /* Found start of label */
+          break;
+        }
+      }
+      /* Skip non-whitespace after ~ find end of label */
+      while (1) {
+        if (cmtMasked[pos1] == 0) break;  /* End of line */
+        if (!(isspace((unsigned char)(cmtMasked[pos1])))) {
+          if (cmtMasked[pos1] == '_') {
+            /* Put an "?" in place of label character in mask */
+            cmtMasked[pos1] = '?';
+          }
+          pos1++;
+          continue;
+        } else { /* Found end of label */
+          break;
+        }
+      }  /* while (1) */
+    } /* while (1) */
+  } /* if g_htmlFlag */
+
+
+  /* Handle dollar signs in comments converted to LaTeX */
+  /* This section is independent and can be removed without side effects */
+  /* This must be done before the underscores below so subscript $'s */
+  /* won't be converted to \$'s */
+  if (!g_htmlFlag) {  /* LaTeX */
+    pos1 = 0;
+    while (1) {
+      pos1 = instr(pos1 + 1, cmt, "$");
+      if (!pos1) break;
+      /* Don't modify anything inside of <HTML>...</HTML> tags */
+      if (pos1 > instr(1, cmt, "<HTML>") && pos1 < instr(1, cmt, "</HTML>"))
+        continue;
+      let(&cmt, cat(left(cmt, pos1 - 1), "\\$",
+          right(cmt, pos1 + 1), NULL));
+      let(&cmtMasked, cat(left(cmtMasked, pos1 - 1), "\\$",
+          right(cmtMasked, pos1 + 1), NULL));
+      pos1 = pos1 + 1; /* Adjust for 2-1 extra chars in "let" above */
+    } /* while (1) */
+  }
+
+  /* This section comes BEFORE the underscore handling
+     below, so that "{\em...}" won't be converted to "\}\em...\}" */
+  /* Convert any remaining special characters for LaTeX */
+  /* This section is independent and can be removed without side effects */
+  if (!g_htmlFlag) { /* i.e. LaTeX mode */
+    /* At this point, the comment begins e.g "\begin{lemma}\label{lem:abc}" */
+    pos1 = instr(1, cmt, "} ");
+    if (pos1) {
+      pos1++; /* Start after the "}" */
+    } else {
+      pos1 = 1; /* If not found, start from beginning of line */
+    }
+    pos2 = (long)strlen(cmt);
+    tmpMathMode = 0;
+    for (pos1 = pos1 + 0; pos1 <= pos2; pos1++) {
+      /* Don't modify anything inside of math symbol strings
+         (imperfect - only works if `...` is not split across lines?) */
+      if (cmt[pos1 - 1] == '`') tmpMathMode = (flag)(1 - tmpMathMode);
+      if (tmpMathMode) continue;
+      if (pos1 > 1) {
+        if (cmt[pos1 - 1] == '_' && cmt[pos1 - 2] == '$') {
+          /* The _ is part of "$_{...}$" earlier conversion */
+          continue;
+        }
+      }
+      /* $%#{}&^\\|<>"~_ are converted by asciiToTt() */
+      /* Omit \ and $ since they be part of an earlier converston */
+      /* Omit ~ since it is part of label ref */
+      /* Omit " since it legal */
+      /* Because converting to \char` causes later math mode problems due to `,
+         we change |><_ to /)(- (an ugly workaround) */
+      switch(cmt[pos1 - 1]) {
+        case '|': cmt[pos1 - 1] = '/'; break;
+        case '<': cmt[pos1 - 1] = '{'; break;
+        case '>': cmt[pos1 - 1] = '}'; break;
+        case '_': cmt[pos1 - 1] = '-'; break;
+      }
+      if (strchr("%#{}&^|<>_", cmt[pos1 - 1]) != NULL) {
+        let(&tmpStr, "");
+        tmpStr = asciiToTt(chr(cmt[pos1 - 1]));
+        let(&cmt, cat(left(cmt, pos1 - 1), tmpStr,
+            right(cmt, pos1 + 1), NULL));
+        let(&cmtMasked, cat(left(cmtMasked, pos1 - 1), tmpStr,
+            right(cmtMasked, pos1 + 1), NULL));
+        pos1 += (long)strlen(tmpStr) - 1;
+        pos2 += (long)strlen(tmpStr) - 1;
+      }
+    } /* Next pos1 */
+  } /* if (!g_htmlFlag) */
+
+  /* Handle underscores in comments converted to HTML:  Convert _abc_
+     to <I>abc</I> for book titles, etc.; convert a_n to a<SUB>n</SUB> for
+     subscripts */
+  /* This section is independent and can be removed without side effects */
+  if (g_htmlFlag != 0 && processUnderscores != 0) {
+    pos1 = 0;
+    while (1) {
+      /* Only look at non-math part of comment */
+      pos1 = instr(pos1 + 1, cmtMasked, "_");
+      if (!pos1) break;
+      /* Don't modify anything inside of <HTML>...</HTML> tags */
+      if (pos1 > instr(1, cmt, "<HTML>") && pos1 < instr(1, cmt, "</HTML>"))
+        continue;
+
+      /* Don't modify external hyperlinks containing "_" */
+      pos2 = pos1 - 1;
+      while (1) { /* Get to previous whitespace */
+        if (pos2 == 0 || isspace((unsigned char)(cmt[pos2]))) break;
+        pos2--;
+      }
+      if (!strcmp(mid(cmt, pos2 + 2, 7), "http://")) {
+        continue;
+      }
+      if (!strcmp(mid(cmt, pos2 + 2, 8), "https://")) {
+        continue;
+      }
+      if (!strcmp(mid(cmt, pos2 + 2, 2), "mm")) {
+        continue;
+      }
+
+      /* Opening "_" must be <whitespace>_<alphanum> for <I> tag */
+      if (pos1 > 1) {
+        /* Check for not whitespace and not opening punctuation */
+        if (!isspace((unsigned char)(cmt[pos1 - 2]))
+            && strchr(OPENING_PUNCTUATION, cmt[pos1 - 2]) == NULL) {
+          /* Check for not whitespace and not closing punctuation */
+          if (!isspace((unsigned char)(cmt[pos1]))
+            && strchr(CLOSING_PUNCTUATION, cmt[pos1]) == NULL) {
+
+            /* Found <nonwhitespace>_<nonwhitespace> - assume subscript */
+            /* Locate the whitepace (or end of string) that closes subscript */
+            /* Note:  This algorithm is not perfect in that the subscript
+               is assumed to end at closing punctuation, which theoretically
+               could be part of the subscript itself, such as a subscript
+               with a comma in it. */
+            pos2 = pos1 + 1;
+            while (1) {
+              if (!cmt[pos2]) break; /* End of string */
+              /* Look for whitespace or closing punctuation */
+              if (isspace((unsigned char)(cmt[pos2]))
+                  || strchr(OPENING_PUNCTUATION, cmt[pos2]) != NULL
+                  || strchr(CLOSING_PUNCTUATION, cmt[pos2]) != NULL) break;
+              pos2++; /* Move forward through subscript */
+            }
+            pos2++; /* Adjust for left, seg, etc. that start at 1 not 0 */
+            if (g_htmlFlag) {  /* HTML */
+              /* Put <SUB>...</SUB> around subscript */
+              let(&cmt, cat(left(cmt, pos1 - 1),
+                  "<SUB><FONT SIZE=\"-1\">",
+                  seg(cmt, pos1 + 1, pos2 - 1), /* Skip (delete) "_" */
+                  "</FONT></SUB>", right(cmt, pos2), NULL));
+              let(&cmtMasked, cat(left(cmtMasked, pos1 - 1),
+                  "<SUB><FONT SIZE=\"-1\">",
+                  seg(cmtMasked, pos1 + 1, pos2 - 1), /* Skip (delete) "_" */
+                  "</FONT></SUB>", right(cmtMasked, pos2), NULL));
+              pos1 = pos2 + 33; /* Adjust for 34-1 extra chars in "let" above */
+            } else {  /* LaTeX */
+              /* Put _{...} around subscript */
+              let(&cmt, cat(left(cmt, pos1 - 1), "$_{",
+                  seg(cmt, pos1 + 1, pos2 - 1),  /* Skip (delete) "_" */
+                  "}$", right(cmt, pos2), NULL));
+              let(&cmtMasked, cat(left(cmtMasked, pos1 - 1), "$_{",
+                  seg(cmtMasked, pos1 + 1, pos2 - 1),  /* Skip (delete) "_" */
+                  "}$", right(cmtMasked, pos2), NULL));
+              pos1 = pos2 + 4; /* Adjust for 5-1 extra chars in "let" above */
+            }
+            continue;
+
+          } else {
+            /* Found <nonwhitespace>_<whitespace> - not an opening "_" */
+            /* Do nothing in this case */
+            continue;
+          }
+        }
+      }
+      if (!isalnum((unsigned char)(cmt[pos1]))) continue;
+      /* Only look at non-math part of comment */
+      pos2 = instr(pos1 + 1, cmtMasked, "_");
+      if (!pos2) break;
+      /* Closing "_" must be <alphanum>_<nonalphanum> */
+      if (!isalnum((unsigned char)(cmt[pos2 - 2]))) continue;
+      if (isalnum((unsigned char)(cmt[pos2]))) continue;
+      if (g_htmlFlag) {  /* HTML */
+        let(&cmt, cat(left(cmt, pos1 - 1), "<I>",
+            seg(cmt, pos1 + 1, pos2 - 1),
+            "</I>", right(cmt, pos2 + 1), NULL));
+        let(&cmtMasked, cat(left(cmtMasked, pos1 - 1), "<I>",
+            seg(cmtMasked, pos1 + 1, pos2 - 1),
+            "</I>", right(cmtMasked, pos2 + 1), NULL));
+        pos1 = pos2 + 5; /* Adjust for 7-2 extra chars in "let" above */
+      } else {  /* LaTeX */
+        let(&cmt, cat(left(cmt, pos1 - 1), "{\\em ",
+            seg(cmt, pos1 + 1, pos2 - 1),
+            "}", right(cmt, pos2 + 1), NULL));
+        let(&cmtMasked, cat(left(cmtMasked, pos1 - 1), "{\\em ",
+            seg(cmtMasked, pos1 + 1, pos2 - 1),
+            "}", right(cmtMasked, pos2 + 1), NULL));
+        pos1 = pos2 + 4; /* Adjust for 6-2 extra chars in "let" above */
+      }
+    }
+  }
+
+  /* Convert opening double quote to `` for LaTeX */
+  /* This section is independent and can be removed without side effects */
+  if (!g_htmlFlag) { /* If LaTeX mode */
+    i = 1; /* Even/odd counter: 1 = left quote, 0 = right quote */
+    pos1 = 0;
+    while (1) {
+      /* cmtMasked has math symbols blanked */
+      pos1 = instr(pos1 + 1, cmtMasked, "\"");
+      if (pos1 == 0) break;
+      if (i == 1) {
+        /* Warning:  "`" needs to be escaped (i.e. repeated) to prevent it
+           from being treated as a math symbol delimiter below.  So "````"
+           will become "``" in the LaTeX output. */
+        let(&cmt, cat(left(cmt, pos1 - 1), "````",
+            right(cmt, pos1 + 1), NULL));
+        let(&cmtMasked, cat(left(cmtMasked, pos1 - 1), "````",
+            right(cmtMasked, pos1 + 1), NULL));
+      }
+      i = 1 - i; /* Count to next even or odd */
+    }
+  }
+
+  /* Put bibliography hyperlinks in comments converted to HTML:
+        [Monk2] becomes <A HREF="mmset.html#monk2>[Monk2]</A> etc. */
+  /* This section is independent and can be removed without side effects */
+  if (g_htmlFlag && processBibrefs != 0) {
+    /* Assign local tag list and local HTML file name */
+    if (g_showStatement < g_extHtmlStmt) {
+      let(&bibTags, g_htmlBibliographyTags);
+      let(&bibFileName, g_htmlBibliography);
+    } else if (g_showStatement < g_mathboxStmt) { /* Sandbox stuff */
+      let(&bibTags, extHtmlBibliographyTags);
+      let(&bibFileName, extHtmlBibliography);
+    } else {
+      /* Sandbox stuff */
+      let(&bibTags, g_htmlBibliographyTags);  /* Go back to Mm Prf Explorer */
+      let(&bibFileName, g_htmlBibliography);
+    }
+
+    if (bibFileName[0]) {
+      /* The user specified a bibliography file in the xxx.mm $t comment
+         (otherwise we don't do anything) */
+      pos1 = 0;
+      while (1) {
+        /* Look for any bibliography tags to convert to hyperlinks */
+        /* The biblio tag should be in brackets e.g. "[Monk2]" */
+        /* Only look at non-math part of comment */
+        pos1 = instr(pos1 + 1, cmtMasked, "[");
+        if (!pos1) break;
+
+        /* Escape a double [[ */
+        if (cmtMasked[pos1] == '[') {  /* This is the char after "[" above */
+          /* Remove the first "[" */
+          let(&cmt, cat(left(cmt, pos1 - 1),
+              right(cmt, pos1 + 1), NULL));
+          let(&cmtMasked, cat(left(cmtMasked, pos1 - 1),
+              right(cmtMasked, pos1 + 1), NULL));
+          /* The pos1-th position (starting at 1) is now the "[" that remains */
+          continue;
+        }
+
+        /* Only look at non-math part of comment */
+        pos2 = instr(pos1 + 1, cmtMasked, "]");
+        if (!pos2) break;
+
+        /* Get bibTag from cmtMasked as extra precaution */
+        let(&bibTag, seg(cmtMasked, pos1, pos2));
+        /* There should be no white space in the tag */
+        if ((signed)(strcspn(bibTag, " \n\r\t\f")) < pos2 - pos1 + 1) continue;
+        /* OK, we have a good tag.  If the file with bibliography has not been
+           read in yet, let's do so here for error-checking. */
+
+        /* Start of error-checking */
+        if (noFileCheck == 0) {
+          if (!bibTags[0]) {
+            /* The bibliography file has not be read in yet. */
+            let(&bibFileContents, "");
+            if (errorsOnly == 0) {
+              print2("Reading HTML bibliographic tags from file \"%s\"...\n",
+                  bibFileName);
+            }
+            bibFileContents = readFileToString(bibFileName, 0,
+                &i /* charCount; not used here */);
+            if (!bibFileContents) {
+              /* The file was not found or had some problem (use verbose mode = 1
+                 in 2nd argument of readFileToString for debugging). */
+              printLongLine(cat("?Warning: Couldn't open or read the file \"",
+                  bibFileName,
+                  "\".  The bibliographic hyperlinks will not be checked for",
+                  " correctness.  The first one is \"", bibTag,
+                  "\" in the comment for statement \"",
+                  g_Statement[g_showStatement].labelName, "\".",
+                  NULL), "", " ");
+              returnVal = 1; /* Error/warning printed */
+              bibFileContents = ""; /* Restore to normal string */
+              let(&bibTags, "?"); /* Assign to a nonsense tag that won't match
+                  but tells us an attempt was already made to read the file */
+            } else {
+              /* Note: In an <A NAME=...> tag, HTML is case-insensitive for A and
+                 NAME but case-sensitive for the token after the = */
+              /* Strip all whitespace */
+              let(&bibFileContents, edit(bibFileContents, 2));
+              /* Uppercase version for HTML tag search */
+              let(&bibFileContentsUpper, edit(bibFileContents, 32));
+              htmlpos1 = 0;
+              while (1) {  /* Look for all <A NAME=...></A> HTML tags */
+                htmlpos1 = instr(htmlpos1 + 1, bibFileContentsUpper, "<ANAME=");
+                /* Note stripped space after <A... - not perfectly robust but
+                   good enough if HTML file is legal since <ANAME is not an HTML
+                   tag (let's not get into a regex discussion though...) */
+                if (!htmlpos1) break;
+                htmlpos1 = htmlpos1 + 7;  /* Point ot beginning of tag name */
+                /* Extract tag, ignoring any surrounding quotes */
+                if (bibFileContents[htmlpos1 - 1] == '\''
+                    || bibFileContents[htmlpos1 - 1] == '"') htmlpos1++;
+                htmlpos2 = instr(htmlpos1, bibFileContents, ">");
+                if (!htmlpos2) break;
+                htmlpos2--; /* Move to character before ">" */
+                if (bibFileContents[htmlpos2 - 1] == '\''
+                    || bibFileContents[htmlpos2 - 1] == '"') htmlpos2--;
+                if (htmlpos2 <= htmlpos1) continue;  /* Ignore bad HTML syntax */
+                let(&tmp, cat("[",
+                    seg(bibFileContents, htmlpos1, htmlpos2), "]", NULL));
+                /* Check if tag is already in list */
+                if (instr(1, bibTags, tmp)) {
+                  printLongLine(cat("?Error: There two occurrences of",
+                      " bibliographic reference \"",
+                      seg(bibFileContents, htmlpos1, htmlpos2),
+                      "\" in the file \"", bibFileName, "\".", NULL), "", " ");
+                  returnVal = 1; /* Error/warning printed */
+                }
+                /* Add tag to tag list */
+                let(&bibTags, cat(bibTags, tmp, NULL));
+              } /* end while */
+              if (!bibTags[0]) {
+                /* No tags found; put dummy partial tag meaning "file read" */
+                let(&bibTags, "[");
+              }
+            } /* end if (!bibFIleContents) */
+          } /* end if (noFileCheck == 0) */
+          /* Assign to permanent tag list for next time */
+          if (g_showStatement < g_extHtmlStmt) {
+            let(&g_htmlBibliographyTags, bibTags);
+          /*} else {*/
+          } else if (g_showStatement < g_mathboxStmt) {
+            let(&extHtmlBibliographyTags, bibTags);
+
+          } else {
+            let(&g_htmlBibliographyTags, bibTags);
+
+          }
+          /* Done reading in HTML file with bibliography */
+        } /* end if (!bibTags[0]) */
+        /* See if the tag we found is in the bibliography file */
+        if (bibTags[0] == '[') {
+          /* We have a tag list from the bibliography file */
+          if (!instr(1, bibTags, bibTag)) {
+            printLongLine(cat("?Error: The bibliographic reference \"", bibTag,
+                "\" in statement \"", g_Statement[g_showStatement].labelName,
+                "\" was not found as an <A NAME=\"",
+                seg(bibTag, 2, pos2 - pos1),
+                "\"></A> anchor in the file \"", bibFileName, "\".", NULL),
+                "", " ");
+            returnVal = 1; /* Error/warning printed */
+          }
+        }
+        /* End of error-checking */
+
+        /* Make an HTML reference for the tag */
+        let(&tmp, cat("[<A HREF=\"",
+            bibFileName, "#", seg(bibTag, 2, pos2 - pos1), "\">",
+            seg(bibTag, 2, pos2 - pos1), "</A>]", NULL));
+        let(&cmt, cat(left(cmt, pos1 - 1), tmp, right(cmt,
+            pos2 + 1), NULL));
+        let(&cmtMasked, cat(left(cmtMasked, pos1 - 1), tmp, right(cmtMasked,
+            pos2 + 1), NULL));
+        pos1 = pos1 + (long)strlen(tmp) - (long)strlen(bibTag); /* Adjust comment position */
+      } /* end while(1) */
+    } /* end if (bibFileName[0]) */
+  } /* end of if (g_htmlFlag) */
+
+  /* All actions on cmt should be mirrored on cmdMasked, except that
+     math symbols are replaced with blanks in cmdMasked */
+  if (strlen(cmt) != strlen(cmtMasked)) bug(2334); /* Should be in sync */
+
+  /* Starting here, we no longer use cmtMasked, so syncing it with cmt
+     isn't important anymore. */
+
+  clen = (long)strlen(cmt);
+  mode = 'n';
+  for (i = 0; i < clen; i++) {
+    if (cmt[i] == '`') {
+      if (cmt[i + 1] == '`') {
+        if (processSymbols != 0) {
+          /* Escaped ` = actual ` */
+          let(&cmt, cat(left(cmt, i + 1), right(cmt, i + 3), NULL));
+          clen--;
+        }
+      } else {
+        /* We will still enter and exit math mode when
+           processSymbols=0 so as to skip ~ in math symbols.  However,
+           we don't insert the "DOLLAR_SUBST mode" so that later on
+           it will look like normal text */
+        /* Enter or exit math mode */
+        if (mode != 'm') {
+          mode = 'm';
+        } else {
+          mode = 'n';
+        }
+
+        if (processSymbols != 0) {
+          let(&cmt, cat(left(cmt, i), chr(DOLLAR_SUBST) /*$*/, chr(mode),
+              right(cmt, i+2), NULL));
+          clen++;
+          i++;
+        }
+
+        /* If symbol is preceded by opening punctuation and a space, take out
+           the space so it looks better. */
+        if (mode == 'm' && processSymbols != 0) {
+          let(&tmp, mid(cmt, i - 2, 2));
+          if (!strcmp("( ", tmp)) {
+            let(&cmt, cat(left(cmt, i - 2), right(cmt, i), NULL));
+            clen = clen - 1;
+          }
+          /* We include quotes since symbols are often enclosed in them. */
+          let(&tmp, mid(cmt, i - 8, 8));
+          if (!strcmp("&quot; ", right(tmp, 2))
+              && strchr("( ", tmp[0]) != NULL) {
+            let(&cmt, cat(left(cmt, i - 2), right(cmt, i), NULL));
+            clen = clen - 1;
+          }
+          let(&tmp, "");
+        }
+        /* If symbol is followed by a space and closing punctuation, take out
+           the space so it looks better. */
+        if (mode == 'n' && processSymbols != 0) {
+          /* (Why must it be i + 2 here but i + 1 in label version below?
+             Didn't investigate but seems strange.) */
+          let(&tmp, mid(cmt, i + 2, 2));
+          if (tmp[0] == ' ' && strchr(CLOSING_PUNCTUATION, tmp[1]) != NULL) {
+            let(&cmt, cat(left(cmt, i + 1), right(cmt, i + 3), NULL));
+            clen = clen - 1;
+          }
+          /* We include quotes since symbols are often enclosed in them. */
+          let(&tmp, mid(cmt, i + 2, 8));
+          if (strlen(tmp) < 8)
+              let(&tmp, cat(tmp, space(8 - (long)strlen(tmp)), NULL));
+          if (!strcmp(" &quot;", left(tmp, 7))
+              && strchr(CLOSING_PUNCTUATION, tmp[7]) != NULL) {
+            let(&cmt, cat(left(cmt, i + 1), right(cmt, i + 3), NULL));
+            clen = clen - 1;
+          }
+          let(&tmp, "");
+        }
+
+      }
+    }
+    if (cmt[i] == '~' && mode != 'm') {
+      if (cmt[i + 1] == '~' /* Escaped ~ */ || processLabels == 0) {
+        if (processLabels != 0) {
+          /* Escaped ~ = actual ~ */
+          let(&cmt, cat(left(cmt, i + 1), right(cmt, i + 3), NULL));
+          clen--;
+        }
+      } else {
+        /* Enter or exit label mode */
+        if (mode != 'l') {
+          mode = 'l';
+          /* If there is whitespace after the ~, then remove
+             all whitespace immediately after the ~ to join the ~ to
+             the label.  This enhances the Metamath syntax so that
+             whitespace is now allowed between the ~ and the label, which
+             makes it easier to do global substitutions of labels in a
+             text editor. */
+          while (isspace((unsigned char)(cmt[i + 1])) && clen > i + 1) {
+            let(&cmt, cat(left(cmt, i + 1), right(cmt, i + 3), NULL));
+            clen--;
+          }
+        } else {
+          /* If you see this bug, the most likely cause is a tilde
+             character in a comment that does not prefix a label or hyperlink.
+             The most common problem is the "~" inside a hyperlink that
+             specifies a user's directory.  To fix it, use a double tilde
+             "~~" to escape it, which will become a single tilde on output. */
+          g_outputToString = 0;
+          printLongLine(cat("?Warning: There is a \"~\" inside of a label",
+              " in the comment of statement \"",
+              g_Statement[g_showStatement].labelName,
+              "\".  Use \"~~\" to escape \"~\" in an http reference.",
+              NULL), "", " ");
+          returnVal = 1; /* Error/warning printed */
+          g_outputToString = 1;
+          mode = 'n';
+        }
+        let(&cmt, cat(left(cmt, i), chr(DOLLAR_SUBST) /*$*/, chr(mode),
+            right(cmt, i+2), NULL));
+        clen++;
+        i++;
+
+        /* If label is preceded by opening punctuation and space, take out
+           the space so it looks better. */
+        let(&tmp, mid(cmt, i - 2, 2));
+        /*printf("tmp#%s#\n",tmp);*/
+        if (!strcmp("( ", tmp) || !strcmp("[ ", tmp)) {
+          let(&cmt, cat(left(cmt, i - 2), right(cmt, i), NULL));
+          clen = clen - 1;
+        }
+        let(&tmp, "");
+
+      }
+    }
+
+    if (processLabels == 0 && mode == 'l') {
+      /* We should have prevented it from ever getting into label mode */
+      bug(2344);
+    }
+
+    if ((isspace((unsigned char)(cmt[i]))
+            || cmt[i] == '<') /* If the label ends the comment,
+               "</TD>" with no space will be appended before this section. */
+        && mode == 'l') {
+      /* Whitespace exits label mode */
+      mode = 'n';
+      let(&cmt, cat(left(cmt, i), chr(DOLLAR_SUBST) /*$*/, chr(mode),
+          right(cmt, i+1), NULL));
+      clen = clen + 2;
+      i = i + 2;
+
+      /* If label is followed by space and end punctuation, take out the space
+         so it looks better. */
+      let(&tmp, mid(cmt, i + 1, 2));
+      if (tmp[0] == ' ' && strchr(CLOSING_PUNCTUATION, tmp[1]) != NULL) {
+        let(&cmt, cat(left(cmt, i), right(cmt, i + 2), NULL));
+        clen = clen - 1;
+      }
+      let(&tmp, "");
+
+    }
+    /* clen should always remain comment length - do a sanity check here */
+    if ((signed)(strlen(cmt)) != clen) {
+      bug(2311);
+    }
+  } /* Next i */
+  /* End convert line to the old $m..$n and $l..$n */
+
+
+  /* Put <HTML> and </HTML> at beginning of line so preformattedMode won't
+     be switched on or off in the middle of processing a line */
+  /* This also fixes the problem where multiple <HTML>...</HTML> on one
+     line aren't all removed in HTML output, causing w3c validation errors */
+  /* Note:  "Q<HTML><sup>2</sup></HTML>." will have a space around "2" because
+     of this fix.  Instead use "<HTML>Q<sup>2</sup>.</HTML>" or just "Q^2." */
+  pos1 = -1; /* So -1 + 2 = 1 = start of string for instr() */
+  while (1) {
+    pos1 = instr(pos1 + 2/*skip new \n*/, cmt, "<HTML>");
+    if (pos1 == 0
+      || convertToHtml == 0 /* Don't touch <HTML> in MARKUP command */
+      ) break;
+
+    /* If <HTML> begins a line (after stripping spaces), don't put a \n so
+       that we don't trigger new paragraph mode */
+    let(&tmpStr, edit(left(cmt, pos1 - 1), 2/*discard spaces & tabs*/));
+    i = (long)strlen(tmpStr);
+    if (i == 0) continue;
+    if (tmpStr[i - 1] == '\n') continue;
+
+    let(&cmt, cat(left(cmt, pos1 - 1), "\n", right(cmt, pos1), NULL));
+  }
+  pos1 = -1; /* So -1 + 2 = 1 = start of string for instr() */
+  while (1) {
+    pos1 = instr(pos1 + 2/*skip new \n*/, cmt, "</HTML>");
+    if (pos1 == 0
+      || convertToHtml == 0 /* Don't touch </HTML> in MARKUP command */
+      ) break;
+
+    /* If </HTML> begins a line (after stripping spaces), don't put a \n so
+       that we don't trigger new paragraph mode */
+    let(&tmpStr, edit(left(cmt, pos1 - 1), 2/*discard spaces & tabs*/));
+    i = (long)strlen(tmpStr);
+    if (i == 0) continue;
+    if (tmpStr[i - 1] == '\n') continue;
+
+    let(&cmt, cat(left(cmt, pos1 - 1), "\n", right(cmt, pos1), NULL));
+  }
+
+
+  cmtptr = cmt; /* cmtptr is for scanning cmt */
+
+  g_outputToString = 1; /* Redirect print2 and printLongLine to g_printString */
+
+  while (1) {
+    /* Get a "line" of text, up to the next new-line.  New-lines embedded
+       in $m and $l sections are ignored, so that these sections will not
+       be dangling. */
+    lineStart = cmtptr;
+    textMode = 1;
+    lastLineFlag = 0;
+    while (1) {
+      if (cmtptr[0] == 0) {
+        lastLineFlag = 1;
+        break;
+      }
+      if (cmtptr[0] == '\n' && textMode) break;
+      /* if (cmtptr[0] == '$') { */
+      if (cmtptr[0] == DOLLAR_SUBST) {
+        if (cmtptr[1] == ')') {
+          bug(2312); /* Obsolete (should never happen) */
+          lastLineFlag = 1;
+          break;
+        }
+      }
+      if (cmtptr[0] == DOLLAR_SUBST /*'$'*/) {
+        cmtptr++;
+        if (cmtptr[0] == 'm') textMode = 0; /* Math mode */
+        if (cmtptr[0] == 'l') textMode = 0; /* Label mode */
+        if (cmtptr[0] == 'n') textMode = 1; /* Normal mode */
+      }
+      cmtptr++;
+    }
+    let(&sourceLine, space(cmtptr - lineStart));
+    memcpy(sourceLine, lineStart, (size_t)(cmtptr - lineStart));
+    cmtptr++;  /* Get past new-line to prepare for next line's scan */
+
+    /* If the line contains only math mode text, use TeX display mode. */
+    displayMode = 0;
+    let(&tmpStr, edit(sourceLine, 8 + 128)); /* Trim spaces */
+    if (!strcmp(right(tmpStr, (long)strlen(tmpStr) - 1), cat(chr(DOLLAR_SUBST), "n",
+        NULL))) let(&tmpStr, left(tmpStr, (long)strlen(tmpStr) - 2)); /* Strip $n */
+    srcptr = tmpStr;
+    modeSection = getCommentModeSection(&srcptr, &mode);
+    let(&modeSection, ""); /* Deallocate */
+    if (mode == 'm') {
+      modeSection = getCommentModeSection(&srcptr, &mode);
+      let(&modeSection, ""); /* Deallocate */
+    }
+    let(&tmpStr, ""); /* Deallocate */
+
+
+    /* Convert all sections of the line to text, math, or labels */
+    let(&outputLine, "");
+    srcptr = sourceLine;
+    while (1) {
+      modeSection = getCommentModeSection(&srcptr, &mode);
+      if (!mode) break; /* Done */
+      let(&modeSection, right(modeSection, 3)); /* Remove mode-change command */
+      switch (mode) {
+        case 'n': /* Normal text */
+          let(&outputLine, cat(outputLine, modeSection, NULL));
+          break;
+        case 'l': /* Label mode */
+
+          if (processLabels == 0) {
+            /* Labels should be treated as normal text */
+            bug(2345);
+          }
+
+          let(&modeSection, edit(modeSection, 8 + 128 + 16));  /* Discard
+                      leading and trailing blanks; reduce spaces to one space */
+          let(&tmpStr, "");
+          tmpStr = asciiToTt(modeSection);
+          if (!tmpStr[0]) {
+            /* This can happen if ~ is followed by ` (start of math string) */
+            g_outputToString = 0;
+            printLongLine(cat("?Error: There is a \"~\" with no label",
+                " in the comment of statement \"",
+                g_Statement[g_showStatement].labelName,
+                "\".  Check that \"`\" inside of a math symbol is",
+                " escaped with \"``\".",
+                NULL), "", " ");
+            returnVal = 1; /* Error/warning printed */
+            g_outputToString = 1;
+
+          }
+
+          if (!strcmp("http://", left(tmpStr, 7))
+              || !strcmp("https://", left(tmpStr, 8))
+              || !strcmp("mm", left(tmpStr, 2))) {
+            /* If the "label" begins with 'http://', then
+               assume it is an external hyperlink and not a real label.
+               This is kind of a syntax kludge but it is easy to do.
+               Added starting with 'mm', which is illegal
+               for set.mm labels - e.g. mmtheorems.html#abc */
+
+            if (g_htmlFlag) {
+              let(&outputLine, cat(outputLine, "<A HREF=\"", tmpStr,
+                  "\">", tmpStr, "</A>", tmp, NULL));
+            } else {
+
+              /* Generate LaTeX version of the URL */
+              i = instr(1, tmpStr, "\\char`\\~");
+              /* The url{} function automatically converts ~ to LaTeX */
+              if (i != 0) {
+                let(&tmpStr, cat(left(tmpStr, i - 1), right(tmpStr, i + 7),
+                    NULL));
+              }
+              let(&outputLine, cat(outputLine, "\\url{", tmpStr,
+                  "}", tmp, NULL));
+
+            }
+          } else {
+            /* Do binary search through just $a's and $p's (there
+               are no html pages for local labels) */
+            i = lookupLabel(tmpStr);
+            if (i < 0) {
+              g_outputToString = 0;
+              printLongLine(cat("?Warning: The label token \"", tmpStr,
+                  "\" (referenced in comment of statement \"",
+                  g_Statement[g_showStatement].labelName,
+                  "\") is not a $a or $p statement label.", NULL), "", " ");
+              g_outputToString = 1;
+              returnVal = 1; /* Error/warning printed */
+            }
+
+            if (!g_htmlFlag) {
+              let(&outputLine, cat(outputLine, "{\\tt ", tmpStr,
+                 "}", NULL));
+            } else {
+              let(&tmp, "");
+              if (addColoredLabelNumber != 0) {
+                /* When the error above occurs, i < 0 will cause pinkHTML()
+                   to issue "(future)" for pleasant readability */
+                tmp = pinkHTML(i);
+              }
+              if (i < 0) {
+                /* Error output - prevent broken link */
+                let(&outputLine, cat(outputLine, "<FONT COLOR=blue ",
+                    ">", tmpStr, "</FONT>", tmp, NULL));
+              } else {
+                /* Normal output - put hyperlink to the statement */
+                let(&outputLine, cat(outputLine, "<A HREF=\"", tmpStr,
+                    ".html\">", tmpStr, "</A>", tmp, NULL));
+              }
+            }
+          } /* if (!strcmp("http://", left(tmpStr, 7))) ... else */
+          let(&tmpStr, ""); /* Deallocate */
+          break;
+        case 'm': /* Math mode */
+
+          if (processSymbols == 0) {
+            /* Math symbols should be treated as normal text */
+            bug(2346);
+          }
+
+          let(&tmpStr, "");
+          tmpStr = asciiMathToTex(modeSection, g_showStatement);
+          if (!g_htmlFlag) {
+            if (displayMode) {
+              /* It the user's responsibility to establish equation environment
+                 in displayMode. */
+              let(&outputLine, cat(outputLine, /*"\\[",*/ edit(tmpStr, 128),
+                /*"\\]",*/ NULL));  /* edit = remove trailing spaces */
+            } else {
+              let(&outputLine, cat(outputLine, "$", edit(tmpStr, 128),
+                "$", NULL));  /* edit = remove trailing spaces */
+            }
+          } else {
+            /* Trim leading, trailing spaces in case punctuation
+               surrounds the math symbols in the comment */
+            let(&tmpStr, edit(tmpStr, 8 + 128));
+            /* Enclose math symbols in a span to be used for font selection */
+            let(&tmpStr, cat(
+                (g_altHtmlFlag ? cat("<SPAN ", g_htmlFont, ">", NULL) : ""),
+                tmpStr,
+                (g_altHtmlFlag ? "</SPAN>" : ""),
+                NULL));
+            let(&outputLine, cat(outputLine, tmpStr, NULL)); /* html */
+          }
+          let(&tmpStr, ""); /* Deallocate */
+          break;
+      } /* End switch(mode) */
+      let(&modeSection, ""); /* Deallocate */
+    }
+    let(&outputLine, edit(outputLine, 128)); /* remove trailing spaces */
+
+    if (g_htmlFlag) {
+      /* Change blank lines into paragraph breaks except in <HTML> mode */
+      if (!outputLine[0]) { /* Blank line */
+        if (preformattedMode == 0
+            && convertToHtml == 1 /* Not MARKUP command */
+            ) {  /* Make it a paragraph break */
+          let(&outputLine,
+              /* Prevent space after last paragraph */
+              "<P STYLE=\"margin-bottom:0em\">");
+        }
+      }
+      /* If a statement comment has a section embedded in
+         <HTML>...</HTML>, we keep the contents verbatim */
+      pos1 = instr(1, outputLine, "<HTML>");
+      if (pos1 != 0 && convertToHtml == 1) {
+        /* The line below is probably redundant since we
+           set preformattedMode ealier.  Maybe add a bug check to make sure
+           it is 1 here. */
+        preformattedMode = 1; /* So we don't put <P> for blank lines */
+        /* Strip out the "<HTML>" string */
+        let(&outputLine, cat(left(outputLine, pos1 - 1),
+            right(outputLine, pos1 + 6), NULL));
+      }
+      pos1 = instr(1, outputLine, "</HTML>");
+      if (pos1 != 0 && convertToHtml == 1) {
+        preformattedMode = 0;
+        /* Strip out the "</HTML>" string */
+        let(&outputLine, cat(left(outputLine, pos1 - 1),
+            right(outputLine, pos1 + 7), NULL));
+      }
+    }
+
+    if (!g_htmlFlag) { /* LaTeX */
+      /* Convert <PRE>...</PRE> HTML tags to LaTeX */
+      /* leave this in for now */
+      while (1) {
+        pos1 = instr(1, outputLine, "<PRE>");
+        if (pos1) {
+          let(&outputLine, cat(left(outputLine, pos1 - 1), "\\begin{verbatim} ",
+              right(outputLine, pos1 + 5), NULL));
+        } else {
+          break;
+        }
+      }
+      while (1) {
+        pos1 = instr(1, outputLine, "</PRE>");
+        if (pos1) {
+          let(&outputLine, cat(left(outputLine, pos1 - 1), "\\end{verbatim} ",
+              right(outputLine, pos1 + 6), NULL));
+        } else {
+          break;
+        }
+      }
+      /* strip out <HTML>, </HTML> */
+      /* The HTML part may screw up LaTeX; maybe we should just take out
+         any HTML code completely in the future? */
+      while (1) {
+        pos1 = instr(1, outputLine, "<HTML>");
+        if (pos1) {
+          let(&outputLine, cat(left(outputLine, pos1 - 1),
+              right(outputLine, pos1 + 6), NULL));
+        } else {
+          break;
+        }
+      }
+      while (1) {
+        pos1 = instr(1, outputLine, "</HTML>");
+        if (pos1) {
+          let(&outputLine, cat(left(outputLine, pos1 - 1),
+              right(outputLine, pos1 + 7), NULL));
+        } else {
+          break;
+        }
+      }
+    }
+
+    saveScreenWidth = g_screenWidth;
+    /* in <PRE> mode, we don't want to wrap the HTML
+       output with spurious newlines. Any large value will
+       do; we just need to accomodate the worst case line length that will
+       result from converting ~ label, [author], ` math ` to HTML */
+    if (preformattedMode) g_screenWidth = 50000;
+    if (errorsOnly == 0) {
+      printLongLine(outputLine, "", g_htmlFlag ? "\"" : "\\");
+    }
+    g_screenWidth = saveScreenWidth;
+
+    let(&tmp, ""); /* Clear temporary allocation stack */
+
+    if (lastLineFlag) break; /* Done */
+  } /* end while(1) */
+
+  if (g_htmlFlag) {
+    if (convertToHtml != 0) { /* Not MARKUP command */
+      print2("\n"); /* Don't change what the previous code did */
+    } else {
+      /* Add newline if string is not empty and has no newline at end */
+      if (g_printString[0] != 0) {
+        i = (long)strlen(g_printString);
+        if (g_printString[i - 1] != '\n')  {
+          print2("\n");
+        } else {
+          /* There is an extra \n added by something previous.  Until
+             we figure out what, take it off so that MARKUP output will
+             equal input when no processing qualifiers are used. */
+          if (i > 1) {
+            if (g_printString[i - 2] == '\n') {
+              let(&g_printString, left(g_printString, i - 1));
+            }
+          }
+        }
+      }
+    }
+  } else { /* LaTeX mode */
+    if (!g_oldTexFlag) {
+      /* Suppress blank line for LaTeX */
+      /* print2("\n"); */
+    } else {
+      print2("\n");
+    }
+  }
+
+  g_outputToString = 0; /* Restore normal output */
+  if (errorsOnly == 0) {
+    fprintf(g_texFilePtr, "%s", g_printString);
+  }
+
+  let(&g_printString, ""); /* Deallocate strings */
+  let(&sourceLine, "");
+  let(&outputLine, "");
+  let(&cmt, "");
+  let(&cmtMasked, "");
+  let(&tmpComment, "");
+  let(&tmp, "");
+  let(&tmpMasked, "");
+  let(&tmpStr, "");
+  let(&tmpStrMasked, "");
+  let(&bibTag, "");
+  let(&bibFileName, "");
+  let(&bibFileContents, "");
+  let(&bibFileContentsUpper, "");
+  let(&bibTags, "");
+
+  return returnVal; /* 1 if error/warning found */
+
+} /* printTexComment */
+
+
+
+void printTexLongMath(nmbrString *mathString,
+    vstring startPrefix, /* Start prefix in "screen display" mode e.g.
+         "abc $p"; it is converted to the appropriate format.  Non-zero
+         length means proof step in HTML mode, as opposed to assertion etc. */
+    vstring contPrefix, /* Prefix for continuation lines.  Not used in
+         HTML mode.  Warning:  contPrefix must not be temporarily allocated
+         (as a cat, left, etc. argument) by caller */
+    long hypStmt, /* hypStmt, if non-zero, is the statement number to be
+                     referenced next to the hypothesis link in html */
+    long indentationLevel) /* Indentation amount of proof step -
+                              note that this is 0 for last step of proof */
+{
+#define INDENTATION_OFFSET 1
+  long i;
+  long pos;
+  vstring tex = "";
+  vstring texLine = "";
+  vstring sPrefix = "";
+  vstring htmStep = "";
+  vstring htmStepTag = "";
+  vstring htmHyp = "";
+  vstring htmRef = "";
+  vstring htmLocLab = "";
+  vstring tmp = "";
+  vstring descr = "";
+  char refType = '?'; /* 'e' means $e, etc. */
+
+  let(&sPrefix, startPrefix); /* Save it; it may be temp alloc */
+
+  if (!g_texDefsRead) return; /* TeX defs were not read (error was printed) */
+  g_outputToString = 1; /* Redirect print2 and printLongLine to g_printString */
+
+  /* Note that the "tex" assignment below will be used only when !g_htmlFlag
+     and g_oldTexFlag, or when g_htmlFlag and len(sPrefix)>0 */
+  let(&tex, "");
+  tex = asciiToTt(sPrefix); /* asciiToTt allocates; we must deallocate */
+      /* Example: sPrefix = " 4 2,3 ax-mp  $a " */
+      /*          tex = "\ 4\ 2,3\ ax-mp\ \ \$a\ " in !g_htmlFlag mode */
+      /*          tex = " 4 2,3 ax-qmp  $a " in g_htmlFlag mode */
+  let(&texLine, "");
+
+  /* Get statement type of proof step reference */
+  i = instr(1, sPrefix, "$");
+  if (i) refType = sPrefix[i]; /* Character after the "$" */
+
+  if (g_htmlFlag || !g_oldTexFlag) {
+
+    /* Process a proof step prefix */
+    if (strlen(sPrefix)) { /* It's a proof step */
+      /* Make each token a separate table column for HTML */
+      /* This is a kludge that only works with /LEMMON style proofs! */
+      /* Note that asciiToTt() above puts "\ " when not in
+         g_htmlFlag mode, so use sPrefix instead of tex so it will work in
+         !g_oldTexFlag mode */
+
+      /* In HTML mode, sPrefix has two possible formats:
+           "2 ax-1  $a "
+           "3 1,2 ax-mp  $a "
+         In LaTeX mode (!g_htmlFlag), sPrefix has one format:
+           "8   maj=ax-1  $a "
+           "9 a1i=ax-mp $a " */
+
+      let(&tex, edit(sPrefix, 8/*no leading spaces*/
+           + 16/*reduce spaces and tabs*/
+           + 128/*no trailing spaces*/));
+
+      i = 0;
+      pos = 1;
+      while (pos) {
+        pos = instr(1, tex, " ");
+        if (pos) {
+          if (i > 3) { /* added for extra safety for the future */
+            bug(2316);
+          }
+          if (i == 0) let(&htmStep, left(tex, pos - 1));
+          if (i == 1) let(&htmHyp, left(tex, pos - 1));
+          if (i == 2) let(&htmRef, left(tex, pos - 1));
+          if (i == 3) let(&htmLocLab, left(tex, pos - 1));
+
+          let(&tex, right(tex, pos + 1));
+          i++;
+        }
+      }
+
+      if (i == 3 && htmRef[0] == '@') {
+        /* The referenced statement has no hypotheses but has a local
+           label e.g."2 a4s @2: $p" */
+        let(&htmLocLab, htmRef);
+        let(&htmRef, htmHyp);
+        let(&htmHyp, "");
+      }
+
+      if (i < 3) {
+        /* The referenced statement has no hypotheses e.g.
+           "4 ax-1 $a" */
+        let(&htmRef, htmHyp);
+        let(&htmHyp, "");
+
+        /* Change "maj=ax-1" to "ax-1" so \ref{} produced by
+           "show proof .../tex" will match \label{} produced by
+           "show statement .../tex" */
+        /* Earlier we set the noIndentFlag (Lemmon
+           proof) in the SHOW PROOF.../TEX call in metamath.c, so the
+           hypothesis ref list will be available just like in the HTML
+           output. */
+        /* We now consider "=" a bug since the call via typeProof() in
+           metamath.c now always has noIndentFlag = 1. */
+        if (!g_htmlFlag) {
+          pos = instr(1, htmRef, "=");
+          if (pos) bug(2342);
+        }
+      }
+    } /* if (strlen(sPrefix)) (end processing proof step prefix) */
+  }
+
+  if (!g_htmlFlag) {
+    if (g_oldTexFlag) {
+      /* Trim down long start prefixes so they won't overflow line,
+         by putting their tokens into \m macros */
+#define TRIMTHRESHOLD 60
+      i = (long)strlen(tex);
+      while (i > TRIMTHRESHOLD) {
+        if (tex[i] == '\\') {
+          /* Move to math part */
+          let(&texLine, cat("\\m{\\mbox{\\tt", right(tex, i + 1), "}}",
+              texLine, NULL));
+          /* Take off of prefix part */
+          let(&tex, left(tex, i));
+        }
+        i--;
+      }
+
+      printLongLine(cat(
+          "\\setbox\\startprefix=\\hbox{\\tt ", tex, "}", NULL), "", "\\");
+      let(&tex, ""); /* Deallocate */
+      tex = asciiToTt(contPrefix);
+      printLongLine(cat(
+          "\\setbox\\contprefix=\\hbox{\\tt ", tex, "}", NULL), "", "\\");
+      print2("\\startm\n");
+    }
+  } else { /* g_htmlFlag */
+    if (strlen(sPrefix)) { /* It's a proof step */
+
+      if (htmHyp[0] == 0)
+        let(&htmHyp, "&nbsp;");  /* Insert blank field for Lemmon ref w/out hyp */
+
+      /* Put hyperlinks on hypothesis
+         label references in SHOW STATEMENT * /HTML, ALT_HTML output */
+      /* Use a separate tag to put into the math cell,
+         so it will link to the top of the math cell */
+      let(&htmStepTag, cat("<A NAME=\"", htmStep, "\">","</A>", NULL));
+      i = 1;
+      pos = 1;
+      while (pos && strcmp(htmHyp, "&nbsp;")) {
+        pos = instr(i,htmHyp, ",");
+        if (!pos) pos = len(htmHyp) + 1;
+        let(&htmHyp, cat(left(htmHyp, i - 1),
+            "<A HREF=\"#",
+            seg(htmHyp, i, pos - 1),
+            "\">",
+            seg(htmHyp, i, pos - 1),
+            "</A>",
+            right(htmHyp, pos),
+            NULL));
+        /* Break out of loop if we hit the end */
+        pos += 16 + len(seg(htmHyp, i, pos - 1)) + 1;
+        if (!instr(i, htmHyp, ",")) break;
+        i = pos;
+      }
+
+      /* Add a space after each comma so very long hypotheses
+         lists will wrap in an HTML table cell, e.g. gomaex3 in ql.mm */
+      pos = instr(1, htmHyp, ",");
+      while (pos) {
+        let(&htmHyp, cat(left(htmHyp, pos), " ", right(htmHyp, pos + 1), NULL));
+        pos = instr(pos + 1, htmHyp, ",");
+      }
+
+      if (refType == 'e' || refType == 'f') {
+        /* A hypothesis - don't include link */
+        printLongLine(cat("<TR ALIGN=LEFT><TD>", htmStep, "</TD><TD>",
+            htmHyp, "</TD><TD>", htmRef,
+            "</TD><TD>",
+            htmStepTag, /* Put the <A NAME=...></A> tag at start of math symbol cell */
+            NULL), "", "\"");
+      } else {
+        if (hypStmt <= 0) {
+          printLongLine(cat("<TR ALIGN=LEFT><TD>", htmStep, "</TD><TD>",
+              htmHyp, "</TD><TD><A HREF=\"", htmRef, ".html\">", htmRef,
+              "</A></TD><TD>",
+              htmStepTag, /* Put the <A NAME=...></A> tag at start of math symbol cell */
+              NULL), "", "\"");
+        } else {
+          /* Include step number reference.  The idea is that this will
+             help the user to recognized "important" (vs. early trivial
+             logic) steps.  This prints a small pink statement number
+             after the hypothesis statement label. */
+          let(&tmp, "");
+          tmp = pinkHTML(hypStmt);
+
+          /* Get description for mod below */
+          let(&descr, ""); /* Deallocate previous description */
+          descr = getDescription(hypStmt);
+          let(&descr, edit(descr, 4 + 16)); /* Discard lf/cr; reduce spaces */
+#define MAX_DESCR_LEN 87
+          if (strlen(descr) > MAX_DESCR_LEN) { /* Truncate long lines */
+            i = MAX_DESCR_LEN - 3;
+            while (i >= 0) { /* Get to previous word boundary */
+              if (descr[i] == ' ') break;
+              i--;
+            }
+            let(&descr, cat(left(descr, i), "...", NULL));
+          }
+          i = 0;
+          while (descr[i] != 0) { /* Convert double quote to single */
+            descr[i] = (char)(descr[i] == '"' ? '\'' : descr[i]);
+            i++;
+          }
+
+          printLongLine(cat("<TR ALIGN=LEFT><TD>", htmStep, "</TD><TD>",
+              htmHyp, "</TD><TD><A HREF=\"", htmRef, ".html\"",
+              /* Put in a TITLE entry for mouseover tooltip,
+                 as suggested by Reinder Verlinde */
+              " TITLE=\"", descr, "\"",
+              ">", htmRef,
+              "</A>", tmp,
+              "</TD><TD>",
+              htmStepTag, /* Put the <A NAME=...></A> tag at start of math symbol cell */
+              NULL), "", "\"");
+        }
+      }
+      /* Indent web proof displays */
+      let(&tmp, "");
+      for (i = 1; i <= indentationLevel; i++) {
+        let(&tmp, cat(tmp, ". ", NULL));
+      }
+      let(&tmp, cat("<SPAN CLASS=i>",
+          tmp,
+          str((double)(indentationLevel + INDENTATION_OFFSET)), "</SPAN>",
+          NULL));
+      printLongLine(tmp, "", "\"");
+      let(&tmp, "");
+    } /* strlen(sPrefix) */
+  } /* g_htmlFlag */
+  let(&tex, ""); /* Deallocate */
+  let(&sPrefix, ""); /* Deallocate */
+
+  let(&tex, "");
+  tex = getTexLongMath(mathString, hypStmt);
+  let(&texLine, cat(texLine, tex, NULL));
+
+  if (!g_htmlFlag) {  /* LaTeX */
+    if (!g_oldTexFlag) {
+      if (refType == 'e' || refType == 'f') {
+        /* A hypothesis - don't include \ref{} */
+        printLongLine(cat("  ",
+            /* If not first step, so print "\\" LaTeX line break */
+            !strcmp(htmStep, "1") ? "" : "\\\\ ",
+            htmStep,  /* Step number */
+            " && ",
+            " & ",
+            texLine,
+            /* Don't put space to help prevent bad line break */
+            "&\\text{Hyp~",
+            /* The following puts a hypothesis number such as "2" if
+               $e label is "abc.2"; if no ".", will be whole label */
+            right(htmRef, instr(1, htmRef, ".") + 1),
+            "}\\notag%",
+            /* Add full label as LaTeX comment - note lack of space after
+               "%" above to prevent bad line break */
+            htmRef, NULL),
+            "    \\notag \\\\ && & \\qquad ",  /* Continuation line prefix */
+            " ");
+      } else {
+        printLongLine(cat("  ",
+            /* If not first step, so print "\\" LaTeX line break */
+            !strcmp(htmStep, "1") ? "" : "\\\\ ",
+            htmStep,  /* Step number */
+            " && ",
+
+            /* Local label if any e.g. "@2:" */
+            (htmLocLab[0] != 0) ? cat(htmLocLab, "\\ ", NULL) : "",
+
+            " & ",
+            texLine,
+            /* Don't put space to help prevent bad line break */
+
+            /* Surround \ref with \mbox for non-math-mode
+               symbolic labels (due to \tag{..} in mmcmds.c).  Also,
+               move hypotheses to after referenced label */
+            "&",
+            "(",
+
+            /* Don't make local label a \ref */
+            (htmRef[0] != '@') ?
+                cat("\\mbox{\\ref{eq:", htmRef, "}}", NULL)
+                : htmRef,
+
+            htmHyp[0] ? "," : "",
+            htmHyp,
+            ")\\notag", NULL),
+
+            "    \\notag \\\\ && & \\qquad ",  /* Continuation line prefix */
+            " ");
+      }
+    } else {
+      printLongLine(texLine, "", "\\");
+      print2("\\endm\n");
+    }
+  } else {  /* HTML */
+    printLongLine(cat(texLine, "</TD></TR>", NULL), "", "\"");
+  }
+
+  g_outputToString = 0; /* Restore normal output */
+  fprintf(g_texFilePtr, "%s", g_printString);
+  let(&g_printString, "");
+
+  let(&descr, ""); /*Deallocate */
+  let(&htmStep, ""); /* Deallocate */
+  let(&htmStepTag, ""); /* Deallocate */
+  let(&htmHyp, ""); /* Deallocate */
+  let(&htmRef, ""); /* Deallocate */
+  let(&htmLocLab, ""); /* Deallocate */
+  let(&tmp, ""); /* Deallocate */
+  let(&texLine, ""); /* Deallocate */
+  let(&tex, ""); /* Deallocate */
+} /* printTexLongMath */
+
+void printTexTrailer(flag texTrailerFlag) {
+
+  if (texTrailerFlag) {
+    g_outputToString = 1; /* Redirect print2 and printLongLine to g_printString */
+    if (!g_htmlFlag) let(&g_printString, "");
+        /* May have stuff to be printed */
+    if (!g_htmlFlag) {
+      print2("\\end{document}\n");
+    } else {
+      print2("</TABLE></CENTER>\n");
+      print2("<TABLE BORDER=0 WIDTH=\"100%s\">\n", "%");
+      print2("<TR><TD WIDTH=\"25%s\">&nbsp;</TD>\n", "%");
+      print2("<TD ALIGN=CENTER VALIGN=BOTTOM>\n");
+      print2("<FONT SIZE=-2 FACE=sans-serif>\n");
+      print2("Copyright terms:\n");
+      print2("<A HREF=\"../copyright.html#pd\">Public domain</A>\n");
+      print2("</FONT></TD><TD ALIGN=RIGHT VALIGN=BOTTOM WIDTH=\"25%s\">\n", "%");
+      print2("<FONT SIZE=-2 FACE=sans-serif>\n");
+      print2("<A HREF=\"http://validator.w3.org/check?uri=referer\">\n");
+      print2("W3C validator</A>\n");
+      print2("</FONT></TD></TR></TABLE>\n");
+      print2("</BODY></HTML>\n");
+    }
+    g_outputToString = 0; /* Restore normal output */
+    fprintf(g_texFilePtr, "%s", g_printString);
+    let(&g_printString, "");
+  }
+
+} /* printTexTrailer */
+
+
+/* WRITE THEOREM_LIST command:  Write out theorem list
+   into mmtheorems.html, mmtheorems1.html,... */
+void writeTheoremList(long theoremsPerPage, flag showLemmas, flag noVersioning)
+{
+  nmbrString *nmbrStmtNmbr = NULL_NMBRSTRING;
+  long pages, page, assertion, assertions, lastAssertion;
+  long s, p, i1, i2;
+  vstring str1 = "";
+  vstring str3 = "";
+  vstring str4 = "";
+  vstring prevNextLinks = "";
+  long partCntr;        /* Counter for hugeHdr */
+  long sectionCntr;     /* Counter for bigHdr */
+  long subsectionCntr;  /* Counter for smallHdr */
+  long subsubsectionCntr;  /* Counter for tinyHdr */
+  vstring outputFileName = "";
+  FILE *outputFilePtr;
+  long passNumber; /* for summary/detailed table of contents */
+
+  /* for table of contents */
+  vstring hugeHdr = "";
+  vstring bigHdr = "";
+  vstring smallHdr = "";
+  vstring tinyHdr = "";
+  vstring hugeHdrComment = "";
+  vstring bigHdrComment = "";
+  vstring smallHdrComment = "";
+  vstring tinyHdrComment = "";
+  long stmt, i;
+  pntrString *pntrHugeHdr = NULL_PNTRSTRING;
+  pntrString *pntrBigHdr = NULL_PNTRSTRING;
+  pntrString *pntrSmallHdr = NULL_PNTRSTRING;
+  pntrString *pntrTinyHdr = NULL_PNTRSTRING;
+  pntrString *pntrHugeHdrComment = NULL_PNTRSTRING;
+  pntrString *pntrBigHdrComment = NULL_PNTRSTRING;
+  pntrString *pntrSmallHdrComment = NULL_PNTRSTRING;
+  pntrString *pntrTinyHdrComment = NULL_PNTRSTRING;
+  vstring hdrCommentMarker = "";
+  vstring hdrCommentAnchor = "";
+  flag hdrCommentAnchorDone = 0;
+
+  /* Populate the statement map */
+  /* ? ? ? Future:  is assertions same as g_Statement[g_statements].pinkNumber? */
+  nmbrLet(&nmbrStmtNmbr, nmbrSpace(g_statements + 1));
+  assertions = 0; /* Number of $p's + $a's */
+  for (s = 1; s <= g_statements; s++) {
+    if (g_Statement[s].type == a_ || g_Statement[s].type == p_) {
+      assertions++; /* Corresponds to pink number */
+      nmbrStmtNmbr[assertions] = s;
+    }
+  }
+  if (assertions != g_Statement[g_statements].pinkNumber) bug(2328);
+
+  /* Table of contents */
+  /* Allocate array for section headers found */
+  pntrLet(&pntrHugeHdr, pntrSpace(g_statements + 1));
+  pntrLet(&pntrBigHdr, pntrSpace(g_statements + 1));
+  pntrLet(&pntrSmallHdr, pntrSpace(g_statements + 1));
+  pntrLet(&pntrTinyHdr, pntrSpace(g_statements + 1));
+  pntrLet(&pntrHugeHdrComment, pntrSpace(g_statements + 1));
+  pntrLet(&pntrBigHdrComment, pntrSpace(g_statements + 1));
+  pntrLet(&pntrSmallHdrComment, pntrSpace(g_statements + 1));
+  pntrLet(&pntrTinyHdrComment, pntrSpace(g_statements + 1));
+
+  pages = ((assertions - 1) / theoremsPerPage) + 1;
+  for (page = 0; page <= pages; page++) {
+    /* Open file */
+    let(&outputFileName,
+        cat("mmtheorems", (page > 0) ? str((double)page) : "", ".html", NULL));
+    print2("Creating %s\n", outputFileName);
+    outputFilePtr = fSafeOpen(outputFileName, "w", noVersioning);
+    if (!outputFilePtr) goto TL_ABORT; /* Couldn't open it (error msg was provided)*/
+
+    /* Output header */
+    /* TODO 14-Jan-2016: why aren't we using printTexHeader? */
+
+    g_outputToString = 1;
+    print2("<!DOCTYPE HTML PUBLIC \"-//W3C//DTD HTML 4.01 Transitional//EN\"\n");
+    print2(     "    \"http://www.w3.org/TR/html4/loose.dtd\">\n");
+    print2("<HTML LANG=\"EN-US\">\n");
+    print2("<HEAD>\n");
+    print2("%s%s\n", "<META HTTP-EQUIV=\"Content-Type\" ",
+        "CONTENT=\"text/html; charset=iso-8859-1\">");
+    /* Improve mobile device display per David A. Wheeler */
+    print2("<META NAME=\"viewport\" "
+      "CONTENT=\"width=device-width, initial-scale=1.0\">\n");
+
+    print2("<STYLE TYPE=\"text/css\">\n");
+    print2("<!--\n");
+    /* align math symbol images to text */
+    print2("img { margin-bottom: -4px }\n");
+    /* Print style sheet for colored number that goes after statement label */
+    print2(".r { font-family: \"Arial Narrow\";\n");
+    print2("     font-size: x-small;\n");
+    print2("   }\n");
+    print2("-->\n");
+    print2("</STYLE>\n");
+    printLongLine(g_htmlCSS, "", " ");
+
+    /*
+    print2("%s\n", cat("<TITLE>", htmlTitle, " - ",
+        / * Strip off ".html" * /
+        left(outputFileName, (long)strlen(outputFileName) - 5),
+        "</TITLE>", NULL));
+    */
+    /* Put page name before "Metamath Proof Explorer" etc. */
+    printLongLine(cat("<TITLE>",
+        ((page == 0)
+            ? "TOC of Theorem List"
+            : cat("P. ", str((double)page), " of Theorem List", NULL)),
+
+        " - ",
+        htmlTitle,
+        "</TITLE>",
+        NULL), "", "\"");
+    /* Icon for bookmark */
+    print2("%s%s\n", "<LINK REL=\"shortcut icon\" HREF=\"favicon.ico\" ",
+        "TYPE=\"image/x-icon\">");
+
+    /* Image alignment fix */
+    print2("<STYLE TYPE=\"text/css\">\n");
+    print2("<!--\n");
+    /* Optional information but takes unnecessary file space */
+    /* (change @ to * if uncommenting)
+    print2("/@ Math symbol GIFs will be shifted down 4 pixels to align with\n");
+    print2("   normal text for compatibility with various browsers.  The old\n");
+    print2("   ALIGN=TOP for math symbol images did not align in all browsers\n");
+    print2("   and should be deleted.  All other images must override this\n");
+    print2("   shift with STYLE=\"margin-bottom:0px\". @/\n");
+    */
+    print2("img { margin-bottom: -4px }\n");
+    print2("-->\n");
+    print2("</STYLE>\n");
+
+    print2("</HEAD>\n");
+    print2("<BODY BGCOLOR=\"#FFFFFF\">\n");
+    print2("<TABLE BORDER=0 WIDTH=\"100%s\"><TR>\n", "%");
+    print2("<TD ALIGN=LEFT VALIGN=TOP WIDTH=\"25%s\"\n", "%");
+    printLongLine(cat("ROWSPAN=2>", g_htmlHome, "</TD>", NULL), "", "\"");
+    printLongLine(cat(
+        "<TD NOWRAP ALIGN=CENTER ROWSPAN=2><FONT SIZE=\"+3\" COLOR=",
+        GREEN_TITLE_COLOR, "><B>", htmlTitle, "</B></FONT>",
+        "<BR><FONT SIZE=\"+2\" COLOR=",
+        GREEN_TITLE_COLOR,
+        "><B>Theorem List (",
+        ((page == 0)
+            ? "Table of Contents"
+            : cat("p. ", str((double)page), " of ", str((double)pages), NULL)),
+        ")</B></FONT>",
+        NULL), "", "\"");
+
+
+    /* Put Previous/Next links into web page */
+    print2("</TD><TD NOWRAP ALIGN=RIGHT VALIGN=TOP WIDTH=\"25%c\"><FONT\n", '%');
+    print2(" SIZE=-1 FACE=sans-serif>\n");
+
+    /* Output title with current page */
+    /* Output previous and next */
+
+
+    /* Assign prevNextLinks once here since it is used 3 times */
+    let(&prevNextLinks, cat("<A HREF=\"mmtheorems",
+        (page > 0)
+            ? ((page - 1 > 0) ? str((double)page - 1) : "")
+            : ((pages > 0) ? str((double)pages) : ""),
+        ".html\">", NULL));
+    if (page > 0) {
+      let(&prevNextLinks, cat(prevNextLinks,
+          "&lt; Previous</A>&nbsp;&nbsp;", NULL));
+    } else {
+      let(&prevNextLinks, cat(prevNextLinks, "&lt; Wrap</A>&nbsp;&nbsp;", NULL));
+    }
+    let(&prevNextLinks, cat(prevNextLinks, "<A HREF=\"mmtheorems",
+        (page < pages)
+            ? str((double)page + 1)
+            : "",
+        ".html\">", NULL));
+    if (page < pages) {
+      let(&prevNextLinks, cat(prevNextLinks, "Next &gt;</A>", NULL));
+    } else {
+      let(&prevNextLinks, cat(prevNextLinks, "Wrap &gt;</A>", NULL));
+    }
+
+    printLongLine(prevNextLinks,
+        " ",  /* Start continuation line with space */
+        "\""); /* Don't break inside quotes e.g. "Arial Narrow" */
+
+    /* Finish up header */
+    /* Print the GIF/Unicode Font choice, if directories are specified */
+    if (htmlDir[0]) {
+      if (g_altHtmlFlag) {
+        print2("</FONT></TD></TR><TR><TD ALIGN=RIGHT><FONT FACE=sans-serif\n");
+        print2("SIZE=-2>Bad symbols? Try the\n");
+        print2("<BR><A HREF=\"%s%s\">GIF\n", htmlDir, outputFileName);
+        print2("version</A>.</FONT></TD>\n");
+      } else {
+        print2("</FONT></TD></TR><TR><TD ALIGN=RIGHT><FONT FACE=sans-serif\n");
+        print2("SIZE=-2>Browser slow? Try the\n");
+        print2("<BR><A HREF=\"%s%s\">Unicode\n", altHtmlDir, outputFileName);
+        print2("version</A>.</FONT></TD>\n");
+      }
+    }
+
+    /* Make breadcrumb font to match other pages */
+    print2("<TR>\n");
+    print2(
+      "<TD COLSPAN=3 ALIGN=LEFT VALIGN=TOP><FONT SIZE=-2 FACE=sans-serif>\n");
+    print2("<BR>\n");  /* Add a little more vertical space */
+
+    /* Print some useful links */
+    print2("<A HREF=\"../mm.html\">Mirrors</A>\n");
+    print2("&nbsp;&gt;&nbsp;<A HREF=\"../index.html\">\n");
+    print2("Metamath Home Page</A>\n");
+
+    /* Normally, g_htmlBibliography in the .mm file will have the
+       project home page, and we depend on this here rather than
+       extracting from g_htmlHome */
+    print2("&nbsp;&gt;&nbsp;<A HREF=\"%s\">\n", g_htmlBibliography);
+
+    /* Put a meaningful abbreviation for the project home page
+       by extracting capital letters from title */
+    let(&str1, "");
+    s = (long)strlen(htmlTitle);
+    for (i = 0; i < s; i++) {
+      if (htmlTitle[i] >= 'A' && htmlTitle[i] <= 'Z') {
+        let(&str1, cat(str1, chr(htmlTitle[i]), NULL));
+      }
+    }
+    print2("%s Home Page</A>\n", str1);
+
+    if (page != 0) {
+      print2("&nbsp;&gt;&nbsp;<A HREF=\"mmtheorems.html\">\n");
+      print2("Theorem List Contents</A>\n");
+    } else {
+      print2("&nbsp;&gt;&nbsp;\n");
+      print2("Theorem List Contents\n");
+    }
+
+    /* Assume there is a Most Recent page when the .mm has a mathbox stmt
+       (currently set.mm and iset.mm)  */
+    if (g_mathboxStmt < g_statements + 1) {
+      print2("&nbsp;&gt;&nbsp;<A HREF=\"mmrecent.html\">\n");
+      print2("Recent Proofs</A>\n");
+    }
+
+
+    print2("&nbsp; &nbsp; &nbsp; <B><FONT COLOR=%s>\n", GREEN_TITLE_COLOR);
+    print2("This page:</FONT></B> \n");
+
+    if (page == 0) {
+      print2("&nbsp;<A HREF=\"#mmdtoc\">Detailed Table of Contents</A>&nbsp;\n");
+    }
+
+    print2("<A HREF=\"#mmpglst\">Page List</A>\n");
+
+    /* Change breadcrumb font to match other pages */
+    print2("</FONT>\n");
+    print2("</TD>\n");
+    print2("</TR></TABLE>\n");
+
+    print2("<HR NOSHADE SIZE=1>\n");
+
+    /* Write out HTML page so far */
+    fprintf(outputFilePtr, "%s", g_printString);
+    g_outputToString = 0;
+    let(&g_printString, "");
+
+    /* Add table of contents to first WRITE THEOREM page */
+    if (page == 0) {  /* We're on ToC page */
+
+      /* Pass 1: table of contents summary; pass 2: detail */
+      for (passNumber = 1; passNumber <= 2; passNumber++) {
+        g_outputToString = 1;
+        if (passNumber == 1) {
+          print2("<P><CENTER><B>Table of Contents Summary</B></CENTER>\n");
+        } else {
+          print2("<P><CENTER><A NAME=\"mmdtoc\"></A><B>Detailed Table of Contents</B><BR>\n");
+          print2("<B>(* means the section header has a description)</B></CENTER>\n");
+        }
+
+        fprintf(outputFilePtr, "%s", g_printString);
+
+        g_outputToString = 0;
+        let(&g_printString, "");
+
+        let(&hugeHdr, "");
+        let(&bigHdr, "");
+        let(&smallHdr, "");
+        let(&tinyHdr, "");
+        let(&hugeHdrComment, "");
+        let(&bigHdrComment, "");
+        let(&smallHdrComment, "");
+        let(&tinyHdrComment, "");
+        partCntr = 0;    /* Initialize counters */
+        sectionCntr = 0;
+        subsectionCntr = 0;
+        subsubsectionCntr = 0;
+        for (stmt = 1; stmt <= g_statements; stmt++) {
+          /* Output the headers for $a and $p statements */
+          if (g_Statement[stmt].type == p_ || g_Statement[stmt].type == a_) {
+            hdrCommentAnchorDone = 0;
+            getSectionHeadings(stmt, &hugeHdr, &bigHdr, &smallHdr,
+                &tinyHdr,
+                &hugeHdrComment, &bigHdrComment, &smallHdrComment,
+                &tinyHdrComment,
+                0, /* fineResolution */
+                0  /* fullComment */);
+            if (hugeHdr[0] || bigHdr[0] || smallHdr[0] || tinyHdr[0]) {
+              /* Write to the table of contents */
+              g_outputToString = 1;
+              i = ((g_Statement[stmt].pinkNumber - 1) / theoremsPerPage)
+                  + 1; /* Page # */
+              /* let(&str3, cat("mmtheorems", (i == 1) ? "" : str(i), ".html#", */
+                          /* Note that page 1 has no number after mmtheorems */
+              let(&str3, cat("mmtheorems", str((double)i), ".html#",
+                  /* g_Statement[stmt].labelName, NULL)); */
+                  "mm", str((double)(g_Statement[stmt].pinkNumber)), NULL));
+                     /* Link to page/location - no theorem can be named "mm*" */
+              let(&str4, "");
+              str4 = pinkHTML(stmt);
+              if (hugeHdr[0]) {
+
+                /* Create part number */
+                partCntr++;
+                sectionCntr = 0;
+                subsectionCntr = 0;
+                subsubsectionCntr = 0;
+                let(&hugeHdr, cat("PART ", str((double)partCntr), "&nbsp;&nbsp;",
+                    hugeHdr, NULL));
+
+                /* Put an asterisk before the header if the header has a comment */
+                if (hugeHdrComment[0] != 0 && passNumber == 2) {
+                  let(&hdrCommentMarker, "*");
+                  if (hdrCommentAnchorDone == 0) {
+                    let(&hdrCommentAnchor, cat(
+                        "<A NAME=\"",
+                        g_Statement[stmt].labelName, "\"></A>",
+
+                        /* "&#8203;" is a "zero-width" space to
+                           workaround Chrome bug that jumps to wrong anchor. */
+                        "&#8203;",
+
+                        NULL));
+                    hdrCommentAnchorDone = 1;
+                  } else {
+                    let(&hdrCommentAnchor, "");
+                  }
+                } else {
+                  let(&hdrCommentMarker, "");
+                  let(&hdrCommentAnchor, "");
+                }
+
+                printLongLine(cat(
+                    /* In detailed section, add an anchor to reach it from
+                       summary section */
+                    (passNumber == 2) ?
+                        cat("<A NAME=\"dtl:", str((double)partCntr),
+                            "\"></A>",
+                            /* "&#8203;" is a "zero-width" space to
+                               workaround Chrome bug that jumps to wrong anchor. */
+                            "&#8203;",
+                            NULL) : "",
+
+                    /* Add an anchor to the "sandbox" theorem
+                       for use by mmrecent.html */
+                    /* We use "sandbox:bighdr" for both here and
+                       below so that either huge or big header type could
+                       be used to start mathbox sections */
+                    (stmt == g_mathboxStmt && bigHdr[0] == 0
+                          && passNumber == 1 /* Only in summary TOC */
+                          ) ?
+                        /* Note the colon so it won't conflict w/ theorem
+                           name anchor */
+                        /* "&#8203;" is a "zero-width" space to
+                           workaround Chrome bug that jumps to wrong anchor. */
+                        "<A NAME=\"sandbox:bighdr\"></A>&#8203;" : "",
+
+                    hdrCommentAnchor,
+                    "<A HREF=\"",
+
+                    (passNumber == 1) ?
+                        cat("#dtl:", str((double)partCntr), NULL)  /* Link to detailed toc */
+                        : cat(str3, "h", NULL), /* Link to thm list */
+
+                    "\"><B>",
+                    hdrCommentMarker,
+                    hugeHdr, "</B></A>",
+                    "<BR>", NULL),
+                    " ",  /* Start continuation line with space */
+                    "\""); /* Don't break inside quotes e.g. "Arial Narrow" */
+                if (passNumber == 2) {
+                  /* Assign to array for use during theorem output */
+                  let((vstring *)(&pntrHugeHdr[stmt]), hugeHdr);
+                  let((vstring *)(&pntrHugeHdrComment[stmt]), hugeHdrComment);
+                }
+                let(&hugeHdr, "");
+                let(&hugeHdrComment, "");
+              }
+              if (bigHdr[0]) {
+
+                /* Create section number */
+                sectionCntr++;
+                subsectionCntr = 0;
+                subsubsectionCntr = 0;
+                let(&bigHdr, cat(str((double)partCntr), ".", str((double)sectionCntr),
+                    "&nbsp;&nbsp;",
+                    bigHdr, NULL));
+
+                /* Put an asterisk before the header if the header has
+                   a comment */
+                if (bigHdrComment[0] != 0 && passNumber == 2) {
+                  let(&hdrCommentMarker, "*");
+                  if (hdrCommentAnchorDone == 0) {
+                    let(&hdrCommentAnchor, cat(
+                        "<A NAME=\"",
+                        g_Statement[stmt].labelName, "\"></A>",
+
+                        /* "&#8203;" is a "zero-width" space to
+                           workaround Chrome bug that jumps to wrong anchor. */
+                        "&#8203;",
+
+                        NULL));
+                    hdrCommentAnchorDone = 1;
+                  } else {
+                    let(&hdrCommentAnchor, "");
+                  }
+                } else {
+                  let(&hdrCommentMarker, "");
+                  let(&hdrCommentAnchor, "");
+                }
+
+                printLongLine(cat(
+                    "&nbsp; &nbsp; &nbsp; ", /* Indentation spacing */
+
+                    /* In detailed section, add an anchor to reach it from
+                       summary section */
+                    (passNumber == 2) ?
+                        cat("<A NAME=\"dtl:", str((double)partCntr), ".",
+                            str((double)sectionCntr), "\"></A>",
+
+                            /* "&#8203;" is a "zero-width" space to
+                               workaround Chrome bug that jumps to wrong anchor. */
+                            "&#8203;",
+
+                            NULL)
+                        : "",
+
+                    /* Add an anchor to the "sandbox" theorem
+                       for use by mmrecent.html */
+                    (stmt == g_mathboxStmt
+                          && passNumber == 1 /* Only in summary TOC */
+                          ) ?
+                        /* Note the colon so it won't conflict w/ theorem
+                           name anchor */
+                        /* "&#8203;" is a "zero-width" space to
+                           workaround Chrome bug that jumps to wrong anchor. */
+                        "<A NAME=\"sandbox:bighdr\"></A>&#8203;" : "",
+                    hdrCommentAnchor,
+                    "<A HREF=\"",
+
+                    (passNumber == 1) ?
+                         cat("#dtl:", str((double)partCntr), ".",
+                             str((double)sectionCntr),
+                             NULL)   /* Link to detailed toc */
+                        : cat(str3, "b", NULL), /* Link to thm list */
+
+                    "\"><B>",
+                    hdrCommentMarker,
+                    bigHdr, "</B></A>",
+                    "<BR>", NULL),
+                    " ",  /* Start continuation line with space */
+                    "\""); /* Don't break inside quotes e.g. "Arial Narrow" */
+                if (passNumber == 2) {
+                  /* Assign to array for use during theorem list output */
+                  let((vstring *)(&pntrBigHdr[stmt]), bigHdr);
+                  let((vstring *)(&pntrBigHdrComment[stmt]), bigHdrComment);
+                }
+                let(&bigHdr, "");
+                let(&bigHdrComment, "");
+              }
+              if (smallHdr[0]
+                  && passNumber == 2) {  /* Skip in pass 1 (summary) */
+
+                /* Create subsection number */
+                subsectionCntr++;
+                subsubsectionCntr = 0;
+                let(&smallHdr, cat(str((double)partCntr), ".",
+                    str((double)sectionCntr),
+                    ".", str((double)subsectionCntr), "&nbsp;&nbsp;",
+                    smallHdr, NULL));
+
+                /* Put an asterisk before the header if the header has
+                   a comment */
+                if (smallHdrComment[0] != 0 && passNumber == 2) {
+                  let(&hdrCommentMarker, "*");
+                  if (hdrCommentAnchorDone == 0) {
+                    let(&hdrCommentAnchor, cat("<A NAME=\"",
+                        g_Statement[stmt].labelName, "\"></A>",
+
+                        /* "&#8203;" is a "zero-width" space to
+                           workaround Chrome bug that jumps to wrong anchor. */
+                        "&#8203;",
+
+                        NULL));
+                    hdrCommentAnchorDone = 1;
+                  } else {
+                    let(&hdrCommentAnchor, "");
+                  }
+                } else {
+                  let(&hdrCommentMarker, "");
+                  let(&hdrCommentAnchor, "");
+                }
+
+                printLongLine(cat("&nbsp; &nbsp; &nbsp; &nbsp; &nbsp; &nbsp; ",
+                    hdrCommentAnchor,
+                    "<A HREF=\"", str3, "s\">",
+                    hdrCommentMarker,
+                    smallHdr, "</A>",
+                    " &nbsp; <A HREF=\"",
+                    g_Statement[stmt].labelName, ".html\">",
+                    g_Statement[stmt].labelName, "</A>",
+                    str4,
+                    "<BR>", NULL),
+                    " ",  /* Start continuation line with space */
+                    "\""); /* Don't break inside quotes e.g. "Arial Narrow" */
+                /* Assign to array for use during theorem output */
+                let((vstring *)(&pntrSmallHdr[stmt]), smallHdr);
+                let(&smallHdr, "");
+                let((vstring *)(&pntrSmallHdrComment[stmt]), smallHdrComment);
+                let(&smallHdrComment, "");
+              }
+
+              if (tinyHdr[0] && passNumber == 2) {  /* Skip in pass 1 (summary) */
+
+                /* Create subsection number */
+                subsubsectionCntr++;
+                let(&tinyHdr, cat(str((double)partCntr), ".",
+                    str((double)sectionCntr),
+                    ".", str((double)subsectionCntr),
+                    ".", str((double)subsubsectionCntr), "&nbsp;&nbsp;",
+                    tinyHdr, NULL));
+
+                /* Put an asterisk before the header if the header has
+                   a comment */
+                if (tinyHdrComment[0] != 0 && passNumber == 2) {
+                  let(&hdrCommentMarker, "*");
+                  if (hdrCommentAnchorDone == 0) {
+                    let(&hdrCommentAnchor, cat("<A NAME=\"",
+                        g_Statement[stmt].labelName, "\"></A> ",
+
+                        /* "&#8203;" is a "zero-width" space to
+                           workaround Chrome bug that jumps to wrong anchor. */
+                        "&#8203;",
+
+                        NULL));
+                    hdrCommentAnchorDone = 1;
+                  } else {
+                    let(&hdrCommentAnchor, "");
+                  }
+                } else {
+                  let(&hdrCommentMarker, "");
+                  let(&hdrCommentAnchor, "");
+                }
+
+                printLongLine(cat(
+                    "&nbsp; &nbsp; &nbsp; &nbsp; &nbsp; &nbsp; &nbsp; &nbsp; &nbsp; ",
+                    hdrCommentAnchor,
+                    "<A HREF=\"", str3, "s\">",
+                    hdrCommentMarker,
+                    tinyHdr, "</A>",
+                    " &nbsp; <A HREF=\"",
+                    g_Statement[stmt].labelName, ".html\">",
+                    g_Statement[stmt].labelName, "</A>",
+                    str4,
+                    "<BR>", NULL),
+                    " ",  /* Start continuation line with space */
+                    "\""); /* Don't break inside quotes e.g. "Arial Narrow" */
+                /* Assign to array for use during theorem output */
+                let((vstring *)(&pntrTinyHdr[stmt]), tinyHdr);
+                let(&tinyHdr, "");
+                let((vstring *)(&pntrTinyHdrComment[stmt]), tinyHdrComment);
+                let(&tinyHdrComment, "");
+              }
+
+              fprintf(outputFilePtr, "%s", g_printString);
+              g_outputToString = 0;
+              let(&g_printString, "");
+            } /* if huge or big or small or tiny header */
+          } /* if $a or $p */
+        } /* next stmt */
+        /* 8-May-2015 nm Do we need the HR below? */
+        fprintf(outputFilePtr, "<HR NOSHADE SIZE=1>\n");
+
+      } /* next passNumber */
+
+    } /* if page 0 */
+    /* End table of contents */
+
+    /* Just skip over instead of a big if indent */
+    if (page == 0) goto SKIP_LIST;
+
+
+    /* Put in color key */
+    g_outputToString = 1;
+    print2("<A NAME=\"mmstmtlst\"></A>\n");
+    if (g_extHtmlStmt < g_mathboxStmt) { /* g_extHtmlStmt >= g_mathboxStmt in ql.mm */
+      /* ?? Currently this is customized for set.mm only!! */
+      print2("<P>\n");
+      print2("<CENTER><TABLE CELLSPACING=0 CELLPADDING=5\n");
+      print2("SUMMARY=\"Color key\"><TR>\n");
+      print2("\n");
+      print2("<TD>Color key:&nbsp;&nbsp;&nbsp;</TD>\n");
+      print2("<TD BGCOLOR=%s NOWRAP><A\n", MINT_BACKGROUND_COLOR);
+      print2("HREF=\"mmset.html\"><IMG SRC=\"mm.gif\" BORDER=0\n");
+      print2("ALT=\"Metamath Proof Explorer\" HEIGHT=32 WIDTH=32\n");
+      print2("ALIGN=MIDDLE> &nbsp;Metamath Proof Explorer</A>\n");
+
+      let(&str3, "");
+      if (g_Statement[g_extHtmlStmt].pinkNumber <= 0) bug(2332);
+      str3 = pinkRangeHTML(nmbrStmtNmbr[1],
+          nmbrStmtNmbr[g_Statement[g_extHtmlStmt].pinkNumber - 1]);
+      printLongLine(cat("<BR>(", str3, ")", NULL),
+        " ",  /* Start continuation line with space */
+        "\""); /* Don't break inside quotes e.g. "Arial Narrow" */
+
+      print2("</TD>\n");
+      print2("\n");
+      print2("<TD WIDTH=10>&nbsp;</TD>\n");
+      print2("\n");
+
+      /* Hilbert Space Explorer */
+      print2("<TD BGCOLOR=%s NOWRAP><A\n", PURPLISH_BIBLIO_COLOR);
+      print2(" HREF=\"mmhil.html\"><IMG SRC=\"atomic.gif\"\n");
+      print2(
+ "BORDER=0 ALT=\"Hilbert Space Explorer\" HEIGHT=32 WIDTH=32 ALIGN=MIDDLE>\n");
+      print2("&nbsp;Hilbert Space Explorer</A>\n");
+
+      let(&str3, "");
+      if (g_Statement[g_mathboxStmt].pinkNumber <= 0) bug(2333);
+      str3 = pinkRangeHTML(g_extHtmlStmt,
+         nmbrStmtNmbr[g_Statement[g_mathboxStmt].pinkNumber - 1]);
+      printLongLine(cat("<BR>(", str3, ")", NULL),
+        " ",  /* Start continuation line with space */
+        "\""); /* Don't break inside quotes e.g. "Arial Narrow" */
+
+      print2("</TD>\n");
+      print2("\n");
+      print2("<TD WIDTH=10>&nbsp;</TD>\n");
+      print2("\n");
+
+
+      /* Mathbox stuff */
+      print2("<TD BGCOLOR=%s NOWRAP><A\n", SANDBOX_COLOR);
+      print2(" HREF=\"mathbox.html\"><IMG SRC=\"_sandbox.gif\"\n");
+      print2("BORDER=0 ALT=\"Users' Mathboxes\" HEIGHT=32 WIDTH=32 ALIGN=MIDDLE>\n");
+      print2("&nbsp;Users' Mathboxes</A>\n");
+
+      let(&str3, "");
+      str3 = pinkRangeHTML(g_mathboxStmt, nmbrStmtNmbr[assertions]);
+      printLongLine(cat("<BR>(", str3, ")", NULL),
+        " ",  /* Start continuation line with space */
+        "\""); /* Don't break inside quotes e.g. "Arial Narrow" */
+
+      print2("</TD>\n");
+      print2("\n");
+      print2("<TD WIDTH=10>&nbsp;</TD>\n");
+      print2("\n");
+
+
+      print2("</TR></TABLE></CENTER>\n");
+    } /* end if (g_extHtmlStmt < g_mathboxStmt) */
+
+    /* Write out HTML page so far */
+    fprintf(outputFilePtr, "%s", g_printString);
+    g_outputToString = 0;
+    let(&g_printString, "");
+
+
+    /* Write the main table header */
+    g_outputToString = 1;
+    print2("\n");
+    print2("<P><CENTER>\n");
+    print2("<TABLE BORDER CELLSPACING=0 CELLPADDING=3 BGCOLOR=%s\n",
+        MINT_BACKGROUND_COLOR);
+    print2("SUMMARY=\"Theorem List for %s\">\n", htmlTitle);
+    let(&str3, "");
+    if (page < 1) bug(2335); /* Page 0 ToC should have been skipped */
+    str3 = pinkHTML(nmbrStmtNmbr[(page - 1) * theoremsPerPage + 1]);
+    let(&str3, right(str3, (long)strlen(PINK_NBSP) + 1)); /* Discard "&nbsp;" */
+    let(&str4, "");
+    str4 = pinkHTML((page < pages) ?
+        nmbrStmtNmbr[page * theoremsPerPage] :
+        nmbrStmtNmbr[assertions]);
+    let(&str4, right(str4, (long)strlen(PINK_NBSP) + 1)); /* Discard "&nbsp;" */
+    printLongLine(cat("<CAPTION><B>Theorem List for ", htmlTitle,
+        " - </B>", str3, "<B>-</B>", str4,
+        " &nbsp; *Has distinct variable group(s)"
+        "</CAPTION>",NULL),
+        " ",  /* Start continuation line with space */
+        "\""); /* Don't break inside quotes e.g. "Arial Narrow" */
+    print2("\n");
+    print2("<TR><TH>Type</TH><TH>Label</TH><TH>Description</TH></TR>\n");
+    print2("<TR><TH COLSPAN=3>Statement</TH></TR>\n");
+    print2("\n");
+    print2("<TR BGCOLOR=white><TD COLSPAN=3><FONT SIZE=-3>&nbsp;</FONT></TD></TR>\n");
+    print2("\n");
+    fprintf(outputFilePtr, "%s", g_printString);
+    g_outputToString = 0;
+    let(&g_printString, "");
+
+    /* Find the last assertion that will be printed on the page, so
+       we will know when a separator between theorems is not needed */
+    lastAssertion = 0;
+    for (assertion = (page - 1) * theoremsPerPage + 1;
+        assertion <= page * theoremsPerPage; assertion++) {
+      if (assertion > assertions) break; /* We're beyond the end */
+
+      lastAssertion = assertion;
+    }
+
+    /* Output theorems on the page */
+    for (assertion = (page - 1) * theoremsPerPage + 1;
+        assertion <= page * theoremsPerPage; assertion++) {
+      if (assertion > assertions) break; /* We're beyond the end */
+
+      s = nmbrStmtNmbr[assertion]; /* Statement number */
+
+      /* Construct the statement type label */
+      if (g_Statement[s].type == p_) {
+        let(&str1, "Theorem");
+      } else if (!strcmp("ax-", left(g_Statement[s].labelName, 3))) {
+        let(&str1, "<B><FONT COLOR=red>Axiom</FONT></B>");
+      } else if (!strcmp("df-", left(g_Statement[s].labelName, 3))) {
+        let(&str1, "<B><FONT COLOR=blue>Definition</FONT></B>");
+      } else {
+        let(&str1, "<B><FONT COLOR=\"#00CC00\">Syntax</FONT></B>");
+      }
+
+      if (s == s + 0) goto skip_date;
+      /* OBSOLETE */
+      /* Get the date in the comment section after the statement */
+      let(&str1, space(g_Statement[s + 1].labelSectionLen));
+      memcpy(str1, g_Statement[s + 1].labelSectionPtr,
+          (size_t)(g_Statement[s + 1].labelSectionLen));
+      let(&str1, edit(str1, 2)); /* Discard spaces and tabs */
+      i1 = instr(1, str1, "$([");
+      i2 = instr(i1, str1, "]$)");
+      if (i1 && i2) {
+        let(&str1, seg(str1, i1 + 3, i2 - 1));
+      } else {
+        let(&str1, "");
+      }
+     skip_date:
+
+      let(&str3, "");
+      str3 = getDescription(s);
+      let(&str4, "");
+      str4 = pinkHTML(s); /* Get little pink number */
+      /* Output the description comment */
+      /* Break up long lines for text editors with printLongLine */
+      let(&g_printString, "");
+      g_outputToString = 1;
+      print2("\n"); /* Blank line for HTML source human readability */
+
+      /* Table of contents */
+      if (((vstring)(pntrHugeHdr[s]))[0]) { /* There is a major part break */
+        printLongLine(cat(
+                 /* The header */
+                 "<TR BGCOLOR=\"#FFFFF2\"><TD COLSPAN=3",
+                 "><CENTER><FONT SIZE=\"+1\"><B>",
+                 "<A NAME=\"mm", str((double)(g_Statement[s].pinkNumber)),
+                     "h\"></A>",   /* Anchor for table of contents */
+                 (vstring)(pntrHugeHdr[s]),
+                 "</B></FONT></CENTER>",
+                 NULL),
+            " ",  /* Start continuation line with space */
+            "\""); /* Don't break inside quotes e.g. "Arial Narrow" */
+
+        /* The comment part of the header, if any */
+        if (((vstring)(pntrHugeHdrComment[s]))[0]) {
+
+          /* Open the table row */
+          /* keep comment in same table cell */
+          print2("%s\n", "<P STYLE=\"margin-bottom:0em\">");
+
+          /* We are currently printing to g_printString to allow use of
+             printLongLine(); however, the rendering function
+             printTexComment uses g_printString internally, so we have to
+             flush the current g_printString and turn off g_outputToString mode
+             in order to call the rendering function printTexComment. */
+          /* (Question:  why do the calls to printTexComment for statement
+             descriptions, later, not need to flush the g_printString?  Is the
+             flushing code here redundant?) */
+          /* Clear out the g_printString output in prep for printTexComment */
+          g_outputToString = 0;
+          fprintf(outputFilePtr, "%s", g_printString);
+          let(&g_printString, "");
+          g_showStatement = s; /* For printTexComment */
+          g_texFilePtr = outputFilePtr; /* For printTexComment */
+          printTexComment(  /* Sends result to g_texFilePtr */
+              (vstring)(pntrHugeHdrComment[s]),
+              0, /* 1 = htmlCenterFlag */
+              PROCESS_EVERYTHING, /* actionBits */
+              0 /* 1 = noFileCheck */);
+          g_texFilePtr = NULL;
+          g_outputToString = 1; /* Restore after printTexComment */
+        }
+
+        /* Close the table row */
+        print2("%s\n", "</TD></TR>");
+
+        printLongLine(cat(
+                 /* Separator row */
+                 "<TR BGCOLOR=white><TD COLSPAN=3>",
+                 "<FONT SIZE=-3>&nbsp;</FONT></TD></TR>",
+                 NULL),
+            " ",  /* Start continuation line with space */
+            "\""); /* Don't break inside quotes e.g. "Arial Narrow" */
+      }
+      if (((vstring)(pntrBigHdr[s]))[0]) { /* There is a major section break */
+        printLongLine(cat(
+                 /* The header */
+                 "<TR BGCOLOR=\"#FFFFF2\"><TD COLSPAN=3",
+                 "><CENTER><FONT SIZE=\"+1\"><B>",
+                 "<A NAME=\"mm", str((double)(g_Statement[s].pinkNumber)),
+                     "b\"></A>",      /* Anchor for table of contents */
+                 (vstring)(pntrBigHdr[s]),
+                 "</B></FONT></CENTER>",
+                 NULL),
+            " ",  /* Start continuation line with space */
+            "\""); /* Don't break inside quotes e.g. "Arial Narrow" */
+
+        /* The comment part of the header, if any */
+        if (((vstring)(pntrBigHdrComment[s]))[0]) {
+
+          /* Open the table row */
+          /* keep comment in same table cell */
+          print2("%s\n", "<P STYLE=\"margin-bottom:0em\">");
+
+          /* We are currently printing to g_printString to allow use of
+             printLongLine(); however, the rendering function
+             printTexComment uses g_printString internally, so we have to
+             flush the current g_printString and turn off g_outputToString mode
+             in order to call the rendering function printTexComment. */
+          /* (Question:  why do the calls to printTexComment for statement
+             descriptions, later, not need to flush the g_printString?  Is the
+             flushing code here redundant?) */
+          /* Clear out the g_printString output in prep for printTexComment */
+          g_outputToString = 0;
+          fprintf(outputFilePtr, "%s", g_printString);
+          let(&g_printString, "");
+          g_showStatement = s; /* For printTexComment */
+          g_texFilePtr = outputFilePtr; /* For printTexComment */
+          printTexComment(  /* Sends result to g_texFilePtr */
+              (vstring)(pntrBigHdrComment[s]),
+              0, /* 1 = htmlCenterFlag */
+              PROCESS_EVERYTHING, /* actionBits */
+              0  /* 1 = noFileCheck */);
+          g_texFilePtr = NULL;
+          g_outputToString = 1; /* Restore after printTexComment */
+        }
+
+        /* Close the table row */
+        print2("%s\n", "</TD></TR>");
+
+        printLongLine(cat(
+                 /* Separator row */
+                 "<TR BGCOLOR=white><TD COLSPAN=3>",
+                 "<FONT SIZE=-3>&nbsp;</FONT></TD></TR>",
+                 NULL),
+            " ",  /* Start continuation line with space */
+            "\""); /* Don't break inside quotes e.g. "Arial Narrow" */
+      }
+      if (((vstring)(pntrSmallHdr[s]))[0]) { /* There is a minor sec break */
+        printLongLine(cat(
+                 /* The header */
+                 "<TR BGCOLOR=\"#FFFFF2\"><TD COLSPAN=3",
+                 "><CENTER><B>",
+                 "<A NAME=\"mm", str((double)(g_Statement[s].pinkNumber)),
+                     "s\"></A>",    /* Anchor for table of contents */
+                 (vstring)(pntrSmallHdr[s]),
+                 "</B></CENTER>",
+                 NULL),
+            " ",  /* Start continuation line with space */
+            "\""); /* Don't break inside quotes e.g. "Arial Narrow" */
+
+        /* The comment part of the header, if any */
+        if (((vstring)(pntrSmallHdrComment[s]))[0]) {
+
+          /* Open the table row */
+          /* keep comment in same table cell */
+          print2("%s\n", "<P STYLE=\"margin-bottom:0em\">");
+
+          /* We are currently printing to g_printString to allow use of
+             printLongLine(); however, the rendering function
+             printTexComment uses g_printString internally, so we have to
+             flush the current g_printString and turn off g_outputToString mode
+             in order to call the rendering function printTexComment. */
+          /* (Question:  why do the calls to printTexComment for statement
+             descriptions, later, not need to flush the g_printString?  Is the
+             flushing code here redundant?) */
+          /* Clear out the g_printString output in prep for printTexComment */
+          g_outputToString = 0;
+          fprintf(outputFilePtr, "%s", g_printString);
+          let(&g_printString, "");
+          g_showStatement = s; /* For printTexComment */
+          g_texFilePtr = outputFilePtr; /* For printTexComment */
+          printTexComment(  /* Sends result to g_texFilePtr */
+              (vstring)(pntrSmallHdrComment[s]),
+              0, /* 1 = htmlCenterFlag */
+              PROCESS_EVERYTHING, /* actionBits */
+              0  /* 1 = noFileCheck */);
+          g_texFilePtr = NULL;
+          g_outputToString = 1; /* Restore after printTexComment */
+        }
+
+        /* Close the table row */
+        print2("%s\n", "</TD></TR>");
+
+        printLongLine(cat(
+                 /* Separator row */
+                 "<TR BGCOLOR=white><TD COLSPAN=3>",
+                 "<FONT SIZE=-3>&nbsp;</FONT></TD></TR>",
+                 NULL),
+            " ",  /* Start continuation line with space */
+            "\""); /* Don't break inside quotes e.g. "Arial Narrow" */
+      }
+
+      if (((vstring)(pntrTinyHdr[s]))[0]) { /* There is a subsubsection break */
+        printLongLine(cat(
+                 /* The header */
+                 "<TR BGCOLOR=\"#FFFFF2\"><TD COLSPAN=3",
+                 "><CENTER><B>",
+                 "<A NAME=\"mm", str((double)(g_Statement[s].pinkNumber)),
+                     "s\"></A>",    /* Anchor for table of contents */
+                 (vstring)(pntrTinyHdr[s]),
+                 "</B></CENTER>",
+                 NULL),
+            " ",  /* Start continuation line with space */
+            "\""); /* Don't break inside quotes e.g. "Arial Narrow" */
+
+        /* The comment part of the header, if any */
+        if (((vstring)(pntrTinyHdrComment[s]))[0]) {
+
+          /* Open the table row */
+          /* keep comment in same table cell */
+          print2("%s\n", "<P STYLE=\"margin-bottom:0em\">");
+
+          /* We are currently printing to g_printString to allow use of
+             printLongLine(); however, the rendering function
+             printTexComment uses g_printString internally, so we have to
+             flush the current g_printString and turn off g_outputToString mode
+             in order to call the rendering function printTexComment. */
+          /* (Question:  why do the calls to printTexComment for statement
+             descriptions, later, not need to flush the g_printString?  Is the
+             flushing code here redundant?) */
+          /* Clear out the g_printString output in prep for printTexComment */
+          g_outputToString = 0;
+          fprintf(outputFilePtr, "%s", g_printString);
+          let(&g_printString, "");
+          g_showStatement = s; /* For printTexComment */
+          g_texFilePtr = outputFilePtr; /* For printTexComment */
+          printTexComment(  /* Sends result to g_texFilePtr */
+              (vstring)(pntrTinyHdrComment[s]),
+              0, /* 1 = htmlCenterFlag */
+              PROCESS_EVERYTHING, /* actionBits */
+              0  /* 1 = noFileCheck */);
+          g_texFilePtr = NULL;
+          g_outputToString = 1; /* Restore after printTexComment */
+        }
+
+        /* Close the table row */
+        print2("%s\n", "</TD></TR>");
+
+        printLongLine(cat(
+                 /* Separator row */
+                 "<TR BGCOLOR=white><TD COLSPAN=3>",
+                 "<FONT SIZE=-3>&nbsp;</FONT></TD></TR>",
+                 NULL),
+            " ",  /* Start continuation line with space */
+            "\""); /* Don't break inside quotes e.g. "Arial Narrow" */
+      }
+
+      printLongLine(cat(
+            (s < g_extHtmlStmt)
+               ? "<TR>"
+               : (s < g_mathboxStmt)
+                   ? cat("<TR BGCOLOR=", PURPLISH_BIBLIO_COLOR, ">", NULL)
+                   : cat("<TR BGCOLOR=", SANDBOX_COLOR, ">", NULL),
+            "<TD NOWRAP>",  /* IE breaks up the date */
+            str1, /* Date */
+            "</TD><TD ALIGN=CENTER><A HREF=\"",
+            g_Statement[s].labelName, ".html\">",
+            g_Statement[s].labelName, "</A>",
+            str4,
+
+            /* Add asterisk if statement has distinct var groups */
+            (nmbrLen(g_Statement[s].reqDisjVarsA) > 0) ? "*" : "",
+
+            "</TD><TD ALIGN=LEFT>",
+            /* Add anchor for hyperlinking to the table row */
+            "<A NAME=\"", g_Statement[s].labelName, "\"></A>",
+
+            NULL),  /* Description */
+          " ",  /* Start continuation line with space */
+          "\""); /* Don't break inside quotes e.g. "Arial Narrow" */
+
+      g_showStatement = s; /* For printTexComment */
+      g_outputToString = 0; /* For printTexComment */
+      g_texFilePtr = outputFilePtr; /* For printTexComment */
+      printTexComment(  /* Sends result to g_texFilePtr */
+          str3,
+          0, /* 1 = htmlCenterFlag */
+          PROCESS_EVERYTHING, /* actionBits */
+          0  /* 1 = noFileCheck */);
+      g_texFilePtr = NULL;
+      g_outputToString = 1; /* Restore after printTexComment */
+
+      /* Get HTML hypotheses => assertion */
+      let(&str4, "");
+      str4 = getTexOrHtmlHypAndAssertion(s); /* In mmwtex.c */
+
+      /* Suppress the math content of lemmas, which can
+         be very big and not interesting */
+      if (!strcmp(left(str3, 10), "Lemma for ") && !showLemmas) {
+        /* Suppress the table row with the math content */
+        print2(" <I>[Auxiliary lemma - not displayed.]</I></TD></TR>\n");
+      } else {
+        /* Output the table row with the math content */
+        printLongLine(cat("</TD></TR><TR",
+              (s < g_extHtmlStmt)
+                ? ">"
+                : (s < g_mathboxStmt)
+                  ? cat(" BGCOLOR=", PURPLISH_BIBLIO_COLOR, ">", NULL)
+                  : cat(" BGCOLOR=", SANDBOX_COLOR, ">", NULL),
+              "<TD COLSPAN=3 ALIGN=CENTER>",
+              str4, "</TD></TR>", NULL),
+            " ",  /* Start continuation line with space */
+            "\""); /* Don't break inside quotes e.g. "Arial Narrow" */
+      }
+
+      g_outputToString = 0;
+      fprintf(outputFilePtr, "%s", g_printString);
+      let(&g_printString, "");
+
+      if (assertion != lastAssertion) {
+        /* Put separator row if not last theorem */
+        g_outputToString = 1;
+        printLongLine(cat("<TR BGCOLOR=white><TD COLSPAN=3>",
+            "<FONT SIZE=-3>&nbsp;</FONT></TD></TR>", NULL),
+            " ",  /* Start continuation line with space */
+            "\""); /* Don't break inside quotes e.g. "Arial Narrow" */
+        g_outputToString = 0;
+        fprintf(outputFilePtr, "%s", g_printString);
+        let(&g_printString, "");
+      }
+    } /* next assertion */
+
+    /* Output trailer */
+    g_outputToString = 1;
+    print2("</TABLE></CENTER>\n");
+    print2("\n");
+
+   SKIP_LIST: /* (skipped when page == 0) */
+    g_outputToString = 1; /* To compensate for skipped assignment above */
+
+
+    /* Put extra Prev/Next hyperlinks here for convenience */
+    print2("<TABLE BORDER=0 WIDTH=\"100%c\">\n", '%');
+    print2("  <TR>\n");
+    print2("    <TD ALIGN=LEFT VALIGN=TOP WIDTH=\"25%c\">\n", '%');
+    print2("      &nbsp;\n");
+    print2("    </TD>\n");
+    print2("    <TD NOWRAP ALIGN=CENTER>&nbsp;</TD>\n");
+    print2("    <TD NOWRAP ALIGN=RIGHT VALIGN=TOP WIDTH=\"25%c\"><FONT\n", '%');
+    print2("      SIZE=-1 FACE=sans-serif>\n");
+    printLongLine(cat("      ", prevNextLinks, NULL),
+        " ",  /* Start continuation line with space */
+        "\""); /* Don't break inside quotes e.g. "Arial Narrow" */
+    print2("      </FONT></TD>\n");
+    print2("  </TR>\n");
+    print2("</TABLE>\n");
+
+
+    print2("<HR NOSHADE SIZE=1>\n");
+
+
+    g_outputToString = 0;
+    fprintf(outputFilePtr, "%s", g_printString);
+    let(&g_printString, "");
+
+
+    fprintf(outputFilePtr, "<A NAME=\"mmpglst\"></A>\n");
+    fprintf(outputFilePtr, "<CENTER>\n");
+    fprintf(outputFilePtr, "<B>Page List</B>\n");
+    fprintf(outputFilePtr, "</CENTER>\n");
+
+
+    /* Output links to the other pages */
+    fprintf(outputFilePtr, "Jump to page: \n");
+    for (p = 0; p <= pages; p++) {
+
+      /* Construct the pink number range */
+      let(&str3, "");
+      if (p > 0) {
+        str3 = pinkRangeHTML(
+            nmbrStmtNmbr[(p - 1) * theoremsPerPage + 1],
+            (p < pages) ?
+              nmbrStmtNmbr[p * theoremsPerPage] :
+              nmbrStmtNmbr[assertions]);
+      }
+
+      if (p == page) {
+        /* Current page shouldn't have link to self */
+        let(&str1, (p == 0) ? "Contents" : str((double)p));
+      } else {
+        let(&str1, cat("<A HREF=\"mmtheorems",
+            (p == 0) ? "" : str((double)p),
+
+            /* Friendlier, because you can start
+              scrolling through the page before it finishes loading,
+              without its jumping to #mmtc (start of Table of Contents)
+              when it's done. */
+            /* (p == 1) ? ".html#mmtc\">" : ".html\">", */
+            ".html\">",
+
+            (p == 0) ? "Contents" : str((double)p),
+            "</A>", NULL));
+      }
+      let(&str1, cat(str1, PINK_NBSP, str3, NULL));
+      fprintf(outputFilePtr, "%s\n", str1);
+    }
+
+
+    g_outputToString = 1;
+    print2("<HR NOSHADE SIZE=1>\n");
+    print2("<TABLE BORDER=0 WIDTH=\"100%c\">\n", '%');
+    print2("  <TR>\n");
+    print2("    <TD ALIGN=LEFT VALIGN=TOP WIDTH=\"25%c\">\n", '%');
+    print2("      &nbsp;\n");
+    print2("    </TD>\n");
+    print2("    <TD NOWRAP ALIGN=CENTER><FONT SIZE=-2\n");
+    print2("      FACE=ARIAL>\n");
+    print2("Copyright terms:\n");
+    print2("<A HREF=\"../copyright.html#pd\">Public domain</A>\n");
+    print2("      </FONT></TD>\n");
+    print2("    <TD NOWRAP ALIGN=RIGHT VALIGN=TOP WIDTH=\"25%c\"><FONT\n", '%');
+    print2("      SIZE=-1 FACE=sans-serif>\n");
+    printLongLine(cat("      ", prevNextLinks, NULL),
+        " ",  /* Start continuation line with space */
+        "\""); /* Don't break inside quotes e.g. "Arial Narrow" */
+    print2("      </FONT></TD>\n");
+    print2("  </TR>\n");
+    print2("</TABLE>\n");
+    print2("</BODY></HTML>\n");
+    g_outputToString = 0;
+    fprintf(outputFilePtr, "%s", g_printString);
+    let(&g_printString, "");
+
+    /* Close file */
+    fclose(outputFilePtr);
+  } /* next page */
+
+ TL_ABORT:
+  /* Deallocate memory */
+  let(&str1, "");
+  let(&str3, "");
+  let(&str4, "");
+  let(&prevNextLinks, "");
+  let(&outputFileName, "");
+  let(&hugeHdr, "");
+  let(&bigHdr, "");
+  let(&smallHdr, "");
+  let(&tinyHdr, "");
+  let(&hdrCommentMarker, "");
+  for (i = 0; i <= g_statements; i++) let((vstring *)(&pntrHugeHdr[i]), "");
+  pntrLet(&pntrHugeHdr, NULL_PNTRSTRING);
+  for (i = 0; i <= g_statements; i++) let((vstring *)(&pntrBigHdr[i]), "");
+  pntrLet(&pntrBigHdr, NULL_PNTRSTRING);
+  for (i = 0; i <= g_statements; i++) let((vstring *)(&pntrSmallHdr[i]), "");
+  pntrLet(&pntrSmallHdr, NULL_PNTRSTRING);
+  for (i = 0; i <= g_statements; i++) let((vstring *)(&pntrTinyHdr[i]), "");
+  pntrLet(&pntrTinyHdr, NULL_PNTRSTRING);
+
+} /* writeTheoremList */
+
+
+/* This function extracts any section headers in the comment sections
+   prior to the label of statement stmt.   If a huge (####...) header isn't
+   found, *hugeHdrTitle will be set to the empty string.
+   If a big (#*#*...) header isn't found (or isn't after the last huge header),
+   *bigHdrTitle will be set to the empty string.  If a small
+   (=-=-...) header isn't found (or isn't after the last huge header or
+   the last big header), *smallHdrTitle will be set to the empty string.
+   In all 3 cases, only the last occurrence of a header is considered.
+   If a tiny
+   (-.-....) header isn't found (or isn't after the last huge header or
+   the last big header or the last small header), *tinyHdrTitle will be
+   set to the empty string.
+   In all 4 cases, only the last occurrence of a header is considered. */
+/*
+20-Jun-2015 metamath Google group email:
+https://groups.google.com/g/metamath/c/QE0lwg9f5Ho/m/J8ekl_lH1I8J
+
+There are 4 kinds of section headers, big (####...), medium (#*#*#*...),
+small (=-=-=-), and tiny (-.-.-.).
+
+Call the collection of (outside-of-statement) comments between two
+successive $a/$p statements (i.e. those statements that generate web
+pages) a "header area".  The algorithm scans the header area for the
+_last_ header of each type (big, medium, small, tiny) and discards all
+others. Then, if there is a medium and it appears before a big, the
+medium is discarded.  If there is a small and it appears before a big or
+medium, the small is discarded.  In other words, a maximum of one header
+of each type is kept, in the order big, medium, small, and tiny.
+
+There are two reasons for doing this:  (1) it disregards headers used
+for other purposes such as the headers for the set.mm-specific
+information at the top that is not of general interest and (2) it
+ignores headers for empty sections; for example, a mathbox user might
+have a bunch of headers for sections planned for the future, but we
+ignore them if those sections are empty (no $a or $p in them).
+*/
+/* Return 1 if error found, 0 otherwise */
+flag getSectionHeadings(long stmt,
+    vstring *hugeHdrTitle,
+    vstring *bigHdrTitle,
+    vstring *smallHdrTitle,
+    vstring *tinyHdrTitle,
+    vstring *hugeHdrComment,
+    vstring *bigHdrComment,
+    vstring *smallHdrComment,
+    vstring *tinyHdrComment,
+    flag fineResolution,
+    flag fullComment) {
+
+  /* for table of contents */
+  vstring labelStr = "";
+  long pos, pos1, pos2, pos3, pos4;
+  flag errorFound = 0;
+  flag saveOutputToString;
+
+  /* Print any error messages to screen */
+  saveOutputToString = g_outputToString; /* To restore when returning */
+  g_outputToString = 0;
+
+  /* (This initialization seems to be done redundantly by caller elsewhere,
+     but for  WRITE SOURCE ... / EXTRACT we need to do it explicitly.) */
+  let(&(*hugeHdrTitle), "");
+  let(&(*bigHdrTitle), "");
+  let(&(*smallHdrTitle), "");
+  let(&(*tinyHdrTitle), "");
+  let(&(*hugeHdrComment), "");
+  let(&(*bigHdrComment), "");
+  let(&(*smallHdrComment), "");
+  let(&(*tinyHdrComment), "");
+
+  /* We now process only $a or $p statements */
+  if (fineResolution == 0) {
+    if (g_Statement[stmt].type != a_ && g_Statement[stmt].type != p_) bug(2340);
+  }
+
+  /* Get header area between this statement and the statement after the
+     previous $a or $p statement */
+  /* pos3 and pos4 are used temporarily here; not related to later use */
+  if (fineResolution == 0) {
+    pos3 = g_Statement[stmt].headerStartStmt;  /* Statement immediately after the
+                previous $a or $p statement (will be this statement if previous
+                statement is $a or $p) */
+  } else {
+    pos3 = stmt; /* For WRITE SOURCE ... / EXTRACT, we want every statement
+                    treated equally */
+  }
+  if (pos3 == 0 || pos3 > stmt) bug(2241);
+  pos4 = (g_Statement[stmt].labelSectionPtr
+        - g_Statement[pos3].labelSectionPtr)
+        + g_Statement[stmt].labelSectionLen;  /* Length of the header area */
+  let(&labelStr, space(pos4));
+  memcpy(labelStr, g_Statement[pos3].labelSectionPtr,
+      (size_t)(pos4));
+
+  pos = 0;
+  pos2 = 0;
+  while (1) {  /* Find last "huge" header, if any */
+    /* 4-Nov-2007 nm:  Obviously, the match below will not work if the
+       $( line has a trailing space, which some editors might insert.
+       The symptom is a missing table of contents entry.  But to detect
+       this (and for the #*#* and =-=- matches below) would take a little work
+       and perhaps slow things down, and I don't think it is worth it.  I
+       put a note in HELP WRITE THEOREM_LIST. */
+    pos1 = pos;
+    pos = instr(pos + 1, labelStr, "$(\n" HUGE_DECORATION);
+
+    /* 23-May-2008 nm Tolerate one space after "$(", to handle case of
+      one space added to the end of each line with TOOLS to make global
+      label changes are easier (still a kludge; this should be made
+      white-space insensitive some day) */
+    pos1 = instr(pos1 + 1, labelStr, "$( \n" HUGE_DECORATION);
+    if (pos1 > pos) pos = pos1;
+
+    if (!pos) break;
+    if (pos) pos2 = pos;
+  } /* while(1) */
+  if (pos2) { /* Extract "huge" header */
+    pos1 = pos2; /* Save "$(" position */
+    pos = instr(pos2 + 4, labelStr, "\n"); /* Get to end of #### line */
+    pos2 = instr(pos + 1, labelStr, "\n"); /* Find end of title line */
+
+    /* Error check - can't have more than 1 title line */
+    if (strcmp(mid(labelStr, pos2 + 1, 4), HUGE_DECORATION)) {
+      print2(
+       "?Warning: missing closing \"%s\" decoration above statement \"%s\".\n",
+          HUGE_DECORATION, g_Statement[stmt].labelName);
+      errorFound = 1;
+    }
+
+    pos3 = instr(pos2 + 1, labelStr, "\n"); /* Get to end of 2nd #### line */
+    while (labelStr[(pos3 - 1) + 1] == '\n') pos3++; /* Skip 1st blank lines */
+    pos4 = instr(pos3, labelStr, "$)"); /* Get to end of title comment */
+    if (fullComment == 0) {
+      let(&(*hugeHdrTitle), seg(labelStr, pos + 1, pos2 - 1));
+      let(&(*hugeHdrTitle), edit((*hugeHdrTitle), 8 + 128));
+                                                /* Trim leading, trailing sp */
+      let(&(*hugeHdrComment), seg(labelStr, pos3 + 1, pos4 - 2));
+      let(&(*hugeHdrComment), edit((*hugeHdrComment), 8 + 16384));
+          /* Trim leading sp, trailing sp & lf */
+    } else {
+      /* Put entire comment in hugeHdrTitle and hugeHdrComment for /EXTRACT */
+      /* Search backwards for non-space or beginning of string: */
+      pos = pos1; /* pos1 is the "$" in "$(" */
+      pos--;
+      while (pos > 0) {
+        if (labelStr[pos - 1] != ' '
+              && labelStr[pos - 1] != '\n') break;
+        pos--;
+      }
+      /* pos + 1 is the start of whitespace preceding "$(" */
+      /* pos4 is the "$" in "$)" */
+      /* pos3 is the \n after the 2nd decoration line */
+      let(&(*hugeHdrTitle), seg(labelStr, pos + 1, pos3));
+      let(&(*hugeHdrComment), seg(labelStr, pos3 + 1, pos4 + 1));
+    }
+  }
+  /* pos = 0; */ /* Leave pos alone so that we start with "huge" header pos,
+                    to ignore any earlier "tiny" or "small" or "big" header */
+  pos2 = 0;
+  while (1) {  /* Find last "big" header, if any */
+    pos1 = pos;
+    pos = instr(pos + 1, labelStr, "$(\n" BIG_DECORATION);
+    pos1 = instr(pos1 + 1, labelStr, "$( \n" BIG_DECORATION);
+    if (pos1 > pos) pos = pos1;
+
+    if (!pos) break;
+    if (pos) pos2 = pos;
+  }
+  if (pos2) { /* Extract "big" header */
+    pos1 = pos2; /* Save "$(" position */
+    pos = instr(pos2 + 4, labelStr, "\n"); /* Get to end of #*#* line */
+    pos2 = instr(pos + 1, labelStr, "\n"); /* Find end of title line */
+
+    /* Error check - can't have more than 1 title line */
+    if (strcmp(mid(labelStr, pos2 + 1, 4), BIG_DECORATION)) {
+      print2(
+       "?Warning: missing closing \"%s\" decoration above statement \"%s\".\n",
+          BIG_DECORATION, g_Statement[stmt].labelName);
+      errorFound = 1;
+    }
+
+    pos3 = instr(pos2 + 1, labelStr, "\n"); /* Get to end of 2nd #*#* line */
+    while (labelStr[(pos3 - 1) + 1] == '\n') pos3++; /* Skip 1st blank lines */
+    pos4 = instr(pos3, labelStr, "$)"); /* Get to end of title comment */
+    if (fullComment == 0) {
+      let(&(*bigHdrTitle), seg(labelStr, pos + 1, pos2 - 1));
+      let(&(*bigHdrTitle), edit((*bigHdrTitle), 8 + 128));
+                                                  /* Trim leading, trailing sp */
+      let(&(*bigHdrComment), seg(labelStr, pos3 + 1, pos4 - 2));
+      let(&(*bigHdrComment), edit((*bigHdrComment), 8 + 16384));
+          /* Trim leading sp, trailing sp & lf */
+    } else {
+      /* Put entire comment in bigHdrTitle and bigHdrComment for /EXTRACT */
+      /* Search backwards for non-space or beginning of string: */
+      pos = pos1; /* pos1 is the "$" in "$(" */
+      pos--;
+      while (pos > 0) {
+        if (labelStr[pos - 1] != ' '
+              && labelStr[pos - 1] != '\n') break;
+        pos--;
+      }
+      /* pos + 1 is the start of whitespace preceding "$(" */
+      /* pos4 is the "$" in "$)" */
+      /* pos3 is the \n after the 2nd decoration line */
+      let(&(*bigHdrTitle), seg(labelStr, pos + 1, pos3));
+      let(&(*bigHdrComment), seg(labelStr, pos3 + 1, pos4 + 1));
+    }
+  }
+  /* pos = 0; */ /* Leave pos alone so that we start with "big" header pos,
+                    to ignore any earlier "tiny" or "small" header */
+  pos2 = 0;
+  while (1) {  /* Find last "small" header, if any */
+    pos1 = pos;
+    pos = instr(pos + 1, labelStr, "$(\n" SMALL_DECORATION);
+    pos1 = instr(pos1 + 1, labelStr, "$( \n" SMALL_DECORATION);
+    if (pos1 > pos) pos = pos1;
+
+    if (!pos) break;
+    if (pos) pos2 = pos;
+  }
+  if (pos2) { /* Extract "small" header */
+    pos1 = pos2; /* Save "$(" position */
+    pos = instr(pos2 + 4, labelStr, "\n"); /* Get to end of =-=- line */
+    pos2 = instr(pos + 1, labelStr, "\n"); /* Find end of title line */
+
+    /* Error check - can't have more than 1 title line */
+    if (strcmp(mid(labelStr, pos2 + 1, 4), SMALL_DECORATION)) {
+      print2(
+       "?Warning: missing closing \"%s\" decoration above statement \"%s\".\n",
+          SMALL_DECORATION, g_Statement[stmt].labelName);
+      errorFound = 1;
+    }
+
+    pos3 = instr(pos2 + 1, labelStr, "\n"); /* Get to end of 2nd =-=- line */
+    while (labelStr[(pos3 - 1) + 1] == '\n') pos3++; /* Skip 1st blank lines */
+    pos4 = instr(pos3, labelStr, "$)"); /* Get to end of title comment */
+    if (fullComment == 0) {
+      let(&(*smallHdrTitle), seg(labelStr, pos + 1, pos2 - 1));
+      let(&(*smallHdrTitle), edit((*smallHdrTitle), 8 + 128));
+                                                /* Trim leading, trailing sp */
+      let(&(*smallHdrComment), seg(labelStr, pos3 + 1, pos4 - 2));
+      let(&(*smallHdrComment), edit((*smallHdrComment), 8 + 16384));
+          /* Trim leading sp, trailing sp & lf */
+    } else {
+      /* Put entire comment in smallHdrTitle and smallHdrComment for /EXTRACT */
+      /* Search backwards for non-space or beginning of string: */
+      pos = pos1; /* pos1 is the "$" in "$(" */
+      pos--;
+      while (pos > 0) {
+        if (labelStr[pos - 1] != ' '
+              && labelStr[pos - 1] != '\n') break;
+        pos--;
+      }
+      /* pos + 1 is the start of whitespace preceding "$(" */
+      /* pos4 is the "$" in "$)" */
+      /* pos3 is the \n after the 2nd decoration line */
+      let(&(*smallHdrTitle), seg(labelStr, pos + 1, pos3));
+      let(&(*smallHdrComment), seg(labelStr, pos3 + 1, pos4 + 1));
+    }
+  }
+
+  /* pos = 0; */ /* Leave pos alone so that we start with "small" header pos,
+                    to ignore any earlier "tiny" header */
+  pos2 = 0;
+  while (1) {  /* Find last "tiny" header, if any */
+    pos1 = pos;
+    pos = instr(pos + 1, labelStr, "$(\n" TINY_DECORATION);
+    pos1 = instr(pos1 + 1, labelStr, "$( \n" TINY_DECORATION);
+    if (pos1 > pos) pos = pos1;
+
+    if (!pos) break;
+    if (pos) pos2 = pos;
+  }
+  if (pos2) { /* Extract "tiny" header */
+    pos1 = pos2; /* Save "$(" position */
+    pos = instr(pos2 + 4, labelStr, "\n"); /* Get to end of -.-. line */
+    pos2 = instr(pos + 1, labelStr, "\n"); /* Find end of title line */
+
+    /* Error check - can't have more than 1 title line */
+    if (strcmp(mid(labelStr, pos2 + 1, 4), TINY_DECORATION)) {
+      print2(
+       "?Warning: missing closing \"%s\" decoration above statement \"%s\".\n",
+          TINY_DECORATION, g_Statement[stmt].labelName);
+      errorFound = 1;
+    }
+
+    pos3 = instr(pos2 + 1, labelStr, "\n"); /* Get to end of 2nd -.-. line */
+    while (labelStr[(pos3 - 1) + 1] == '\n') pos3++; /* Skip 1st blank lines */
+    pos4 = instr(pos3, labelStr, "$)"); /* Get to end of title comment */
+    if (fullComment == 0) {
+      let(&(*tinyHdrTitle), seg(labelStr, pos + 1, pos2 - 1));
+      let(&(*tinyHdrTitle), edit((*tinyHdrTitle), 8 + 128));
+                                                  /* Trim leading, trailing sp */
+      let(&(*tinyHdrComment), seg(labelStr, pos3 + 1, pos4 - 2));
+      let(&(*tinyHdrComment), edit((*tinyHdrComment), 8 + 16384));
+          /* Trim leading sp, trailing sp & lf */
+    } else {
+      /* Put entire comment in tinyHdrTitle and tinyHdrComment for /EXTRACT */
+      /* Search backwards for non-space or beginning of string: */
+      pos = pos1; /* pos1 is the "$" in "$(" */
+      pos--;
+      while (pos > 0) {
+        if (labelStr[pos - 1] != ' '
+              && labelStr[pos - 1] != '\n') break;
+        pos--;
+      }
+      /* pos + 1 is the start of whitespace preceding "$(" */
+      /* pos4 is the "$" in "$)" */
+      /* pos3 is the \n after the 2nd decoration line */
+      let(&(*tinyHdrTitle), seg(labelStr, pos + 1, pos3));
+      let(&(*tinyHdrComment), seg(labelStr, pos3 + 1, pos4 + 1));
+    }
+  }
+
+  if (errorFound == 1) {
+    print2("  (Note that section titles may not be longer than one line.)\n");
+  }
+  /* Restore output stream */
+  g_outputToString = saveOutputToString;
+
+  let(&labelStr, "");  /* Deallocate string memory */
+  return errorFound;
+} /* getSectionHeadings */
+
+
+/* Returns HTML for the pink number to print after the statement labels
+   in HTML output.  (Note that "pink" means "rainbow colored" number now.) */
+/* Warning: The caller must deallocate the returned vstring (i.e. this
+   function cannot be used in let statements but must be assigned to
+   a local vstring for local deallocation) */
+vstring pinkHTML(long statemNum)
+{
+  long statemMap;
+  vstring htmlCode = "";
+  vstring hexValue = "";
+
+  if (statemNum > 0) {
+    statemMap = g_Statement[statemNum].pinkNumber;
+  } else {
+    /* -1 means the label wasn't found */
+    statemMap = -1;
+  }
+
+  /* Note: we put "(future)" when the label wasn't found (an error message
+     was also generated previously) */
+
+  /* With style sheet and explicit color */
+  let(&hexValue, "");
+  hexValue = spectrumToRGB(statemMap, g_Statement[g_statements].pinkNumber);
+  let(&htmlCode, cat(PINK_NBSP,
+      "<SPAN CLASS=r STYLE=\"color:#", hexValue, "\">",
+      (statemMap != -1) ? str((double)statemMap) : "(future)", "</SPAN>", NULL));
+  let(&hexValue, "");
+
+  return htmlCode;
+} /* pinkHTML */
+
+
+/* Returns HTML for a range of pink numbers separated by a "-". */
+/* Warning: The caller must deallocate the returned vstring (i.e. this
+   function cannot be used in let statements but must be assigned to
+   a local vstring for local deallocation) */
+vstring pinkRangeHTML(long statemNum1, long statemNum2) {
+  vstring htmlCode = "";
+  vstring str3 = "";
+  vstring str4 = "";
+
+  /* Construct the HTML for a pink number range */
+  let(&str3, "");
+  str3 = pinkHTML(statemNum1);
+  let(&str3, right(str3, (long)strlen(PINK_NBSP) + 1)); /* Discard "&nbsp;" */
+  let(&str4, "");
+  str4 = pinkHTML(statemNum2);
+  let(&str4, right(str4, (long)strlen(PINK_NBSP) + 1)); /* Discard "&nbsp;" */
+  let(&htmlCode, cat(str3, "-", str4, NULL));
+  let(&str3, ""); /* Deallocate */
+  let(&str4, ""); /* Deallocate */
+  return htmlCode;
+} /* pinkRangeHTML */
+
+
+/* This function converts a "spectrum" color (1 to maxColor) to an
+   RBG value in hex notation for HTML.  The caller must deallocate the
+   returned vstring to prevent memory leaks.  color = 1 (red) to maxColor
+   (violet).  A special case is the color -1, which just returns black. */
+vstring spectrumToRGB(long color, long maxColor) {
+  vstring str1 = "";
+  double fraction, fractionInPartition;
+  long j, red, green, blue, partition;
+/* Change PARTITIONS whenever the table below has entries added or removed! */
+#define PARTITIONS 28
+  static double redRef[PARTITIONS +  1];    /* Made these */
+  static double greenRef[PARTITIONS +  1];  /* static for */
+  static double blueRef[PARTITIONS +  1];   /* speedup */
+  static long i = -1;                       /* below */
+
+  if (i > -1) goto SKIP_INIT;
+  i = -1; /* For safety */
+
+  /* Here, we use the maximum saturation possible for a fixed L*a*b color L
+     (lightness) value of 53, which corresponds to 50% gray scale.
+     Each pure color had either brightness reduced or saturation reduced,
+     as required, to achieve L = 53.
+
+     An initial partition was formed from hues 0, 15, 30, ..., 345, then the
+     result was divided into 1000 subpartitions, and the new partitions were
+     determined by reselecting partition boundaries based on where their color
+     difference was distinguishable (i.e. could semi-comfortably read letters
+     of one color with the other as a background, on an LCD display).  Some
+     human judgment was involved, and it is probably not completely uniform or
+     optimal.
+
+     A Just Noticeable Difference (JND) algorithm for spacing might be more
+     accurate, especially if averaged over several subjects and different
+     monitors.  I wrote a program for that - asking the user to identify a word
+     in one hue with an adjacent hue as a background, in order to score a
+     point - but it was taking too much time, and I decided life is too short.
+     I think this is "good enough" though, perhaps not even noticeably
+     non-optimum.
+
+     The comment at the end of each line is the hue 0-360 mapped linearly
+     to 1-1043 (345 = 1000, i.e. "extreme" purple or almost red).  Partitions
+     at the end can be commented out if we want to stop at violet instead of
+     almost wrapping around to red via the purples, in order to more accurately
+     emulate the color spectrum.  Be sure to update the PARTITIONS constant
+     above if a partition is commented out, to avoid a bug trap. */
+  i++; redRef[i] = 251; greenRef[i] = 0; blueRef[i] = 0;       /* 1 */
+  i++; redRef[i] = 247; greenRef[i] = 12; blueRef[i] = 0;      /* 10 */
+  i++; redRef[i] = 238; greenRef[i] = 44; blueRef[i] = 0;      /* 34 */
+  i++; redRef[i] = 222; greenRef[i] = 71; blueRef[i] = 0;      /* 58 */
+  i++; redRef[i] = 203; greenRef[i] = 89; blueRef[i] = 0;      /* 79 */
+  i++; redRef[i] = 178; greenRef[i] = 108; blueRef[i] = 0;     /* 109 */
+  i++; redRef[i] = 154; greenRef[i] = 122; blueRef[i] = 0;     /* 140 */
+  i++; redRef[i] = 127; greenRef[i] = 131; blueRef[i] = 0;     /* 181 */
+  i++; redRef[i] = 110; greenRef[i] = 136; blueRef[i] = 0;     /* 208 */
+  i++; redRef[i] = 86; greenRef[i] = 141; blueRef[i] = 0;      /* 242 */
+  i++; redRef[i] = 60; greenRef[i] = 144; blueRef[i] = 0;      /* 276 */
+  i++; redRef[i] = 30; greenRef[i] = 147; blueRef[i] = 0;      /* 313 */
+  i++; redRef[i] = 0; greenRef[i] = 148; blueRef[i] = 22;      /* 375 */
+  i++; redRef[i] = 0; greenRef[i] = 145; blueRef[i] = 61;      /* 422 */
+  i++; redRef[i] = 0; greenRef[i] = 145; blueRef[i] = 94;      /* 462 */
+  i++; redRef[i] = 0; greenRef[i] = 143; blueRef[i] = 127;     /* 504 */
+  i++; redRef[i] = 0; greenRef[i] = 140; blueRef[i] = 164;     /* 545 */
+  i++; redRef[i] = 0; greenRef[i] = 133; blueRef[i] = 218;     /* 587 */
+  i++; redRef[i] = 3; greenRef[i] = 127; blueRef[i] = 255;     /* 612 */
+  i++; redRef[i] = 71; greenRef[i] = 119; blueRef[i] = 255;    /* 652 */
+  i++; redRef[i] = 110; greenRef[i] = 109; blueRef[i] = 255;   /* 698 */
+  i++; redRef[i] = 137; greenRef[i] = 99; blueRef[i] = 255;    /* 740 */
+  i++; redRef[i] = 169; greenRef[i] = 78; blueRef[i] = 255;    /* 786 */
+  i++; redRef[i] = 186; greenRef[i] = 57; blueRef[i] = 255;    /* 808 */
+  i++; redRef[i] = 204; greenRef[i] = 33; blueRef[i] = 249;    /* 834 */
+  i++; redRef[i] = 213; greenRef[i] = 16; blueRef[i] = 235;    /* 853 */
+  i++; redRef[i] = 221; greenRef[i] = 0; blueRef[i] = 222;     /* 870 */
+  i++; redRef[i] = 233; greenRef[i] = 0; blueRef[i] = 172;     /* 916 */
+  i++; redRef[i] = 239; greenRef[i] = 0; blueRef[i] = 132;     /* 948 */
+  /*i++; redRef[i] = 242; greenRef[i] = 0; blueRef[i] = 98;*/  /* 973 */
+  /*i++; redRef[i] = 244; greenRef[i] = 0; blueRef[i] = 62;*/  /* 1000 */
+
+  if (i != PARTITIONS) { /* Double-check future edits */
+    print2("? %ld partitions but PARTITIONS = %ld\n", i, (long)PARTITIONS);
+    bug(2326); /* Don't go further to prevent out-of-range references */
+  }
+
+ SKIP_INIT:
+  if (color == -1) {
+    let(&str1, "000000"); /* Return black for "(future)" color for labels with
+                             missing theorems in comments */
+    return str1;
+  }
+
+  if (color < 1 || color > maxColor) {
+    bug(2327);
+  }
+  fraction = (1.0 * ((double)color - 1)) / (double)maxColor;
+                                   /* Fractional position in "spectrum" */
+  partition = (long)(PARTITIONS * fraction);  /* Partition number (integer) */
+  if (partition >= PARTITIONS) bug(2325); /* Roundoff error? */
+  fractionInPartition = 1.0 * (fraction - (1.0 * (double)partition) / PARTITIONS)
+      * PARTITIONS; /* The fraction of this partition it covers */
+  red = (long)(1.0 * (redRef[partition] +
+          fractionInPartition *
+              (redRef[partition + 1] - redRef[partition])));
+  green = (long)(1.0 * (greenRef[partition] +
+          fractionInPartition *
+              (greenRef[partition + 1] - greenRef[partition])));
+  blue = (long)(1.0 * (blueRef[partition] +
+          fractionInPartition *
+              (blueRef[partition + 1] - blueRef[partition])));
+  /* debug */
+  /* i=1;if (g_outputToString==0) {i=0;g_outputToString=1;} */
+  /*   print2("p%ldc%ld\n", partition, color); g_outputToString=i; */
+  /*printf("red %ld green %ld blue %ld\n", red, green, blue);*/
+
+  if (red < 0 || green < 0 || blue < 0
+      || red > 255 || green > 255 || blue > 255) {
+    print2("%ld %ld %ld\n", red, green, blue);
+    bug(2323);
+  }
+  let(&str1, "      ");
+  j = sprintf(str1, "%02X%02X%02X", (unsigned int)red, (unsigned int)green,
+      (unsigned int)blue);
+  if (j != 6) bug(2324);
+  /* debug */
+  /*printf("<FONT COLOR='#%02X%02X%02X'>a </FONT>\n", red, green, blue);*/
+  return str1;
+} /* spectrumToRGB */
+
+
+/* Returns the HTML code for GIFs (!g_altHtmlFlag) or Unicode (g_altHtmlFlag),
+   or LaTeX when !g_htmlFlag, for the math string (hypothesis or conclusion) that
+   is passed in. */
+/* Warning: The caller must deallocate the returned vstring. */
+vstring getTexLongMath(nmbrString *mathString, long statemNum)
+{
+  long pos;
+  vstring tex = "";
+  vstring texLine = "";
+  vstring lastTex = "";
+  flag alphnew, alphold, unknownnew, unknownold;
+
+  /* 7-Jul-2017 added for STS (Structured Typesetting) */
+  if(stsFlag) {
+    getSTSLongMath(&texLine, mathString, 1, statemNum, 0);
+    return texLine;
+  }
+
+  if (!g_texDefsRead) bug(2322); /* TeX defs were not read */
+  let(&texLine, "");
+
+  let(&lastTex, "");
+  for (pos = 0; pos < nmbrLen(mathString); pos++) {
+    let(&tex, "");
+    tex = tokenToTex(g_MathToken[mathString[pos]].tokenName, statemNum);
+              /* tokenToTex allocates tex; we must deallocate it */
+    if (!g_htmlFlag) {  /* LaTeX */
+      /* If this token and previous token begin with letter, add a thin
+           space between them */
+      /* Also, anything not in table will have space added */
+      alphnew = !!isalpha((unsigned char)(tex[0]));
+      unknownnew = 0;
+      if (!strcmp(left(tex, 10), "\\mbox{\\rm ")) { /* Token not in table */
+        unknownnew = 1;
+      }
+      alphold = !!isalpha((unsigned char)(lastTex[0]));
+      unknownold = 0;
+      if (!strcmp(left(lastTex, 10), "\\mbox{\\rm ")) { /* Token not in table*/
+        unknownold = 1;
+      }
+      /* Put thin space only between letters and/or unknowns */
+      if ((alphold || unknownold) && (alphnew || unknownnew)) {
+        /* Put additional thin space between two letters */
+        if (!g_oldTexFlag) {
+          let(&texLine, cat(texLine, "\\,", tex, " ", NULL));
+        } else {
+          let(&texLine, cat(texLine, "\\m{\\,", tex, "}", NULL));
+        }
+      } else {
+        if (!g_oldTexFlag) {
+          let(&texLine, cat(texLine, "", tex, " ", NULL));
+        } else {
+          let(&texLine, cat(texLine, "\\m{", tex, "}", NULL));
+        }
+      }
+    } else {  /* HTML */
+
+      /* When we have something like "E. x e. om x = y", the lack of
+         space between om and x looks ugly in HTML.  This kludge adds it in
+         for restricted quantifiers not followed by parenthesis, in order
+         to make the web page look a little nicer.  E.g. onminex. */
+      /* Note that the space is put between the pos-1 and the pos tokens */
+      if (pos >=4) {
+        if (!strcmp(g_MathToken[mathString[pos - 2]].tokenName, "e.")
+            && (!strcmp(g_MathToken[mathString[pos - 4]].tokenName, "E.")
+              || !strcmp(g_MathToken[mathString[pos - 4]].tokenName, "A.")
+              || !strcmp(g_MathToken[mathString[pos - 4]].tokenName, "prod_")
+              || !strcmp(g_MathToken[mathString[pos - 4]].tokenName, "E*")
+              || !strcmp(g_MathToken[mathString[pos - 4]].tokenName, "iota_")
+              || !strcmp(g_MathToken[mathString[pos - 4]].tokenName, "Disj_")
+              || !strcmp(g_MathToken[mathString[pos - 4]].tokenName, "E!")
+              || !strcmp(g_MathToken[mathString[pos - 4]].tokenName, "sum_")
+              || !strcmp(g_MathToken[mathString[pos - 4]].tokenName, "X_")
+              || !strcmp(g_MathToken[mathString[pos - 4]].tokenName, "U_")
+              || !strcmp(g_MathToken[mathString[pos - 4]].tokenName, "|^|_"))
+            && strcmp(g_MathToken[mathString[pos]].tokenName, ")")
+            /* It also shouldn't be restricted _to_ an expression in parens. */
+            && strcmp(g_MathToken[mathString[pos - 1]].tokenName, "(")
+            /* ...or restricted _to_ a union or intersection */
+            && strcmp(g_MathToken[mathString[pos - 1]].tokenName, "U.")
+            && strcmp(g_MathToken[mathString[pos - 1]].tokenName, "|^|")
+            /* ...or restricted _to_ an expression in braces */
+            && strcmp(g_MathToken[mathString[pos - 1]].tokenName, "{")) {
+          let(&texLine, cat(texLine, " ", NULL)); /* Add a space */
+        }
+      }
+      /* This one puts a space between the 2 x's in a case like
+         "E. x x = y".  E.g. cla4egf */
+      if (pos >=2) {
+        /* Match a token starting with a letter */
+        if (isalpha((unsigned char)(g_MathToken[mathString[pos]].tokenName[0]))) {
+          /* and make sure its length is 1 */
+          if (!(g_MathToken[mathString[pos]].tokenName[1])) {
+
+            /* Make sure previous token is a letter also, to prevent unneeded
+               space in "ran ( A ..." (e.g. rncoeq, dfiun3g) */
+            /* Match a token starting with a letter */
+            if (isalpha((unsigned char)(g_MathToken[mathString[pos - 1]].tokenName[0]))) {
+              /* and make sure its length is 1 */
+              if (!(g_MathToken[mathString[pos - 1]].tokenName[1])) {
+
+                /* See if it's 1st letter in a quantified expression */
+                if (!strcmp(g_MathToken[mathString[pos - 2]].tokenName, "E.")
+                    || !strcmp(g_MathToken[mathString[pos - 2]].tokenName, "A.")
+                    || !strcmp(g_MathToken[mathString[pos - 2]].tokenName, "F/")
+                    || !strcmp(g_MathToken[mathString[pos - 2]].tokenName, "E!")
+                    /* space btwn A,x in "E! x e. dom A x A y" */
+                    || !strcmp(g_MathToken[mathString[pos - 2]].tokenName, "ran")
+                    || !strcmp(g_MathToken[mathString[pos - 2]].tokenName, "dom")
+                    || !strcmp(g_MathToken[mathString[pos - 2]].tokenName, "E*")) {
+                  let(&texLine, cat(texLine, " ", NULL)); /* Add a space */
+                }
+              }
+            }
+          }
+        }
+      }
+      /* This one puts a space after a letter followed by a word token
+         e.g. "A" and "suc" in "A. x e. U. A suc" in limuni2 */
+      if (pos >= 1) {
+        /* See if the next token is "suc" */
+        if (!strcmp(g_MathToken[mathString[pos]].tokenName, "suc")) {
+          /* Match a token starting with a letter for the current token */
+          if (isalpha(
+              (unsigned char)(g_MathToken[mathString[pos - 1]].tokenName[0]))) {
+            /* and make sure its length is 1 */
+            if (!(g_MathToken[mathString[pos - 1]].tokenName[1])) {
+              let(&texLine, cat(texLine, " ", NULL)); /* Add a space */
+            }
+          }
+        }
+      }
+      /* This one puts a space before any "-." that doesn't come after
+         a parentheses e.g. ax-6 has both cases */
+      if (pos >=1) {
+        /* See if we have a non-parenthesis followed by not */
+        if (strcmp(g_MathToken[mathString[pos - 1]].tokenName, "(")
+            && !strcmp(g_MathToken[mathString[pos]].tokenName, "-.")) {
+          let(&texLine, cat(texLine, " ", NULL)); /* Add a space */
+        }
+      }
+      /* This one puts a space between "S" and "(" in df-iso. */
+      if (pos >=4) {
+        if (!strcmp(g_MathToken[mathString[pos - 4]].tokenName, "Isom")
+            && !strcmp(g_MathToken[mathString[pos - 2]].tokenName, ",")
+            && !strcmp(g_MathToken[mathString[pos]].tokenName, "(")) {
+          let(&texLine, cat(texLine, " ", NULL)); /* Add a space */
+        }
+      }
+      /* This one puts a space between "}" and "(" in funcnvuni proof. */
+      if (pos >=1) {
+        /* See if we have "}" followed by "(" */
+        if (!strcmp(g_MathToken[mathString[pos - 1]].tokenName, "}")
+            && !strcmp(g_MathToken[mathString[pos]].tokenName, "(")) {
+          let(&texLine, cat(texLine, " ", NULL)); /* Add a space */
+        }
+      }
+      /* This one puts a space between "}" and "{" in konigsberg proof. */
+      if (pos >=1) {
+        /* See if we have "}" followed by "(" */
+        if (!strcmp(g_MathToken[mathString[pos - 1]].tokenName, "}")
+            && !strcmp(g_MathToken[mathString[pos]].tokenName, "{")) {
+          let(&texLine, cat(texLine, " ", NULL)); /* Add a space */
+        }
+      }
+
+      let(&texLine, cat(texLine, tex, NULL));
+    } /* if !g_htmlFlag */
+    let(&lastTex, tex); /* Save for next pass */
+  } /* Next pos */
+
+  /*x Discard redundant white space to reduce HTML file size */
+  let(&texLine, edit(texLine, 8 + 16 + 128));
+
+  /* Enclose math symbols in a span to be used for font selection */
+  let(&texLine, cat(
+      (g_altHtmlFlag ? cat("<SPAN ", g_htmlFont, ">", NULL) : ""),
+      texLine,
+      (g_altHtmlFlag ? "</SPAN>" : ""), NULL));
+
+  let(&tex, "");
+  let(&lastTex, "");
+  return texLine;
+} /* getTexLongMath */
+
+
+/* Returns the TeX, or HTML code for GIFs (!g_altHtmlFlag) or Unicode
+   (g_altHtmlFlag), for a statement's hypotheses and assertion in the form
+   hyp & ... & hyp => assertion */
+/* Warning: The caller must deallocate the returned vstring (i.e. this
+   function cannot be used in let statements but must be assigned to
+   a local vstring for local deallocation) */
+vstring getTexOrHtmlHypAndAssertion(long statemNum) {
+  long reqHyps, essHyps, n;
+  nmbrString *nmbrTmpPtr; /* Pointer only; not allocated directly */
+  vstring texOrHtmlCode = "";
+  vstring str2 = "";
+  /* Count the number of essential hypotheses essHyps */
+  essHyps = 0;
+  reqHyps = nmbrLen(g_Statement[statemNum].reqHypList);
+  let(&texOrHtmlCode, "");
+  for (n = 0; n < reqHyps; n++) {
+    if (g_Statement[g_Statement[statemNum].reqHypList[n]].type
+        == (char)e_) {
+      essHyps++;
+      if (texOrHtmlCode[0]) { /* Add '&' between hypotheses */
+        if (!g_htmlFlag) {
+          /* Hard-coded for set.mm! */
+          let(&texOrHtmlCode, cat(texOrHtmlCode,
+                 "\\quad\\&\\quad "
+              ,NULL));
+        } else {
+          if (g_altHtmlFlag
+        	  || stsFlag) { /* 22-Mar-2018 Added for STS */
+            /* Hard-coded for set.mm! */
+            let(&texOrHtmlCode, cat(texOrHtmlCode,
+                "<SPAN ", g_htmlFont, ">",
+                "&nbsp;&nbsp;&nbsp; &amp;&nbsp;&nbsp;&nbsp;",
+                "</SPAN>",
+                NULL));
+          } else {
+            /* Hard-coded for set.mm! */
+            let(&texOrHtmlCode, cat(texOrHtmlCode,
+          "&nbsp;&nbsp;&nbsp;<IMG SRC='amp.gif' WIDTH=12 HEIGHT=19 ALT='&amp;'"
+                ," ALIGN=TOP>&nbsp;&nbsp;&nbsp;"
+                ,NULL));
+          }
+        }
+      } /* if texOrHtmlCode[0] */
+      /* Construct HTML hypothesis */
+      nmbrTmpPtr = g_Statement[g_Statement[statemNum].reqHypList[n]].mathString;
+      let(&str2, "");
+      str2 = getTexLongMath(nmbrTmpPtr, statemNum);
+      let(&texOrHtmlCode, cat(texOrHtmlCode, str2, NULL));
+    }
+  }
+  if (essHyps) {  /* Add big arrow if there were hypotheses */
+    if (!g_htmlFlag) {
+      /* Hard-coded for set.mm! */
+      let(&texOrHtmlCode, cat(texOrHtmlCode,
+                 "\\quad\\Rightarrow\\quad "
+          ,NULL));
+    } else {
+      if (g_altHtmlFlag
+      	  || stsFlag) { /* 22-Mar-2018 Added for STS */
+        /* Hard-coded for set.mm! */
+        let(&texOrHtmlCode, cat(texOrHtmlCode,
+            /* sans-serif to work around FF3 bug that produces
+                huge character heights otherwise */
+            "&nbsp;&nbsp;&nbsp; <FONT FACE=sans-serif>&#8658;</FONT>&nbsp;&nbsp;&nbsp;",
+            NULL));
+      } else {
+        /* Hard-coded for set.mm! */
+        let(&texOrHtmlCode, cat(texOrHtmlCode,
+            "&nbsp;&nbsp;&nbsp;<IMG SRC='bigto.gif' WIDTH=15 HEIGHT=19 ALT='=&gt;'",
+            " ALIGN=TOP>&nbsp;&nbsp;&nbsp;",
+            NULL));
+      }
+    }
+  }
+  /* Construct TeX or HTML assertion */
+  nmbrTmpPtr = g_Statement[statemNum].mathString;
+  let(&str2, "");
+  str2 = getTexLongMath(nmbrTmpPtr, statemNum);
+  let(&texOrHtmlCode, cat(texOrHtmlCode, str2, NULL));
+
+  /* Deallocate memory */
+  let(&str2, "");
+  return texOrHtmlCode;
+}  /* getTexOrHtmlHypAndAssertion */
+
+
+
+
+/* Called by the WRITE BIBLIOGRPAHY command and also by VERIFY MARKUP
+   for error checking */
+/* Returns 0 if OK, 1 if warning(s), 2 if any error */
+flag writeBibliography(vstring bibFile,
+    vstring labelMatch, /* Normally "*" except when called by verifyMarkup() */
+    flag errorsOnly,  /* 1 = no output, just warning msgs if any */
+    flag noFileCheck) /* 1 = ignore missing external files (mmbiblio.html) */
+{
+  flag errFlag;
+  FILE *list1_fp = NULL;
+  FILE *list2_fp = NULL;
+  long lines, p2, i, j, jend, k, l, m, n, p, q, s, pass1refs;
+  vstring str1 = "", str2 = "", str3 = "", str4 = "", newstr = "", oldstr = "";
+  pntrString *pntrTmp = NULL_PNTRSTRING;
+  flag warnFlag;
+
+  n = 0; /* Old gcc 4.6.3 wrongly says may be uninit ln 5506 */
+  pass1refs = 0; /* gcc 4.5.3 wrongly says may be uninit */
+  if (noFileCheck == 1 && errorsOnly == 0) {
+    bug(2336); /* If we aren't opening files, a non-error run can't work */
+  }
+
+  /* This utility builds the bibliographical cross-references to various
+     textbooks and updates the user-specified file normally called
+     mmbiblio.html. */
+  warnFlag = 0; /* 1 means warning was found, 2 that error was found */
+  errFlag = 0; /* Error flag to recover input file and to set return value 2 */
+  if (noFileCheck == 0) {
+    list1_fp = fSafeOpen(bibFile, "r", 0/*noVersioningFlag*/);
+    if (list1_fp == NULL) {
+      /* Couldn't open it (error msg was provided)*/
+      return 1;
+    }
+    if (errorsOnly == 0) {
+      fclose(list1_fp);
+      /* This will rename the input mmbiblio.html as mmbiblio.html~1 */
+      list2_fp = fSafeOpen(bibFile, "w", 0/*noVersioningFlag*/);
+      if (list2_fp == NULL) {
+          /* Couldn't open it (error msg was provided)*/
+        return 1;
+      }
+      /* Note: in older versions the "~1" string was OS-dependent, but we
+         don't support VAX or THINK C anymore...  Anyway we reopen it
+         here with the renamed file in case the OS won't let us rename
+         an opened file during the fSafeOpen for write above. */
+      list1_fp = fSafeOpen(cat(bibFile, "~1", NULL), "r", 0/*noVersioningFlag*/);
+      if (list1_fp == NULL) bug(2337);
+    }
+  }
+  if (!g_texDefsRead) {
+    g_htmlFlag = 1;
+    if (2/*error*/ == readTexDefs(errorsOnly, noFileCheck)) {
+      errFlag = 2; /* Error flag to recover input file */
+      goto BIB_ERROR; /* An error occurred */
+    }
+  }
+
+  /* Transfer the input file up to the special "<!-- #START# -->" comment */
+  if (noFileCheck == 0) {
+    while (1) {
+      if (!linput(list1_fp, NULL, &str1)) {
+        print2("?Error: Could not find \"<!-- #START# -->\" line in input file \"%s\".\n",
+            bibFile);
+        errFlag = 2; /* Error flag to recover input file */
+        break;
+      }
+      if (errorsOnly == 0) {
+        fprintf(list2_fp, "%s\n", str1);
+      }
+      if (!strcmp(str1, "<!-- #START# -->")) break;
+    }
+    if (errFlag) goto BIB_ERROR;
+  }
+
+  p2 = 1; /* Pass 1 or 2 flag */
+  lines = 0;
+  while (1) {
+
+    if (p2 == 2) {  /* Pass 2 */
+      /* Allocate memory for sorting */
+      pntrLet(&pntrTmp, pntrSpace(lines));
+      lines = 0;
+    }
+
+    /* Scan all $a and $p statements */
+    for (i = 1; i <= g_statements; i++) {
+      if (g_Statement[i].type != (char)p_ &&
+        g_Statement[i].type != (char)a_) continue;
+
+      /* Normally labelMatch is *, but may be more specific for
+         use by verifyMarkup() */
+      if (!matchesList(g_Statement[i].labelName, labelMatch, '*', '?')) {
+        continue;
+      }
+
+      /* Omit ...OLD (obsolete) and ...NEW (to be implemented) statements */
+      if (instr(1, g_Statement[i].labelName, "NEW")) continue;
+      if (instr(1, g_Statement[i].labelName, "OLD")) continue;
+      let(&str1, "");
+      str1 = getDescription(i); /* Get the statement's comment */
+      if (!instr(1, str1, "[")) continue;
+      l = (signed)(strlen(str1));
+      for (j = 0; j < l; j++) {
+        if (str1[j] == '\n') str1[j] = ' '; /* Change newlines to spaces */
+        if (str1[j] == '\r') bug(2338);
+      }
+      let(&str1, edit(str1, 8 + 128 + 16)); /* Reduce & trim whitespace */
+
+      /* Clear out math symbols in backquotes to prevent false matches
+         to [reference] bracket */
+      k = 0; /* Math symbol mode if 1 */
+      l = (signed)(strlen(str1));
+      for (j = 0; j < l - 1; j++) {
+        if (k == 0) {
+          if (str1[j] == '`') {
+            k = 1; /* Start of math mode */
+          }
+        } else { /* In math mode */
+          if (str1[j] == '`') { /* A backquote */
+            if (str1[j + 1] == '`') {
+              /* It is an escaped backquote */
+              str1[j] = ' ';
+              str1[j + 1] = ' ';
+            } else {
+              k = 0; /* End of math mode */
+            }
+          } else { /* Not a backquote */
+            str1[j] = ' '; /* Clear out the math mode part */
+          }
+        } /* end if k == 0 */
+      } /* next j */
+
+      /* Put spaces before page #s (up to 4 digits) for sorting */
+      j = 0;
+      while (1) {
+        j = instr(j + 1, str1, " p. "); /* Heuristic - match " p. " */
+        if (!j) break;
+        if (j) {
+          for (k = j + 4; k <= (signed)(strlen(str1)) + 1; k++) {
+            if (!isdigit((unsigned char)(str1[k - 1]))) {
+              let(&str1, cat(left(str1, j + 2),
+                  space(4 - (k - (j + 4))), right(str1, j + 3), NULL));
+              /* Add ### after page number as marker */
+              let(&str1, cat(left(str1, j + 7), "###", right(str1, j + 8),
+                  NULL));
+              break;
+            }
+          }
+        }
+      }
+      /* Process any bibliographic references in comment */
+      j = 0;
+      n = 0;
+      while (1) {
+        j = instr(j + 1, str1, "["); /* Find reference (not robust) */
+        if (!j) break;
+
+        /* Fix mmbiblio.html corruption caused by
+           "[Copying an angle]" in df-ibcg in
+           set.mm.2016-09-18-JB-mbox-cleanup */
+        /* Skip if there is no trailing "]" */
+        jend = instr(j, str1, "]");
+        if (!jend) break;
+        /* Skip bracketed text with spaces */
+        /* This is a somewhat ugly workaround that lets us tolerate user
+           comments in [...] is there is at least one space.
+           The printTexComment() above handles this case with the
+           "strcspn(bibTag, " \n\r\t\f")" above; here we just have to look
+           for space since we already reduced \n \t to space (\f is probably
+           overkill, and any \r's are removed during the READ command) */
+        if (instr(1, seg(str1, j, jend), " ")) continue;
+        /* Skip escaped bracket "[[" */
+        if (str1[j] == '[') {  /* (j+1)th character in str1 */
+          j++; /* Skip over 2nd "[" */
+          continue;
+        }
+        if (!isalnum((unsigned char)(str1[j]))) continue; /* Not start of reference */
+        n++;
+        /* Backtrack from [reference] to a starting keyword */
+        m = 0;
+        let(&str2, edit(str1, 32)); /* to uppercase */
+
+        /* (The string search below is rather inefficient; maybe improve
+           the algorithm if speed becomes a problem.) */
+        for (k = j - 1; k >= 1; k--) {
+          /* **IMPORTANT** Make sure to update mmhlpb.c HELP WRITE BIBLIOGRAPHY
+             if new items are added to this list. */
+          if (0
+              /* Put the most frequent ones first to speed up search;
+                 TODO: count occurrences in mmbiblio.html to find optimal order */
+              || !strcmp(mid(str2, k, (long)strlen("THEOREM")), "THEOREM")
+              || !strcmp(mid(str2, k, (long)strlen("EQUATION")), "EQUATION")
+              || !strcmp(mid(str2, k, (long)strlen("DEFINITION")), "DEFINITION")
+              || !strcmp(mid(str2, k, (long)strlen("LEMMA")), "LEMMA")
+              || !strcmp(mid(str2, k, (long)strlen("EXERCISE")), "EXERCISE")
+              || !strcmp(mid(str2, k, (long)strlen("AXIOM")), "AXIOM")
+              || !strcmp(mid(str2, k, (long)strlen("CLAIM")), "CLAIM")
+              || !strcmp(mid(str2, k, (long)strlen("CHAPTER")), "CHAPTER")
+              || !strcmp(mid(str2, k, (long)strlen("COMPARE")), "COMPARE")
+              || !strcmp(mid(str2, k, (long)strlen("CONDITION")), "CONDITION")
+              || !strcmp(mid(str2, k, (long)strlen("CONJECTURE")), "CONJECTURE")
+              || !strcmp(mid(str2, k, (long)strlen("COROLLARY")), "COROLLARY")
+              || !strcmp(mid(str2, k, (long)strlen("EXAMPLE")), "EXAMPLE")
+              || !strcmp(mid(str2, k, (long)strlen("FIGURE")), "FIGURE")
+              || !strcmp(mid(str2, k, (long)strlen("ITEM")), "ITEM")
+              || !strcmp(mid(str2, k, (long)strlen("LEMMAS")), "LEMMAS")
+              || !strcmp(mid(str2, k, (long)strlen("LINE")), "LINE")
+              || !strcmp(mid(str2, k, (long)strlen("LINES")), "LINES")
+              || !strcmp(mid(str2, k, (long)strlen("NOTATION")), "NOTATION")
+              || !strcmp(mid(str2, k, (long)strlen("NOTE")), "NOTE")
+              || !strcmp(mid(str2, k, (long)strlen("OBSERVATION")), "OBSERVATION")
+              || !strcmp(mid(str2, k, (long)strlen("PART")), "PART")
+              || !strcmp(mid(str2, k, (long)strlen("POSTULATE")), "POSTULATE")
+              || !strcmp(mid(str2, k, (long)strlen("PROBLEM")), "PROBLEM")
+              || !strcmp(mid(str2, k, (long)strlen("PROPERTY")), "PROPERTY")
+              || !strcmp(mid(str2, k, (long)strlen("PROPOSITION")), "PROPOSITION")
+              || !strcmp(mid(str2, k, (long)strlen("REMARK")), "REMARK")
+              || !strcmp(mid(str2, k, (long)strlen("RESULT")), "RESULT")
+              || !strcmp(mid(str2, k, (long)strlen("RULE")), "RULE")
+              || !strcmp(mid(str2, k, (long)strlen("SCHEME")), "SCHEME")
+              || !strcmp(mid(str2, k, (long)strlen("SECTION")), "SECTION")
+              || !strcmp(mid(str2, k, (long)strlen("PROOF")), "PROOF")
+              || !strcmp(mid(str2, k, (long)strlen("STATEMENT")), "STATEMENT")
+              || !strcmp(mid(str2, k, (long)strlen("CONCLUSION")), "CONCLUSION")
+              || !strcmp(mid(str2, k, (long)strlen("FACT")), "FACT")
+              || !strcmp(mid(str2, k, (long)strlen("INTRODUCTION")), "INTRODUCTION")
+              || !strcmp(mid(str2, k, (long)strlen("PARAGRAPH")), "PARAGRAPH")
+              || !strcmp(mid(str2, k, (long)strlen("SCOLIA")), "SCOLIA")
+              || !strcmp(mid(str2, k, (long)strlen("SCOLION")), "SCOLION")
+              || !strcmp(mid(str2, k, (long)strlen("SUBSECTION")), "SUBSECTION")
+              || !strcmp(mid(str2, k, (long)strlen("TABLE")), "TABLE")
+              ) {
+            m = k;
+            break;
+          }
+          let(&str3, ""); /* Clear tmp alloc stack created by "mid" */
+        }
+        if (!m) {
+          if (p2 == 1) {
+            print2(
+             "?Warning: Bibliography keyword missing in comment for \"%s\".\n",
+                g_Statement[i].labelName);
+            print2(
+                "    (See HELP WRITE BIBLIOGRAPHY for list of keywords.)\n");
+            warnFlag = 1;
+          }
+          continue; /* Not a bib ref - ignore */
+        }
+        /* m is at the start of a keyword */
+        p = instr(m, str1, "["); /* Start of bibliography reference */
+        q = instr(p, str1, "]"); /* End of bibliography reference */
+        if (q == 0) {
+          if (p2 == 1) {
+            print2("?Warning: Bibliography reference not found in HTML file in \"%s\".\n",
+              g_Statement[i].labelName);
+            warnFlag = 1;
+          }
+          continue; /* Pretend it is not a bib ref - ignore */
+        }
+        s = instr(q, str1, "###"); /* Page number marker */
+        if (!s) {
+          if (p2 == 1) {
+            print2("?Warning: No page number after [<author>] bib ref in \"%s\".\n",
+              g_Statement[i].labelName);
+            warnFlag = 1;
+          }
+          continue; /* No page number given - ignore */
+        }
+        /* Now we have a real reference; increment reference count */
+        lines++;
+        if (p2 == 1) continue; /* In 1st pass, we just count refs */
+
+        let(&str2, seg(str1, m, p - 1));     /* "Theorem #" */
+        let(&str3, seg(str1, p + 1, q - 1));  /* "[bibref]" w/out [] */
+        let(&str4, seg(str1, q + 1, s - 1)); /* " p. nnnn" */
+        str2[0] = (char)(toupper((unsigned char)(str2[0])));
+        /* Eliminate noise like "of" in "Theorem 1 of [bibref]" */
+        for (k = (long)strlen(str2); k >=1; k--) {
+          if (0
+              || !strcmp(mid(str2, k, (long)strlen(" of ")), " of ")
+              || !strcmp(mid(str2, k, (long)strlen(" in ")), " in ")
+              || !strcmp(mid(str2, k, (long)strlen(" from ")), " from ")
+              || !strcmp(mid(str2, k, (long)strlen(" on ")), " on ")
+              ) {
+            let(&str2, left(str2, k - 1));
+            break;
+          }
+          let(&str2, str2);
+        }
+
+        let(&newstr, "");
+        newstr = pinkHTML(i); /* Get little pink number */
+        let(&oldstr, cat(
+            /* Construct the sorting key */
+            /* The space() helps Th. 9 sort before Th. 10 on same page */
+            str3, " ", str4, space(20 - (long)strlen(str2)), str2,
+            "|||",  /* ||| means end of sort key */
+            /* Construct just the statement href for combining dup refs */
+            "<A HREF=\"", g_Statement[i].labelName,
+            ".html\">", g_Statement[i].labelName, "</A>",
+            newstr,
+            "&&&",  /* &&& means end of statement href */
+            /* Construct actual HTML table row (without ending tag
+               so duplicate references can be added) */
+            (i < g_extHtmlStmt)
+               ? "<TR>"
+               : (i < g_mathboxStmt)
+                   ? cat("<TR BGCOLOR=", PURPLISH_BIBLIO_COLOR, ">", NULL)
+                   : cat("<TR BGCOLOR=", SANDBOX_COLOR, ">", NULL),
+
+            "<TD NOWRAP>[<A HREF=\"",
+
+            (i < g_extHtmlStmt)
+               ? g_htmlBibliography
+               : (i < g_mathboxStmt)
+                   ? extHtmlBibliography
+                   /* Note that the sandbox uses the mmset.html
+                      bibliography */
+                   : g_htmlBibliography,
+
+            "#",
+            str3,
+            "\">", str3, "</A>]", str4,
+            "</TD><TD>", str2, "</TD><TD><A HREF=\"",
+            g_Statement[i].labelName,
+            ".html\">", g_Statement[i].labelName, "</A>",
+            newstr, NULL));
+        /* Put construction into string array for sorting */
+        let((vstring *)(&pntrTmp[lines - 1]), oldstr);
+      } /* while(1) */
+    } /* next i */
+
+    /* 'lines' should be the same in both passes */
+    if (p2 == 1) {
+      pass1refs = lines;
+    } else {
+      if (pass1refs != lines) bug(2339);
+    }
+
+    if (errorsOnly == 0 && p2 == 2) {
+      /*
+      print2("Pass %ld finished.  %ld references were processed.\n", p2, lines);
+      */
+      print2("%ld references were processed.\n", lines);
+    }
+    if (p2 == 2) break;
+    p2++;    /* Increment from pass 1 to pass 2 */
+  } /* while(1) */
+
+  /* Sort */
+  g_qsortKey = "";
+  qsort(pntrTmp, (size_t)lines, sizeof(void *), qsortStringCmp);
+
+  /* Combine duplicate references */
+  let(&str1, "");  /* Last biblio ref */
+  for (i = 0; i < lines; i++) {
+    j = instr(1, (vstring)(pntrTmp[i]), "|||");
+    let(&str2, left((vstring)(pntrTmp[i]), j - 1));
+    if (!strcmp(str1, str2)) {
+      /* Combine last with this */
+      k = instr(j, (vstring)(pntrTmp[i]), "&&&");
+      /* Extract statement href */
+      let(&str3, seg((vstring)(pntrTmp[i]), j + 3, k -1));
+      let((vstring *)(&pntrTmp[i]),
+          cat((vstring)(pntrTmp[i - 1]), " &nbsp;", str3, NULL));
+      let((vstring *)(&pntrTmp[i - 1]), ""); /* Clear previous line */
+    }
+    let(&str1, str2);
+  }
+
+  /* Write output */
+  if (noFileCheck == 0 && errorsOnly == 0) {
+    n = 0; /* Table rows written */
+    for (i = 0; i < lines; i++) {
+      j = instr(1, (vstring)(pntrTmp[i]), "&&&");
+      if (j) {  /* Don't print blanked out combined lines */
+        n++;
+        /* Take off prefixes and reduce spaces */
+        let(&str1, edit(right((vstring)(pntrTmp[i]), j + 3), 16));
+        j = 1;
+        /* Break up long lines for text editors */
+        let(&g_printString, "");
+        g_outputToString = 1;
+        printLongLine(cat(str1, "</TD></TR>", NULL),
+            " ",  /* Start continuation line with space */
+            "\""); /* Don't break inside quotes e.g. "Arial Narrow" */
+        g_outputToString = 0;
+        fprintf(list2_fp, "%s", g_printString);
+        let(&g_printString, "");
+      }
+    }
+  }
+
+
+  /* Discard the input file up to the special "<!-- #END# -->" comment */
+  if (noFileCheck == 0) {
+    while (1) {
+      if (!linput(list1_fp, NULL, &str1)) {
+        print2(
+  "?Error: Could not find \"<!-- #END# -->\" line in input file \"%s\".\n",
+            bibFile);
+        errFlag = 2; /* Error flag to recover input file */
+        break;
+      }
+      if (!strcmp(str1, "<!-- #END# -->")) {
+        if (errorsOnly == 0) {
+          fprintf(list2_fp, "%s\n", str1);
+        }
+        break;
+      }
+    }
+    if (errFlag) goto BIB_ERROR;
+  }
+
+  if (noFileCheck == 0 && errorsOnly == 0) {
+    /* Transfer the rest of the input file */
+    while (1) {
+      if (!linput(list1_fp, NULL, &str1)) {
+        break;
+      }
+
+      /* Update the date stamp at the bottom of the HTML page. */
+      /* This is just a nicety; no error check is done. */
+      if (!strcmp("This page was last updated on ", left(str1, 30))) {
+        let(&str1, cat(left(str1, 30), date(), ".", NULL));
+      }
+
+      fprintf(list2_fp, "%s\n", str1);
+    }
+
+    print2("%ld table rows were written.\n", n);
+    /* Deallocate string array */
+    for (i = 0; i < lines; i++) let((vstring *)(&pntrTmp[i]), "");
+    pntrLet(&pntrTmp,NULL_PNTRSTRING);
+  }
+
+
+ BIB_ERROR:
+  if (noFileCheck == 0) {
+    fclose(list1_fp);
+    if (errorsOnly == 0) {
+      fclose(list2_fp);
+    }
+    if (errorsOnly == 0) {
+      if (errFlag) {
+        /* Recover input files in case of error */
+        remove(bibFile);  /* Delete output file */
+        rename(cat(bibFile, "~1", NULL), g_fullArg[2]);
+            /* Restore input file name */
+        print2("?The file \"%s\" was not modified.\n", g_fullArg[2]);
+      }
+    }
+  }
+  if (errFlag == 2) warnFlag = 2;
+  return warnFlag;
+}  /* writeBibliography */
+
+
+/* Returns 1 if stmt1 and stmt2 are in different mathboxes, 0 if
+   they are in the same mathbox or if one of them is not in a mathbox. */
+flag inDiffMathboxes(long stmt1, long stmt2) {
+  long mbox1, mbox2;
+  mbox1 = getMathboxNum(stmt1);
+  mbox2 = getMathboxNum(stmt2);
+  if (mbox1 == 0 || mbox2 == 0) return 0;
+  if (mbox1 != mbox2) return 1;
+  return 0;
+}
+
+/* Returns the user of the mathbox that a statement is in, or ""
+   if the statement is not in a mathbox. */
+/* Caller should NOT deallocate returned string (it points directly to
+   g_mathboxUser[] entry) */
+vstring getMathboxUser(long stmt) {
+  long mbox;
+  mbox = getMathboxNum(stmt);
+  if (mbox == 0) return "";
+  return g_mathboxUser[mbox - 1];
+}
+
+/* Given a statement number, find out what mathbox it's in (numbered starting
+   at 1) mainly for error messages; if it's not in a mathbox, return 0. */
+/* We assume the number of mathboxes is small enough that a linear search
+   won't slow things too much. */
+long getMathboxNum(long stmt) {
+  long mbox;
+  assignMathboxInfo(); /* In case it's not yet initialized */
+  for (mbox = 0; mbox < g_mathboxes; mbox++) {
+    if (stmt < g_mathboxStart[mbox]) break;
+  }
+  return mbox;
+} /* getMathboxNum */
+
+
+/* Assign the global variable g_mathboxStmt, the statement number with the
+   label "mathbox", as well as g_mathboxes, g_mathboxStart[], g_mathboxEnd[],
+   and g_mathboxUser[].  For speed, we do the lookup only if it hasn't been
+   done yet.   Note that the ERASE command (eraseSource()) should set
+   g_mathboxStmt to zero as well as deallocate the strings. */
+/* This function will just return if g_mathboxStmt is already nonzero. */
+#define MB_LABEL "mathbox"
+void assignMathboxInfo(void) {
+  if (g_mathboxStmt == 0) { /* Look up "mathbox" label if it hasn't been */
+    g_mathboxStmt = lookupLabel(MB_LABEL);
+    if (g_mathboxStmt == -1) { /* There are no mathboxes */
+      g_mathboxStmt = g_statements + 1;  /* Default beyond db end if none */
+      g_mathboxes = 0;
+    } else {
+      /* Population mathbox information variables */
+      g_mathboxes = getMathboxLoc(&g_mathboxStart, &g_mathboxEnd,
+          &g_mathboxUser);
+    }
+  }
+  return;
+} /* assignMathboxInfo */
+
+
+/* Returns the number of mathboxes, while assigning start statement, end
+   statement, and mathbox name. */
+#define MB_TAG "Mathbox for "
+long getMathboxLoc(nmbrString **mathboxStart, nmbrString **mathboxEnd,
+    pntrString **mathboxUser) {
+  long m, p, q, tagLen, stmt;
+  long mathboxes = 0;
+  vstring comment = "";
+  vstring user = "";
+  assignMathboxInfo(); /* Assign g_mathboxStmt */
+  tagLen = (long)strlen(MB_TAG);
+  /* Ensure lists are initialized */
+  if (pntrLen((pntrString *)(*mathboxUser)) != 0) bug(2347);
+  if (nmbrLen((nmbrString *)(*mathboxStart)) != 0) bug(2348);
+  if (nmbrLen((nmbrString *)(*mathboxEnd)) != 0) bug(2349);
+  for (stmt = g_mathboxStmt + 1; stmt <= g_statements; stmt++) {
+    /* Heuristic to match beginning of mathbox */
+    let(&comment, left(g_Statement[stmt].labelSectionPtr,
+        g_Statement[stmt].labelSectionLen));
+    p = 0;
+    /* This loop will skip empty mathboxes i.e. it will get the last
+       "Mathbox for " in the label section comment(s) */
+    while (1) {
+      q = instr(p + 1, comment, MB_TAG);
+      if (q == 0) break;
+      p = q; /* Save last "Mathbox for " */
+    }
+    if (p == 0) continue; /* No "Mathbox for " in this statement's comment */
+
+    /* Found a mathbox; assign user and start statement */
+    mathboxes++;
+    q = instr(p, comment, "\n");
+    if (q == 0) bug(2350); /* No end of line */
+    let(&user, seg(comment, p + tagLen, q - 1));
+    pntrLet(&(*mathboxUser), pntrAddElement(*mathboxUser));
+    (*mathboxUser)[mathboxes - 1] = "";
+    let((vstring *)(&((*mathboxUser)[mathboxes - 1])), user);
+    nmbrLet(&(*mathboxStart), nmbrAddElement(*mathboxStart, stmt));
+  } /* next stmt */
+  if (mathboxes == 0) goto RETURN_POINT;
+  /* Assign end statements */
+  nmbrLet(&(*mathboxEnd), nmbrSpace(mathboxes)); /* Pre-allocate */
+  for (m = 0; m < mathboxes - 1; m++) {
+    (*mathboxEnd)[m] = (*mathboxStart)[m + 1] - 1;
+  }
+  (*mathboxEnd)[mathboxes - 1] = g_statements; /* Assumed end of last mathbox */
+ RETURN_POINT:
+  let(&comment, "");
+  let(&user, "");
+  return mathboxes;
+} /* getMathboxLoc */
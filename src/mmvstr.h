--- conflicted
+++ resolved
@@ -163,8 +163,6 @@
  * construction of a final \ref vstring, it is allocated on the heap as usual.
  *
  * If returned by a function, it is already pushed on the \ref tempAllocStack.
-<<<<<<< HEAD
-=======
  *
  * A `temp_vstring` should never be used as the first argument of a `let`.
  * This code is INCORRECT:
@@ -202,7 +200,6 @@
  *     freeTempAlloc();
  *   }
  *
->>>>>>> c1d7148a
  */
 typedef vstring temp_vstring;
 
@@ -232,15 +229,9 @@
  * Side effect: Frees and pops off entries on and beyond index
  * \ref g_startTempAllocStack from the \ref tempAllocStack.
  *
-<<<<<<< HEAD
  * \param[in,out] x (not null) an initialized \ref vstring variable.  According to the
  * semantics of a \ref vstring, \p x is not deallocated, if it points to an
  * empty string. 
-=======
- * \param[in,out] x (not null) an initialized \a vstring variable.  According to the
- * semantics of a \a vstring, __x__ is not deallocated, if it points to an
- * empty string.
->>>>>>> c1d7148a
  * \pre
  *   \p x was declared and initialized before.
  * \post

--- conflicted
+++ resolved
@@ -37,10 +37,7 @@
 
 /*!
  * \var g_outputToString
-<<<<<<< HEAD
-=======
- *
->>>>>>> c1d7148a
+ *
  * Global variable redirecting the output of the function print2 from the
  * console ( = 0) to a string ( = 1).  Initialized to 0 on program start.
  */
@@ -148,7 +145,6 @@
  *
  * A line in the \p stream is terminated by a LF character (0x0D) character
  * alone.  It is read, but removed from the result.  The maximum line length
-<<<<<<< HEAD
  * without the LF is \ref CMD_BUFFER_SIZE - 1.  Reaching EOF (end of file,
  * CTRL-D) is equivalent to reading LF, if at least 1 byte was read before.
  * Note that the NUL character can be part of the line.  Reading a NUL is not
@@ -163,10 +159,10 @@
  * This routine interprets some input without returning it to the caller under
  * following two conditions:
  *
- * 1. If scrolling is enabled, a line consisting of a single character b or B
- * indicates the user wants to scroll back through saved pages of output.
- * If it can be served, it is handled within this routine, else the b or B is
- * returned as user input.
+ * 1. If scrolling is enabled, the input is interpreted.  A line consisting of
+ * a single character b or B indicates the user wants to scroll back through
+ * saved pages of output.  This is handled within this routine, as often as
+ * requested and possible.
  *
  * 2. The user hits ENTER only while prompted in top level context.  The empty
  * line is not returned.
@@ -183,47 +179,6 @@
  * \param[in] ask prompt text displayed on the screen before \p stream is
  *   read.  This prompt is suppressed by either a NULL value, or setting 
  *   \ref g_commandFileSilentFlag to 1.  This prompt must be not NULL (empty is
-=======
- * without the LF is \a CMD_BUFFER_SIZE - 1.  Reaching EOF (end of file) is
- * equivalent to reading LF, if at least 1 byte was read before.  Note that the
- * NUL character can be part of the line.  Reading a NUL is not sufficiently
- * handled in the current implementation and may or may not cause an error
- * message or even undefined behavior.
- *
- * Reading from an empty __stream__ (or one that is at EOF position) returns
- * NULL, not the empty string, and is formally signalled as an error.
- * Overflowing the buffer is also an error.  No truncated value is returned.
- *
- * This routine automatically handles input in a loop under following two
- * conditions:
- *
- * 1. If scrolling is enabled, the input is interpreted.  A line consisting of
- * a single character b or B indicates the user wants to scroll back through
- * saved pages of output.  This is handled within this routine, as often as
- * requested and possible.
- *
- * 2. The user repetitively hits ENTER (only) while prompted in top level
- * context.  The prompt is simply replayed as often.  Entering an isolated 'b'
- * or 'B' is first directed to case 1, and only if it cannot be served there,
- * the routine exits, returning the b or B to the caller.
- *
- * No timeout is applied when waiting for user input from the console.
- *
- * Detected format errors result in following bug messages:
- *   - 1507: The first read character is NUL
- *   - 1508: line overflow, the last character is not NUL
- *   - 1519: padding of LF failed, or first read character was NUL
- *   - 1521: a NUL in first and second position was read
- *   - 1523: no prompt text when user is required to input something
- *   - 1525: missing terminating LF, not caused by an EOF.
- *
- *   A bug message need not result in an execution stop.
- * \param[in] stream (not null) source to read the line from.  _stdin_ is
- *   common for user input from the console.
- * \param[in] ask prompt text displayed on the screen before __stream__ is
- *   read.  This prompt is suppressed by either a NULL value, or setting
- *   \a g_commandFileSilentFlag to 1.  This prompt must be not NULL (empty is
->>>>>>> c1d7148a
  *   fine!) outside of a SUBMIT call, where user is expected to enter input.
  *   \n
  *   It may be compared to \ref g_commandPrompt.  If both match, it is inferred

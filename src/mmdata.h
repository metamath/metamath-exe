--- conflicted
+++ resolved
@@ -259,61 +259,43 @@
 /*!
  * \struct nullPntrStruct
  * describing a block of memory of pntrString containing only the
-<<<<<<< HEAD
- * null pointer.  *
-=======
  * null pointer.  Besides the pointer it is accompanied with a header matching
  * the hidden administrative values of a usual pntrString managed as a stack.
- * 
+ *
  * The values in this administrative header are such that it is never subject to
  * memory allocation or deallocation.
- * 
+ *
  * \bug The C standard does not require a long having the same size as a
  * void*.  In fact there might be **no** integer type matching a pointer in size.
->>>>>>> e2c20505
  */
 /* Null pntrString -- NULL flags the end of a pntrString */
 struct nullPntrStruct {
     /*!
-<<<<<<< HEAD
-     *
-     */
-    size_t poolLoc;
-    /*! allocated size of the memory block containing the \a pntrString.
-     * Note: this is the number of bytes, not elements!
-     */
-    size_t allocSize;
-    /*! currently used size of the memory block containing the \a pntrString.
-     * Note: this is the number of bytes, not elements!
-     */
-    size_t actualSize;
-=======
      * An instance of a nullPntrStruct is always standalone and never part of a
      * larger pool.  Indicated by the fixed value -1.
      */
-    long poolLoc;
-    /*! 
+    size_t poolLoc;
+    /*!
      * allocated size of the memory block containing the \a pntrString.
      * Note: this is the number of bytes, not elements!  Fixed to the size of a
-     * single void* instance. 
+     * single void* instance.
      */
-    long allocSize;
-    /*! 
+    size_t allocSize;
+    /*!
      * currently used size of the memory block containing the \a pntrString.
      * Note: this is the number of bytes, not elements!  Fixed to the size of a
      * single pointer element.
      */
-    long actualSize;
-    /*! 
+    size_t actualSize;
+    /*!
      * memory for a single void* instance, set and fixed to the null pointer.
      */
->>>>>>> e2c20505
     pntrString nullElement; };
 /*!
  * \var g_PntrNull. Global instance of a memory block structured like a
  * \a pntrString, but fixed in size and containing always exactly one null
  * pointer element.
- * 
+ *
  * \attention mark as const
  */
 extern struct nullPntrStruct g_PntrNull;

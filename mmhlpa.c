<<<<<<< HEAD
/*****************************************************************************/
/*        Copyright (C) 2021  NORMAN MEGILL  nm at alum.mit.edu              */
/*            License terms:  GNU General Public License                     */
/*****************************************************************************/
/*34567890123456 (79-character line to adjust editor window) 2345678901234567*/

/* Part 1 of help file for Metamath */
/* The content here was split into help0() and help1() because the original
   help() overflowed the lcc compiler (at least before version 3.8; not
   tested with 3.8 and above). */
/* To add a new help entry, you must add the command syntax to mmcmdl.c
   as well as adding it here. */

#include <string.h>
#include <stdio.h>
#include "mmvstr.h"
#include "mmdata.h"
#include "mmcmds.h"
#include "mmhlpa.h"

/* help0 is mostly for TOOLS help */
void help0(vstring helpCmd) {

vstring saveHelpCmd = "";
/* help0() may be called with a temporarily allocated argument (left(),
   cat(), etc.), and the let()s in the eventual print2() calls will
   deallocate and possibly corrupt helpCmd.  So, we grab a non-temporarily
   allocated copy here.  (And after this let(), helpCmd will become invalid
   for the same reason.)  */
let(&saveHelpCmd, helpCmd);

g_printHelp = !strcmp(saveHelpCmd, "HELP");
H("This utility assists with some common file manipulations.");
H("Most commands will perform an identical operation on each line of a file.");
H("Use HELP ? to see list of help topics.");
H("Note:  When an output file is created, any previous version is renamed,");
H(
 "with ~1 appended, and any ~1 renamed to ~2, etc. (up to ~9, which is lost).");
H("Note:  All string-matching command arguments are case-sensitive.");
H("");
H("Line-by-line editing commands:");
H("  ADD - Add a specified string to each line in a file");
H("  CLEAN - Trim spaces and tabs on each line in a file; convert characters");
H("  DELETE - Delete a section of each line in a file");
H("  INSERT - Insert a string at a specified column in each line of a file");
H("  SUBSTITUTE - Make a simple substitution on each line of the file");
H("  TAG - Like ADD, but restricted to a range of lines");
H("  SWAP - Swap the two halves of each line in a file");
H("Other file processing commands:");
H("  BREAK - Break up (parse) a file into a list of tokens (one per line)");
H("  BUILD - Build a file with multiple tokens per line from a list");
H("  COUNT - Count the occurrences in a file of a specified string");
H("  NUMBER - Create a list of numbers");
H("  PARALLEL - Put two files in parallel");
H("  REVERSE - Reverse the order of the lines in a file");
H("  RIGHT - Right-justify lines in a file (useful before sorting numbers)");
H("  SORT - Sort the lines in a file with key starting at specified string");
H("  MATCH - Extract lines containing (or not) a specified string");
H("  UNDUPLICATE - Eliminate duplicate occurrences of lines in a file");
H("  DUPLICATE - Extract first occurrence of any line occurring more than");
H("      once in a file, discarding lines occurring exactly once");
H("  UNIQUE - Extract lines occurring exactly once in a file");
H(
"  (UNDUPLICATE, DUPLICATE, and UNIQUE also sort the lines as a side effect.)");
H("  UPDATE (deprecated) - Update a C program for revision control");
H("  TYPE (10 lines) - Display 10 lines of a file; similar to Unix \"head\"");
H(
"  COPY - Similar to Unix \"cat\" but safe (same input & output name allowed)");
H("  SUBMIT - Run a script containing Tools commands.");
H("");
H("Command syntax ([] means optional):");
H("  From TOOLS prompt:  TOOLS> <command> [<arg1> <arg2>...]");
H("You need to type only as many characters of the command as are needed to");
H("uniquely specify it.  Any arguments will answer questions automatically");
H("until the argument list is exhausted; the remaining questions will be");
H("prompted.  An argument may be optionally enclosed in quotes.  Use \"\" for");
H("default or null argument.");
H("");
H("Notes:");
H("(1) The commands are not case sensitive.  File names and match strings");
H("are case sensitive.");
H("(2) Previous versions of output files (except under VMS) are renamed with");
H("~1 (most recent), ~2,...,~9 (oldest) appended to file name.  You may want");
H("to purge them periodically.");
H("(3) The command B(EEP) will make the terminal beep.  It can be useful to");
H("type it ahead to let you know when the current command is finished.");
H("");


g_printHelp = !strcmp(saveHelpCmd, "HELP ADD");
H("This command adds a character string prefix and/or suffix to each");
H("line in a file.  To add only a prefix, set <endstr> to the empty string,");
H("and set <begstr> to the empty string to add only a suffix.");
H("Syntax:  ADD <iofile> <begstr> <endstr>");

g_printHelp = !strcmp(saveHelpCmd, "HELP TAG");
H("TAG is the same as ADD but has 4 additional arguments that let you");
H("specify a range of lines.  Syntax:");
H("  TAG <iofile> <begstr> <endstr> <startmatch> <s#> <endmatch> <e#>");
H("where");
H("  <iofile> = input/output file");
H("  <begstr> = string to add to beginning of each line");
H("  <endstr> = string to add to end of each line");
H("  <startmatch> = a string to match; if empty, match any line");
H("  <s#> = the 1st, 2nd, etc. occurrence of <startmatch> to start the range");
H("  <endmatch> = a string to match; if empty, match any line");
H("  <e#> = the 1st, 2nd, etc. occurrence of <endmatch> from the");
H("      start of range line (inclusive) after which to end the range");
H("Example:  To add \"!\" to the end of lines 51 through 60 inclusive:");
H("  TAG \"a.txt\" \"\" \"!\" \"\" 51 \"\" 10");
H("Example:  To add \"@@@\" to the beginning of each line in theorem");
H("\"abc\" through the end of its proof:");
H("  TAG \"set.mm\" \"@@@\" \"\" \"abc $p\" 1 \"$.\" 1");
H("so that later, SUBSTITUTE can be used to affect only those lines.  You");
H("can remove the \"@@@\" tags with SUBSTITUTE when done.");

g_printHelp = !strcmp(saveHelpCmd, "HELP DELETE");
H("This command deletes the part of a line between (and including) the first");
H("occurrence of <startstr> and the first occurrence of <endstr> (when both");
H("exist) for all lines in a file.  If either string doesn't exist in a line,");
H("the line will be unchanged.  If <startstr> is blank (''), the deletion");
H("will start from the beginning of the line.  If <endstr> is blank, the");
H("deletion will end at the end of the line.");
H("Syntax:  DELETE <iofile> <startstr> <endstr>");

g_printHelp = !strcmp(saveHelpCmd, "HELP CLEAN");
H("This command processes spaces and tabs in each line of a file");
H("according to the following subcommands:");
H("  D - Delete all spaces and tabs");
H("  B - Delete spaces and tabs at the beginning of each line");
H("  E - Delete spaces and tabs at the end of each line");
H("  R - Reduce multiple spaces and tabs to one space");
H("  Q - Do not alter characters in quotes (ignored by T and U)");
H("  T - (Tab) Convert spaces to equivalent tabs");
H("  U - (Untab) Convert tabs to equivalent spaces");
H("Some other subcommands are also available:");
H("  P - Clear parity (8th) bit from each character");
H("  G - Discard garbage characters CR,FF,ESC,BS");
H("  C - Convert to upper case");
H("  L - Convert to lower case");
H("  V - Convert VT220 screen print frame graphics to -,|,+ characters");
H("Subcommands may be joined with commas (but no spaces), e.g., \"B,E,R,Q\"");
H("Syntax:  CLEAN <iofile> <subcmd,subcmd,...>");

g_printHelp = !strcmp(saveHelpCmd, "HELP SUBSTITUTE")
    || !strcmp(helpCmd, "HELP S");
H("This command performs a simple string substitution in each line of a file.");
H("If the string to be replaced is \"\\n\", then every other line will");
H("be joined to the one below it.  If the replacement string is \"\\n\", then");
H("each line will be split into two if there is a match.");
H("The <matchstr> specifies a string that must also exist on a line");
H("before the substitution takes place; null means match any line.");
H("The <occurrence> is an integer (1 = first occurrence on each line, etc.)");
H("or A for all occurrences on each line.");
H("Syntax:  SUBSTITUTE <iofile> <oldstr> <newstr> <occurrence> <matchstr>");
H("Note: The SUBSTITUTE command may be abbreviated by S.");


g_printHelp = !strcmp(saveHelpCmd, "HELP SWAP");
H("This command swaps the parts of each line before and after a");
H("specified string <middle>.");
H("Syntax:  SWAP <iofile> <middle>");


g_printHelp = !strcmp(saveHelpCmd, "HELP INSERT");
H("This command inserts a string at a specified column in each line");
H("in a file.  It is intended to aid further processing of column-");
H("sensitive files.  Note: the index of the first column is 1, not 0.  If a");
H("line is shorter than <column>, then it is padded with spaces so that");
H("<string> is still added at <column>.");
H("Syntax:  INSERT <iofile> <string> <column>");


g_printHelp = !strcmp(saveHelpCmd, "HELP BREAK");
H("This command breaks up a file into tokens, one per line, breaking at");
H("whitespace and any special characters you specify as delimiters.");
H("Use an explicit (quoted) space as <specchars> to avoid the default");
H("special characters and break only on whitespace.");
H("Syntax:  BREAK <iofile> <specchars>");

g_printHelp = !strcmp(saveHelpCmd, "HELP BUILD");
H("This command combines a list of tokens into multiple tokens per line,");
H("as many as will fit per line, separating them with spaces.");
H("Syntax:  BUILD <iofile>");


g_printHelp = !strcmp(saveHelpCmd, "HELP MATCH");
H("This command extracts from a file those lines containing (Y) or not");
H("containing (N) a specified string.");
H("Syntax:  MATCH <iofile> <matchstr> <Y/N>");


g_printHelp = !strcmp(saveHelpCmd, "HELP SORT");
H("This command sorts a file, comparing lines starting at a key string.");
H("If the key string is blank, the line is compared starting at column 1.");
H("If a line doesn't contain the key, it is compared starting at column 1.");
H("Syntax:  SORT <iofile> <key>");


g_printHelp = !strcmp(saveHelpCmd, "HELP UNDUPLICATE");
H("This command sorts a file then removes any duplicate lines from the output.");
H("Syntax:  UNDUPLICATE <iofile>");


g_printHelp = !strcmp(saveHelpCmd, "HELP DUPLICATE");
H("This command finds all duplicate lines in a file and places them, in");
H("sorted order, into the output file.");
H("Syntax:  DUPLICATE <iofile>");


g_printHelp = !strcmp(saveHelpCmd, "HELP UNIQUE");
H("This command finds all unique lines in a file and places them, in");
H("sorted order, into the output file.");
H("Syntax:  UNIQUE <iofile>");


g_printHelp = !strcmp(saveHelpCmd, "HELP REVERSE");
H("This command reverses the order of the lines in a file.");
H("Syntax:  REVERSE <iofile>");


g_printHelp = !strcmp(saveHelpCmd, "HELP RIGHT");
H("This command right-justifies the lines in a file by putting spaces in");
H("front of them so that they end in the same column as the longest line");
H("in the file.");
H("Syntax:  RIGHT <iofile>");


g_printHelp = !strcmp(saveHelpCmd, "HELP PARALLEL");
H("This command puts two files side-by-side.");
H("The two files should have the same number of lines; if not, a warning is");
H("issued and the longer file paralleled with empty strings at the end.");
H("Syntax:  PARALLEL <inpfile1> <inpfile2> <outfile> <btwnstr>");


g_printHelp = !strcmp(saveHelpCmd, "HELP NUMBER");
H("This command creates a list of numbers.  Hint:  Use the RIGHT command to");
H("right-justify the list after creating it.");
H("Syntax:  NUMBER <outfile> <first> <last> <incr>");


g_printHelp = !strcmp(saveHelpCmd, "HELP COUNT");
H("This command counts the occurrences of a string in a file and displays");
H("some other statistics about the file.  The sum of the lines is obtained");
H("by extracting digits and is only valid if the file consists of genuine");
H("numbers.");
H("Syntax:  COUNT <inpfile> <string>");


g_printHelp = !strcmp(saveHelpCmd, "HELP TYPE") || !strcmp(helpCmd, "HELP T");
H("This command displays (i.e. types out) the first n lines of a file on the");
H("terminal screen.  If n is not specified, it will default to 10.  If n is");
H("the string \"ALL\", then the whole file will be typed.");
H("Syntax:  TYPE <inpfile> <n>");
H("Note: The TYPE command may be abbreviated by T.");


g_printHelp = !strcmp(saveHelpCmd, "HELP COPY") || !strcmp(helpCmd, "HELP C");
H("This command copies (concatenates) all input files in a comma-separated");
H("list (no blanks allowed) to an output file.  The output file may have");
H("the same name as an input file.  Any previous version of the output");
H("file is renamed with a ~1 extension.");
H("Example: \"COPY 1.tmp,1.tmp,2.tmp 1.tmp\" followed by \"UNIQUE 1.tmp\"");
H("will result in 1.tmp containing those lines of 2.tmp that didn't");
H("previously exist in 1.tmp.");
H("Syntax:  COPY <inpfile,inpfile,...> <outfile>");
H("Note: The COPY command may be abbreviated by C.");

g_printHelp = !strcmp(saveHelpCmd, "HELP UPDATE");
H("This command tags edits made to a program source.  The idea is to keep");
H("all past history of a file in the file itself, in the form of comments.");
H("UPDATE was written for a proprietary language that allowed nested C-style");
H("comments, and it may not be generally useful without some modification.");
H("Essentially a (Unix) diff-like algorithm looks for changes between an");
H("original and a revised file and puts the original lines into the revised");
H("file in the form of comments.  Currently it is not well documented and it");
H("may be easiest just to type UPDATE <return> and answer the questions.");
H("Try it on an original and edited version of a test file to see if you");
H("find it useful.");
H("Syntax:  UPDATE <originfile> <editedinfile> <editedoutfile> <tag> <match>");

g_printHelp = !strcmp(saveHelpCmd, "HELP CLI");
H("Each command line is an English-like word followed by arguments separated");
H("by spaces, as in SUBMIT abc.cmd.  Commands are not case sensitive, and");
H("only as many letters are needed as are necessary to eliminate ambiguity;");
H("for example, \"a\" would work for the command ADD.  Command arguments");
H("which are file names and match strings are case-sensitive (although file");
H("names may not be on some operating systems).");
H("");
H("A command line is entered typing it in then pressing the <return> key.");
H("");
H("To find out what commands are available, type ? at the \"TOOLS>\" prompt.");
H("");
H("To find out the choices at any point in a command, press <return> and you");
H("will be prompted for them.  The default choice (the one selected if you");
H("just press <return>) is shown in brackets (<>).");
H("");
H("You may also type ? in place of a command word to tell");
H("you what the choices are.  The ? method won't work, though, if a");
H("non-keyword argument such as a file name is expected at that point,");
H("because the CLI will think the ? is the argument.");
H("");
H("Some commands have one or more optional qualifiers which modify the");
H("behavior of the command.  Qualifiers are indicated by a slash (/), such as");
H("in ABC xyz / IJK.  Spaces are optional around the /.  If you need");
H("to use a slash in a command argument, as in a Unix file name, put single");
H("or double quotes around the command argument.");
H("");
H("If the response to a command is more than a screenful, you will be");
H("prompted to \"<return> to continue, Q to quit, or S to scroll to end\".");
H("Q will complete the command internally but suppress further output until");
H("the next \"TOOLS>\" prompt.  S will suppress further pausing until the next");
H("\"TOOLS>\" prompt.");
H("");
H("A command line enclosed in quotes is executed by your operating system.");
H("See HELP SYSTEM.");
H("");
H("Some other commands you may want to review with HELP are:");
H("    SUBMIT");
H("");

g_printHelp = !strcmp(saveHelpCmd, "HELP SUBMIT");
H("Syntax:  SUBMIT <filename> [/ SILENT]");
H("");
H("This command causes further command lines to be taken from the specified");
H("file.  Note that any line beginning with an exclamation point (!) is");
H("treated as a comment (i.e. ignored).  Also note that the scrolling");
H("of the screen output is continuous.");
H("");
H("Optional qualifier:");
H("    / SILENT - This qualifier suppresses the screen output of the SUBMIT");
H("        command.");
H("");
H("SUBMIT can be called recursively, i.e., SUBMIT commands are allowed");
H("inside of a command file.");


g_printHelp = !strcmp(saveHelpCmd, "HELP SYSTEM");
H("A line enclosed in single or double quotes will be executed by your");
H("computer's operating system, if it has such a feature.  For example, on a");
H("Unix system,");
H("    Tools> 'ls | more'");
H("will list disk directory contents.  Note that this feature will not work");
H("on the pre-OSX Macintosh, which does not have a command line interface.");
H("");
H("For your convenience, the trailing quote is optional, for example:");
H("    Tools> 'ls | more");
H("");

let(&saveHelpCmd, ""); /* Deallocate memory */

return;
} /* help0 */


/* Note: help1 should contain Metamath help */
void help1(vstring helpCmd) {

vstring saveHelpCmd = "";
/* help1() may be called with a temporarily allocated argument (left(),
   cat(), etc.), and the let()s in the eventual print2() calls will
   deallocate and possibly corrupt helpCmd.  So, we grab a non-temporarily
   allocated copy here.  (And after this let(), helpCmd will become invalid
   for the same reason.)  */
let(&saveHelpCmd, helpCmd);


g_printHelp = !strcmp(saveHelpCmd, "HELP CLI");
H("The Metamath program was first developed on a VAX/VMS system, and some");
H("aspects of its command line behavior reflect this heritage.  Hopefully");
H(
"you will find it reasonably user-friendly once you get used to it.");
H("");
H("Each command line is a sequence of English-like words separated by");
H("spaces, as in SHOW SETTINGS.  Command words are not case sensitive, and");
H("only as many letters are needed as are necessary to eliminate ambiguity;");
H("for example, \"sh se\" would work for the command SHOW SETTINGS.  In some");
H("cases arguments such as file names, statement labels, or symbol names are");
H("required; these are case-sensitive (although file names may not be on");
H("some operating systems).");
H("");
H("A command line is entered by typing it in then pressing the <return> key.");
H("");
H("To find out what commands are available, type ? at the MM> prompt,");
H("followed by <return>. (This is actually just a trick to force an error");
H("message, since ? is not a legal command.)");
H("");
H("To find out the choices for the next argument for a command, press");
H("<return> and you will be prompted for it.  The default choice (the one");
H("selected if you just press <return>) is shown in brackets (<>).");
H("");
H("You may also type ? in place of a command word to force Metamath to tell");
H("you what the choices are.  The ? method won't work, though, if a");
H("non-keyword argument such as a file name is expected at that point,");
H("because the CLI will think the ? is the argument.");
H("");
H("Some commands have one or more optional qualifiers that modify the");
H("behavior of the command.  Qualifiers are indicated by a slash (/), such as");
H("in READ set.mm / VERIFY.  Spaces are optional around / and =.  If you need");
H("to use / or = in a command argument, as in a Unix file name, put single");
H("or double quotes around the command argument.  See the last section of");
H("HELP LET for more information on special characters in arguments.");
H("");
H("The OPEN LOG command will save everything you see on the screen, and is");
H("useful to help you recover should something go wrong in a proof, or if");
H("you want to document a bug.");
H("");
H("If the response to a command is more than a screenful, you will be");
H("prompted to '<return> to continue, Q to quit, or S to scroll to end'.");
H("Q will complete the command internally but suppress further output until");
H("the next \"MM>\" prompt.  S will suppress further pausing until the next");
H("\"MM>\" prompt.  After the first screen, you can also choose B to go back");
H("a screenful.  Note that B may also be entered at the \"MM>\" prompt");
H("immediately after a command to scroll back through the output of that");
H("command.  Scrolling can be disabled with SET SCROLL CONTINUOUS.");
H("");
H("**Warning**  Pressing CTRL-C will abort the Metamath program");
H("unconditionally.  This means any unsaved work will be lost.");
H("");
H("A command line enclosed in quotes is executed by your operating system.");
H("See HELP SYSTEM.");
H("");
H("Some additional CLI-related features are explained by:");
H("");
H("    HELP SET ECHO");
H("    HELP SET SCROLL");
H("    HELP SET WIDTH");
H("    HELP SET HEIGHT");
H("    HELP SUBMIT");
H("    HELP UNDO (or REDO) - in Proof Assistant only");
H("");



g_printHelp = !strcmp(saveHelpCmd, "HELP LANGUAGE");
H("The language is best learned by reading the book and studying a few proofs");
H("with the Metamath program.  This is a brief summary for reference.");
H("");
H("The database contains a series of tokens separated by whitespace (spaces,");
H("tabs, returns).  A token is a keyword, a <label>, or a <symbol>.");
H("");
H("The pure language keywords are:  $c $v $a $p $e $f $d ${ $} $. and $=");
H("The auxiliary keywords are:  $( $) $[ and $]");
H("This is the complete set of language keywords.");
H("");
H("<symbol>s and <label>s are user-defined.  <symbol>s may contain any");
H("printable characters other than $ , and <label>s may contain alphanumeric");
H("characters, periods, dashes and underscores.");
H("");
H("Scoping statements:");
H("");
H("  ${ - Start of scope.");
H("       Syntax:  \"${\"");
H("");
H("  $} - End of scope:  all $v, $e, $f, and $d statements in the current");
H("         scope become inactive.");
H("       Syntax:  \"$}\"");
H("");
H("  Note that $a and $p statements remain active forever.  Note that $c's");
H("  may be used only in the outermost scope, so they are always active.");
H("  The outermost scope is not bracketed by ${ ... $} .  The scope of a $v,");
H("  $e, $f, or $d statement starts where the statement occurs and ends with");
H("  the $} that matches the previous ${.  The scope of a $c, $a, or $p");
H("  statement starts where the statement occurs and ends at the end of the");
H("  database.");
H("");
H("Declarations:");
H("");
H("  $c - Constant declaration.  The <symbol>s become active constants.");
H("       Syntax:  \"$c <symbol> ... <symbol> $.\"");
H("");
H("  $v - Variable declaration.  The <symbols>s become active variables.");
H("       Syntax:  \"$v <symbol> ... <symbol> $.\"");
H("");
H("Hypotheses:");
H("");
H("  $f - Variable-type (or \"floating\") hypothesis (meaning it is");
H("         \"required\" by a $p or $a statement in its scope only if its");
H("         variable occurs in the $p or $a statement or in the essential");
H("         hypotheses of the $p or $a statement).  Every $d, $e, $p, and $a");
H("         statement variable must have an earlier active $f statement to");
H("         specify the variable type.  Non-required i.e. \"optional\" $f");
H("         statements may be referenced inside a proof when dummy variables");
H("         are needed by the proof.");
H("       Syntax:  \"<label> $f <constant> <variable> $.\" where both symbols");
H("         are active");
H("");
H("  $e - Logical (or \"essential\") hypothesis (meaning it is always");
H("         required by a $p or $a statement in its scope)");
H("       Syntax:  \"<label> $e <symbol> ... <symbol> $.\"  where the first");
H("         (and possibly only) <symbol> is a constant");
H("");
H("Assertions:");
H("");
H("  $a - Axiomatic assertion (starting assertion; used for axioms,");
H("         definitions, and language syntax specification)");
H("       Syntax:  \"<label> $a <symbol> ... <symbol> $.\"  where the first");
H("         (and possibly only) <symbol> is a constant");
H("");
H("  $p - Provable assertion (derived assertion; used for deductions and");
H("         theorems; must follow from previous statements as demonstrated by");
H("         its proof)");
H("       Syntax:");
H("         \"<label> $p <symbol> ... <symbol> $= <label> ... <label> $.\"");
H("         where the first (and possibly only) <symbol> is a constant.");
H("         \"$= <label> ... <label> $.\" is the proof; see the book for more");
H("         information.  Proofs may be compressed for storage efficiency.  A");
H("         compressed proof is a series of labels in parentheses followed by");
H("         a string of capital letters; see book for compression algorithm.");
H("         SAVE PROOF <label> / NORMAL will convert a compressed proof to");
H("         its uncompressed form.");
H("");
H("  A substitution is the replacement of a variable with a <symbol> string");
H("  throughout an assertion and its required hypotheses.  The required");
H("  hypotheses are shown as the \"mandatory hypotheses\" listed by");
H("  SHOW STATEMENT <label> / FULL.");
H("");
H("  In a proof, the label of a hypothesis ($e or $f) pushes the stack, and");
H("  the label of an assertion ($a or $p) pops from the stack a number of");
H("  entries equal to the number of the assertion's required hypotheses and");
H("  replaces the stack's top.  Whenever an assertion is specified, a unique");
H("  set of substitutions must exist that makes the assertion's hypotheses");
H("  match the top entries of the stack.");
H("");
H("  To see a readable proof format, type SHOW PROOF <label>, where <label>");
H("  is the label of a $p statement.  To see how substitutions are made in a");
H("  proof step, type SHOW PROOF <label> / DETAILED_STEP <n>, where <n> is");
H("  the step number from the SHOW PROOF <label> listing.");
H("");
H("Disjoint variable restriction:");
H("");
H("  The substitution of symbol strings into variables may be subject to a");
H("  $d restriction:");
H("");
H("  $d - Disjoint variable restriction (meaning substitutions may not");
H("         have variables in common)");
H("       Syntax:  \"$d <symbol> ... <symbol> $.\" where <symbol> is active");
H("         and previously declared with $v, and all <symbol>s are distinct");
H("");
H("Auxiliary keywords:");
H("");
H("  $(   Begin comment");
H("  $)   End comment");
H("       Markup in comments:");
H("         ` <symbol> ` - use graphical <symbol> in LaTeX/HTML output;");
H("             `` means literal `; several <symbol>s may occur inside");
H("             ` ... ` separated by whitespace");
H("         ~ <label> - use typewriter font (hyperlink) in LaTeX (HTML) output;");
H("             if <label> begins with \"http://\", it is assumed to be");
H("             a URL (which is used as-is, except a \"~\" in the URL should");
H("             be specified as \"~~\") rather than a statement label (which");
H("             will have \".html\" appended for the hyperlink); only $a and $p");
H("             statement labels may be used, since $e, $f pages don't exist");
H("         [<author>] - link to bibliography; see HELP HTML and HELP WRITE");
H("             BIBLIOGRAPHY");
H("         $t - flags comment as containing LaTeX and/or HTML typesetting");
H("             definitions; see HELP LATEX or HELP HTML");
H("         _ - Italicize text from <space>_<non-space> to");
H("             <non-space>_<space>; normal punctuation (e.g. trailing");
H("             comma) is ignored when determining <space>");
H("         _ - <non-space>_<non-space-string> will make <non-space-string>");
H("             a subscript");
H("         <HTML> - A comment containing \"<HTML>\" (case-sensitive) is");
H("             bypassed by the algorithm of SHOW PROOF ... / REWRAP.  Also,");
H("             \"<\" is not converted to \"&lt;\" by the algorithm.  The");
H("             \"<HTML>\" is discarded in the generated web page.  Any");
H("             \"</HTML>\" (deprecated) is discarded and ignored.  Note that");
H("             the entire comment (not just sections delineated by");
H("             \"<HTML>...</HTML>\") is treated as HTML code if any");
H("             \"<HTML>\" is present anywhere in the comment.");
H("             See also HELP WRITE SOURCE for more information.");
H("         (Contributed by <author>, <date>.)");
H("         (Revised by <author>, <date>.)");
H("         (Proof shortened by <author>, <date>.)");
H("             The above dates are checked by VERIFY MARKUP.");
H("         (New usage is discouraged.)");
H("         (Proof modification is discouraged.)");
H("             See HELP SHOW DISCOURAGED and HELP SET DISCOURAGEMENT.");
H("       Note:  Comments may not be nested.");
H("");
H("  $[ <file-name> $] - place contents of file <file-name> here; a second,");
H("       recursive, or self reference to a file is ignored");
H("");


g_printHelp = !strcmp(saveHelpCmd, "HELP MARKUP");
H("(See HELP VERIFY MARKUP for the markup language used in database");
H("comments.)");
H("");
H("Syntax:  MARKUP <inpfile> <outfile> [/ HTML] [/ ALT_HTML] [/ SYMBOLS]");
H("    [/ LABELS] [/ NUMBER_AFTER_LABEL] [/ BIBLIOGRAPHY] [/ UNDERSCORES]");
H("    [/ CSS]");
H("");
H("Note:  In most cases, use / ALT_HTML / SYMBOLS / LABELS / CSS.");
H("");
H("This command will read an arbitrary <inpfile>, normally an HTML file");
H("with markup, treating it as if it were a giant comment in a database file");
H("and translating any markup into HTML.  The translated result is written to");
H("<outfile>.  Note that the file names may be enclosed in single or double");
H("quotes; this is required if a file name contains slashes, as might be the");
H("case with Unix file path names.");
H("");
H("This command requires that a database source file (such as set.mm) be");
H("read.  See HELP READ. The math symbols and other information are taken");
H("from that database.  The use of VERIFY MARKUP * is recommended to help");
H("ensure the database has no errors in its symbol definitions.");
H("");
H("Qualifiers:");
H("    / HTML (/ ALT_HTML) - use the symbols defined by the htmldef");
H("        (althtmldef) statements in the $t comment in the .mm database.");
H("        Usually these are GIF or Unicode math symbols respectively.");
H("        Exactly one of / HTML and / ALT_HTML must always be specified.");
H("    / SYMBOLS - process symbols inside backquotes.");
H("    / LABELS - process labels preceded by tilde.");
H("    / NUMBER_AFTER_LABEL - add colored statement number after each label.");
H("    / BIB_REFS - process bibliographic references in square brackets.");
H("        The file specified by htmlbibliography in the $t comment in the");
H("        .mm database is checked to be sure the references exist.");
H("    / UNDERSCORES - process underscores to produce italic text or");
H("        subscripts.");
H("    / CSS - add CSS before \"</HEAD>\" in the input file.  The CSS is");
H("        specified by htmlcss in the $t comment in .mm database.  If");
H("        \"</HEAD>\" is not present, or the CSS is already present (with");
H("        an exact match), nothing will be done.");
H("");
H("Note:  The existence of GIF files for symbols isn't checked.  Use VERIFY");
H("MARKUP for that.  However, validity of bibliographical references is");
H("checked since VERIFY MARKUP can't do that.  If the required file for");
H("/ BIB_REFS (such as mmset.html) isn't present, a warning will be");
H("displayed.  To avoid literal \"`\", \"~\", and \"[\" from being");
H("interpreted by / SYMBOLS, / LABELS, and / BIB_REFS respectively, escape");
H("them with \"``\", \"~~\", and \"[[\" in the input file.  Literal \"`\"");
H("must always be escaped even if / SYMBOLS is omitted, because the");
H("algorithm will still use \"`...`\" to avoid interpreting special");
H("characters in math symbols.");
H("");


g_printHelp = !strcmp(saveHelpCmd, "HELP EXPLORE");
H("When you first enter Metamath, you will first want to READ in a Metamath");
H("source file.  The source file provided for set theory is called set.mm;");
H("to read it type");
H("    READ set.mm");
H("");
H("You may want to look over the contents of the source file with a text");
H("editor, to get an idea of what's in it, before starting to use Metamath.");
H("");
H("The following commands will help you study the source file statements");
H("and their proofs.  Use the HELP for the individual commands to get");
H("more information about them.");
H("    SEARCH <label-match> \"<symbol-match>\" - Displays statements whose");
H("        labels match <label-match> and that contain <symbol-match>.");
H("    SEARCH <label-match> \"<search-string>\" / COMMENTS - Shows statements");
H("        whose preceding comment contains <search-string>");
H("    SHOW LABELS <label-match> - Lists all labels matching <label-match>,");
H("        with * and ? wildcards:  for example \"abc?def*\" will match all");
H("        labels beginning with \"abc\" followed by any single character");
H("        followed by \"def\".");
H("    SHOW STATEMENT <label> / COMMENT - Shows the comment, contents, and");
H("        logical hypotheses associated with a statement.");
H("    SHOW PROOF <label> - Shows the proof of a $p statement in various");
H("        formats, depending on what qualifiers you select.  One of the");
H("        qualifiers, / TEX, lets you create LaTeX source for the proof.");
H("        The / DETAILED_STEP qualifier is useful while you're learning how");
H("        Metamath unifies the sources and targets of a step.  The");
H("        / STATEMENT_SUMMARY qualifier gives you a quick summary of all");
H("        the statements referenced in the proof.");
H("    SHOW TRACE_BACK <label> - Traces a proof back to axioms, depending");
H("        on various qualifiers you select.");
H("    SHOW USAGE <label> - Shows what later proofs make use of this");
H("        statement.");
H("");



g_printHelp = !strcmp(saveHelpCmd, "HELP HTML");
H("(Note: See HELP WRITE SOURCE for the \"<HTML>\" tag in comments.)");
H("To create an HTML output file for a $a or $p statement, use");
H("    SHOW STATEMENT <label> / HTML");
H("The created web page will include a Description taken from the comment");
H("that immediately precedes the $a or $p statement.  A warning will be");
H("issued if this comment is not present.  Optional markup in the comment");
H("will be processed according to the markup syntax described under HELP");
H("LANGUAGE, in the \"Inside of comments\" section.  Warnings will be");
H("issued for any errors in the markup.  Note that all other comments in");
H("the database are ignored, including comments preceding $e statements.");
H("");
H("When <label> has wildcard (* and ?) characters, all statements with");
H("matching labels will have HTML files produced for them.  Also, when");
H("<label> starts with a * wildcard character, three additional files,");
H("mmdefinitions.html, mmtheoremsall.html, and mmascii.html will be");
H("produced.  Thus:");
H("    SHOW STATEMENT * / HTML");
H("will output the complete HTML proof database in the current directory,");
H("one file per $a and $p statement, along with mmdefinitions.html,");
H("mmtheoremsall.html, and mmascii.html.  The statement:");
H("    SHOW STATEMENT *! / HTML");
H("will produce only mmdefinitions.html, mmmmtheoremsall.html, and");
H("mmascii.html, but no other HTML files (because no labels can match \"*!\"");
H("since \"!\" is illegal in a statement label).  The statement:");
H("    SHOW STATEMENT ?* / HTML");
H("will output the complete HTML proof database but will not produce");
H("mmdefinitions.html, etc.  Note added 30-Jan-06:  The mmtheoremsall.html");
H("file produced by this command is deprecated and is replaced by the output");
H("of WRITE THEOREM_LIST.");
H("");
H("The HTML definitions for the symbols and and other features are");
H("specified by statements in a special typesetting comment in the input");
H("database file.  The typesetting comment is identified by the token \"$t\"");
H("in the comment, and the typesetting statements run until the next \"$)\":");
H("   ...  $( ...  $t ................................ $) ...");
H("                   <-- HTML definitions go here -->");
H("See the set.mm database file for an extensive example of a $t comment");
H("illustrating all features described below.  In the HTML definition");
H("section, C-style comments /* ... */ are recognized.  The main HTML");
H("specification statements are:");
H("    htmldef \"<mathtoken>\" as \"<HTML code for mathtoken symbol>\" ;");
H("                    ...");
H("    htmldef \"<mathtoken>\" as \"<HTML code for mathtoken symbol>\" ;");
H("    htmltitle \"<HTML code for title>\" ;");
H("    htmlhome \"<HTML code for home link>\" ;");
H("    htmlvarcolor \"<HTML code for variable color list>\" ;");
H("    htmlbibliography \"<HTML file>\" ;");
H("        (This <HTML file> is assumed to have a <A NAME=...> tag for each");
H("        bibiographic reference in the database comments.  For example");
H("        if \"[Monk]\" occurs in a comment, then \"<A NAME='Monk'>\" must");
H("        be present in the <HTML file>; if not, a warning message is");
H("        given.)");
H("Single or double quotes surround the field strings, and fields too long");
H("for a line may be broken up into multiple quoted strings connected with");
H("(whitespace-surrounded) \"+\" signs (no quotes around them).  Inside");
H("quoted strings, the opposite kind of quote may appear.  If both kinds of");
H("quotes are needed, use separate quoted strings connected by \"+\".");
H("Note that the \"$)\" character sequence will flag the end of the");
H("typesetting Metamath comment even if embedded in quotes (which are not");
H("meaningful for the Metamath language parser), so such a sequence must be");
H("broken with \"+\".");
H("");
H("The typesetting Metamath comment may also contain LaTeX definitions");
H("(with \"latexdef\" statements) that are ignored for HTML output.");
H("");
H("Several other qualifiers exist.  The command");
H("    SHOW STATEMENT <label> / ALT_HTML");
H("does the same as SHOW STATEMENT <label> / HTML, except that the HTML code");
H("for the symbols is taken from \"althtmldef\" statements instead of");
H("\"htmldef\" statements in the $(...$t...$) comment.  This is useful when");
H("an alternate representation of symbols is desired, for example one that");
H("uses Unicode entities instead of GIF images.  Associated with althtmldef");
H("are the statements");
H("    htmldir \"<directory for GIF HTML version>\" ;");
H("    althtmldir \"<directory for Unicode HTML version>\" ;");
H("that produce links to the alternate version.");
H("");
H("The command");
H("    SHOW STATEMENT * / BRIEF_HTML");
H("invokes a special mode that just produces definition and theorem lists");
H("accompanied by their symbol strings, in a format suitable for copying and");
H("pasting into another web page.");
H("");
H("Finally, the command");
H("    SHOW STATEMENT * / BRIEF_ALT_HTML");
H("does the same as SHOW STATEMENT * / BRIEF_HTML for the alternate HTML");
H("symbol representation.");
H("");
H("When two different types of pages need to be produced from a single");
H("database, such as the Hilbert Space Explorer that extends the Metamath");
H("Proof Explorer, \"extended\" variables may be declared in the $t comment:");
H("    exthtmltitle \"<HTML code for title>\" ;");
H("    exthtmlhome \"<HTML code for home link>\" ;");
H("    exthtmlbibliography \"<HTML file>\" ;");
H("When these are declared, you also must declare");
H("    exthtmllabel \"<label>\" ;");
H("When the output statement is the one declared with \"exthtmllabel\" or");
H("a later one, the HTML code assigned to \"exthtmltitle\" and");
H("\"exthtmlhome\" is used instead of that assigned to \"htmltitle\" and");
H("\"htmlhome\" respectively.");
H("");

g_printHelp = !strcmp(saveHelpCmd, "HELP LATEX");
H("See HELP TEX.");
H("");

g_printHelp = !strcmp(saveHelpCmd, "HELP TEX");
H("Metamath will create a \"turn-key\" LaTeX source file which can be");
H("immediately compiled and printed using a TeX program.  The TeX program");
H("must have the following minimum requirements:  the LaTeX style option and");
H("the AMS font set, available from the American Mathematical Society.");
H("");
H("To write out a statement and its proof, use a command sequence similar");
H("to the following example:");
H("    (Enter Metamath)");
H("    READ set.mm");
H("    OPEN TEX example.tex");
H("    SHOW STATEMENT uneq2 / TEX");
H("    SHOW PROOF uneq2 / LEMMON / RENUMBER / TEX");
H("    CLOSE TEX");
H("");
H("The LaTeX symbol definitions should be included in a special comment");
H("containing a $t token.  See the set.mm file for an example.");
H("");


g_printHelp = !strcmp(saveHelpCmd, "HELP BEEP") || !strcmp(helpCmd, "HELP B");
H("Syntax:  BEEP");
H("");
H("This command will produce a beep.  By typing it ahead after a long-");
H("running command has started, it will alert you that the command is");
H("finished. B is an abbreviation for BEEP.");
H("");
H("Note: If B is typed at the MM> prompt immediately after the end of a");
H("multiple-page display paged with \"Press <return> for more...\" prompts,");
H("then the B will back up to the previous page rather than perform the BEEP");
H("command.");
H("");


g_printHelp = !strcmp(saveHelpCmd, "HELP QUIT");
H("Syntax:  QUIT [/ FORCE]");
H("");
H("This command is a synonym for EXIT.  See HELP EXIT.");
H("");


g_printHelp = !strcmp(saveHelpCmd, "HELP EXIT");
H("Syntax:  EXIT [/ FORCE]");
H("");
H("This command exits from Metamath.  If there have been changes to the");
H("database with the SAVE PROOF or SAVE NEW_PROOF commands, you will be given");
H("an opportunity to WRITE SOURCE to permanently save the changes.");
H("");
H("(In Proof Assistant mode) The EXIT command will return to the MM> prompt.");
H("If there were changes to the proof, you will be given an opportunity to");
H("SAVE NEW_PROOF.  In the Proof Assistant, _EXIT_PA is a synonym for EXIT");
H("that gives an error message outside of the Proof Assistant.  This can be");
H("useful to prevent scripts from exiting Metamath due to an error entering");
H("the Proof Assistant.");
H("");
H("The QUIT command is a synonym for EXIT.");
H("");
H("Optional qualifier:");
H("    / FORCE - Do not prompt if changes were not saved.  This qualifier is");
H("        useful in SUBMIT command files (scripts) to ensure predictable");
H("        behavior.");
H("");
H("**Warning**  Pressing CTRL-C will abort the Metamath program");
H("unconditionally.  This means any unsaved work will be lost.");
H("");


g_printHelp = !strcmp(saveHelpCmd, "HELP _EXIT_PA");
H("Syntax:  _EXIT_PA [/ FORCE]");
H("");
H("This command is a synonym for EXIT inside the Proof Assistant but will");
H("generate an error message (and otherwise have no effect) elsewhere.  It");
H("can help prevent accidentally exiting Metamath when a script fails to");
H("enter the Proof Assistant (PROVE command).  See HELP EXIT.");
H("");


g_printHelp = !strcmp(saveHelpCmd, "HELP READ");
H("Syntax:  READ <file> [/ VERIFY]");
H("");
H("This command will read in a Metamath language source file and any included");
H("files.  Normally it will be the first thing you do when entering Metamath.");
H("Statement syntax is checked, but proof syntax is not checked.");
H("Note that the file name may be enclosed in single or double quotes;");
H("this is useful if the file name contains slashes, as might be the case");
H("under Unix.");
H("");
H("If you are getting an \"?Expected VERIFY or NOVERIFY\" error when trying");
H("to read a Unix file name with slashes, you probably haven't quoted it.");
H("");
H("You need nested quotes when a Unix file name with slashes is a Metamath");
H("invocation argument.  See HELP INVOKE for examples.");
H("");
H("If you are prompted for the file name (by pressing <return> after READ)");
H("you should _not_ put quotes around it, even if it is a Unix file name.");
H("with slashes.");
H("");
H("Optional qualifier:");
H("    / VERIFY - Verify all proofs as the database is read in.  This");
H("        qualifier will slow down reading in the file.");
H("");
H("See also HELP ERASE.");
H("");


g_printHelp = !strcmp(saveHelpCmd, "HELP ERASE");
H("Syntax:  ERASE");
H("");
H("This command will delete the database if one was READ in.  It does not");
H("affect parameters listed in SHOW SETTINGS that are unrelated to the");
H("database.  The user will be prompted for confirmation if the database was");
H("changed but not saved with WRITE SOURCE.");
H("");


g_printHelp = !strcmp(saveHelpCmd, "HELP OPEN LOG");
H("Syntax:  OPEN LOG <file>");
H("");
H("This command will open a log file that will store everything you see on");
H("the screen.  It is useful to help recovery from a mistake in a long Proof");
H("Assistant session, or to document bugs.");
H("");
H("The screen output of operating system commands (HELP SYSTEM) is not");
H("logged.");
H("");
H("The log file can be closed with CLOSE LOG.  It will automatically be");
H("closed upon exiting Metamath.");
H("");


g_printHelp = !strcmp(saveHelpCmd, "HELP CLOSE LOG");
H("Syntax:  CLOSE LOG");
H("");
H("The CLOSE LOG command closes a log file if one is open.  See also OPEN");
H("LOG.");
H("");


g_printHelp = !strcmp(saveHelpCmd, "HELP OPEN TEX");
H("Syntax:  OPEN TEX <file> [/ NO_HEADER] [/ OLD_TEX]");
H("");
H("This command opens a file for writing LaTeX source and writes a LaTeX");
H("header to the file.  LaTeX source can be written with the SHOW PROOF,");
H("SHOW NEW_PROOF, and SHOW STATEMENT commands using the / TEX qualifier.");
H("The mapping to LaTeX symbols is defined in a special comment containing");
H("a $t token.  See the set.mm database file for an example.");
H("");
H("To format and print the LaTeX source, you will need the TeX program,");
H("which is standard in most Linux, Unix, and MacOSX installations and");
H("available for Windows.");
H("");
H("Optional qualifiers:");
H("    / NO_HEADER - This qualifier prevents a standard LaTeX header and");
H("        trailer from being included with the output LaTeX code.");
H("    / OLD_TEX - This qualifier produces a header with macro definitions");
H("        for use with / OLD_TEX qualifiers of SHOW STATEMENT and SHOW");
H("        PROOF.  It is obsolete and will be removed eventually.");
H("");
H("See also CLOSE TEX.");
H("");


g_printHelp = !strcmp(saveHelpCmd, "HELP CLOSE TEX");
H("Syntax:  CLOSE TEX");
H("");
H("This command writes a trailer to any LaTeX file that was opened with OPEN");
H("TEX (unless / NO_HEADER was used with OPEN) and closes the LaTeX file.");
H("");
H("See also OPEN TEX.");
H("");


g_printHelp = !strcmp(saveHelpCmd, "HELP TOOLS");
H("Syntax:  TOOLS");
H("");
H("This command invokes a utility to manipulate ASCII text files.  Type TOOLS");
H("to enter this utility, which has its own HELP commands.  Once you are");
H("inside, EXIT will return to Metamath.");
H("");

g_printHelp = !strcmp(saveHelpCmd, "HELP WRITE SOURCE");
H("Syntax:  WRITE SOURCE <filename> [/ FORMAT] [/ REWRAP] [/ SPLIT]");
H("           [/ KEEP_INCLUDES] [/ NO_VERSIONING]");
H("");
H("This command will write the contents of a Metamath source (previously");
H("read with READ) into a file");
H("(or multiple files if / SPLIT is specified).");
H("");
H("Optional qualifiers:");
H("    / FORMAT - Reformats statements and comments according to the");
H("        convention used in the set.mm database.  Proofs are not");
H("        reformatted; use SAVE PROOF * / COMPRESSED to do that.");
H("        Incidentally, SAVE PROOF honors the SET WIDTH parameter");
H("        currently in effect.");
H("    / REWRAP - Same as / FORMAT but more aggressive.  It unwraps the");
H("        lines in the comment before each $a and $p statement, then it");
H("        rewraps the line.  You should compare the output to the original");
H("        to make sure that the desired effect results; if not, go back to");
H("        the original source.  The wrapped line length honors the");
H("        SET WIDTH parameter currently in effect.  Note 1: The only lines");
H("        that are rewrapped are those in comments immediately preceding a");
H("        $a or $p statement.  In particular, formulas (such as the");
H("        argument of a $p statement) are not rewrapped.  Note 2: A comment");
H("        containing the string \"<HTML>\" is not rewrapped (see also");
H("        HELP LANGUAGE and");
H("   https://github.com/metamath/set.mm/pull/1695#issuecomment-652129129 .)");
H("    / SPLIT - Files included in the source with $[ <inclfile> $] will be");
H("        written out separately instead of included in a single output");
H("        file.  The name of each separately written included file will be");
H("        <inclfile> argument of its inclusion command.  See the");
H("        21-Dec-2017 (file inclusion) entry in");
H("        http://us.metamath.org/mpeuni/mmnotes.txt for further details");
H("    / KEEP_INCLUDES - If a source file has includes but is written as a");
H("        single file by omitting / SPLIT, by default the included files will");
H("        be deleted (actually just renamed with a ~1 suffix unless");
H("        / NO_VERSIONING is specified) to prevent the possibly confusing");
H("        source duplication in both the output file and the included file.");
H("        The / KEEP_INCLUDES qualifier will prevent this deletion.");
H("    / NO_VERSIONING - Backup files suffixed with ~1 are not created.");
H("    / EXTRACT <label-match> - Write to the output file only those");
H("        statements needed to support and prove the statements matching");
H("        <label-match>.  See HELP SEARCH for the format of <label-match>.");
H("        A single output file is created.  Note that all includes");
H("        \"$[...$]\", all commented includes \"$( Begin $[...\" etc.,");
H("        and all \"$j\" comments will be discarded.  / EXTRACT and / SPLIT");
H("        may not be used together.");
H("");

g_printHelp = !strcmp(saveHelpCmd, "HELP WRITE THEOREM_LIST");
H("Syntax:  WRITE THEOREM_LIST [/ THEOREMS_PER_PAGE <number>] [/ SHOW_LEMMAS]");
H("               [/ HTML] [/ALT_HTML] [/ NO_VERSIONING]");
H("");
H("Optional qualifiers:");
H("    / THEOREMS_PER_PAGE <number> - specifies the number of theorems to");
H("        write per output file");
H("    / SHOW_LEMMAS - show the math content of lemmas (by default, the math");
H("        content of theorems whose comment begins \"Lemma for\" is");
H("        suppressed to reduce the web page file size).");
H("    / HTML (/ ALT_HTML) - use the symbols defined by the htmldef");
H("        (althtmldef) statements in the $t comment in the .mm database.");
H("        Usually these are GIF or Unicode math symbols respectively.");
H("    / NO_VERSIONING - Backup files suffixed with ~1 are not created.");
H("");
H("This command writes a list of the $a and $p statements in the database");
H("into web page files called \"mmtheorems.html\", \"mmtheorems1.html\",");
H("\"mmtheorems2.html\", etc.  If / THEOREMS_PER_PAGE is omitted, the number");
H("of theorems (and other statements) per page defaults to 100.");
H("[Warning:  A value other than 100 for THEOREMS_PER_PAGE will cause the");
H("list to become out of sync with the \"Related theorems\" links on the");
H("web pages for individual theorems.  This may be corrected in a future");
H("version.]");
H("");
H("If neither / HTML nor / ALT_HTML is specified, the output will default to");
H("GIF format unless ALT_HTML was previously set as shown in SHOW SETTINGS.");
H("");
H("The first output file, \"mmtheorems.html\", includes a Table of Contents.");
H("An entry is triggered in the database by \"$(\" immediately followed by a");
H("new line starting with \"####\" (the marker for a major part header),");
H("\"#*#*\" (for a section header), \"=-=-\" (for a subsection header), or");
H("\"-.-.\" (for a subsubsection header).  The line following the marker line");
H("will be used for the table of contents entry, after trimming spaces.  The");
H("next line should be another (closing) marker line.  Any text after that");
H("but before the closing \"$)\", such as an extended description of the");
H("section, will be included on the mmtheoremsNNN.html page.  In between two");
H("successive statements that generate web pages (i.e. $a and $p statements),");
H("only the last of each header type (part, section, subsection,");
H("subsubsection) will be used, and any smaller header type before a larger");
H("header type (e.g. a subsection header before a section header) will be");
H("ignored.  See the set.mm database file for examples.");
H("");
H("[Warning: For the above matching, white space is NOT ignored.  There");
H("should be 0 or 1 spaces between \"$(\" and the end of the line.  This may");
H("be allowed in a future version.]");
H("");
H("Note:  To create the files mmdefinitions.html and mmascii.html, use");
H("SHOW STATEMENT *! / HTML.  See HELP HTML.");
H("");

g_printHelp = !strcmp(saveHelpCmd, "HELP BIBLIOGRAPHY");
H("See HELP WRITE BIBLIOGRAPHY.");
H("");

g_printHelp = !strcmp(saveHelpCmd, "HELP WRITE BIBLIOGRAPHY");
H("Syntax:  WRITE BIBLIOGRAPHY <filename>");
H("");
H("This command reads an HTML bibliographic cross-reference file, normally");
H("called mmbiblio.html, and updates it per the bibliographic links in");
H("the database comments.  The file is updated between the HTML comment");
H("lines \"<!-- #START# -->\" and \"<!-- #END# -->\".  Any previous content");
H("between these two lines is discarded.  The original input file is renamed");
H("<filename>~1");
H("");
H("A name in square brackets in a statement's description (the comment");
H("before a $a or $p statement) indicates a bibliographic reference.  The");
H("full reference must be of the form");
H("");
H("    <keyword> <identifier> <noise word(s)> [<author>] p. <nnn>");
H("");
H("There should be no comma between \"[<author>]\" and \"p.\".  Whitespace,");
H("comma, period, or semicolon should follow <nnn>.  Example:");
H("");
H("    Theorem 3.1 of [Monk] p. 22,");
H("");
H("The <keyword>, which is not case-sensitive, must be one of the following:");
H("");
H("    Axiom, Chapter, Claim, Compare, Conclusion, Condition, Conjecture,");
H("    Corollary, Definition, Equation, Example, Exercise, Fact, Figure,");
H("    Introduction, Item, Lemma, Lemmas, Line, Lines, Notation, Note,");
H("    Observation, Paragraph, Part, Postulate, Problem, Proof, Property,");
H("    Proposition, Remark, Result, Rule, Scheme, Scolia, Scolion, Section,");
H("    Statement, Subsection, Table, Theorem");
H("");
H("The <identifier> is optional, as in for example \"Remark in [Monk] p. 22\".");
H("");
H("The <noise word(s)> are zero or more from the list:  from, in, of, on.");
H("These are ignored when generating the bibliographic cross-reference.");
H("");
H("The <author> must be present in the file identified with the");
H("htmlbibliography assignment (e.g. mmset.html) in the database $t comment,");
H("in the form <A NAME=\"<author>\"></A> e.g. <A NAME=\"Monk\"></A>.");
H("");
H("The <nnn> may be any alphanumeric string such as an integer or Roman");
H("numeral.");
H("");
H("The <keyword> and <noise word(s)> lists are hard-coded into the program.");
H("Contact Norman Megill if you need to add to these lists.");
H("");
H("Additional notes:  1. The bibliographic reference in square brackets may");
H("not contain whitespace.  If it does, the bracketed text will be treated");
H("like normal text and not assumed to be a bibliographic reference.");
H("2. A double opening bracket \"[[\" escapes the bracket and treats the");
H("bracketed text as normal text, and a single bracket is rendered on the");
H("web page output.  The closing bracket need not be escaped, and \"]]\"");
H("will cause a double bracket to be rendered on the web page.");
H("");
H("See also");
H("https://github.com/metamath/set.mm/pull/1761#issuecomment-672433658");


g_printHelp = !strcmp(saveHelpCmd, "HELP WRITE RECENT_ADDITIONS");
H("Syntax:  WRITE RECENT_ADDITIONS <filename>");
H("");
H("Optional qualifier:");
H("    / LIMIT <number> - specifies the number of most recent theorems to");
H("        write to the output file");
H("    / HTML (/ ALT_HTML) - use GIF (Unicode) math symbols.");
H("");
H("This command reads an HTML Recent Additions file, normally called");
H("\"mmrecent.html\", and updates it with the descriptions of the most recently");
H("added $a and $p statements to the database.  If / LIMIT is omitted, the");
H("number of theorems written defaults to 100.  The file is updated between the");
H("HTML comment lines \"<!-- #START# -->\" and \"<!-- #END# -->\".  The");
H("original input file is renamed to \"<filename>~1\"");
H("");
H("The date used for comparison is the most recent \"(Contributed by...)\",");
H("\"(Revised by...)\", and \"(Proof shortened by...)\" date in the comment");
H("immediately preceding the statement.");
H("");
H("If neither / HTML nor / ALT_HTML is specified, the output will default to");
H("GIF format unless ALT_HTML was previously set as shown in SHOW SETTINGS.");
H("");


let(&saveHelpCmd, ""); /* Deallocate memory */
return;

} /* help1 */
=======
/*****************************************************************************/
/*        Copyright (C) 2021  NORMAN MEGILL  nm at alum.mit.edu              */
/*            License terms:  GNU General Public License                     */
/*****************************************************************************/
/*34567890123456 (79-character line to adjust editor window) 2345678901234567*/

/* Part 1 of help file for Metamath */
/* The content here was split into help0() and help1() because the original
   help() overflowed the lcc compiler (at least before version 3.8; not
   tested with 3.8 and above). */
/* To add a new help entry, you must add the command syntax to mmcmdl.c
   as well as adding it here. */

#include <string.h>
#include <stdio.h>
#include "mmvstr.h"
#include "mmdata.h"
#include "mmcmds.h"
#include "mmhlpa.h"

/* help0 is mostly for TOOLS help */
void help0(vstring helpCmd) {

vstring saveHelpCmd = "";
/* help0() may be called with a temporarily allocated argument (left(),
   cat(), etc.), and the let()s in the eventual print2() calls will
   deallocate and possibly corrupt helpCmd.  So, we grab a non-temporarily
   allocated copy here.  (And after this let(), helpCmd will become invalid
   for the same reason.)  */
let(&saveHelpCmd, helpCmd);

g_printHelp = !strcmp(saveHelpCmd, "HELP");
H("This utility assists with some common file manipulations.");
H("Most commands will perform an identical operation on each line of a file.");
H("Use HELP ? to see list of help topics.");
H("Note:  When an output file is created, any previous version is renamed,");
H(
 "with ~1 appended, and any ~1 renamed to ~2, etc. (up to ~9, which is lost).");
H("Note:  All string-matching command arguments are case-sensitive.");
H("");
H("Line-by-line editing commands:");
H("  ADD - Add a specified string to each line in a file");
H("  CLEAN - Trim spaces and tabs on each line in a file; convert characters");
H("  DELETE - Delete a section of each line in a file");
H("  INSERT - Insert a string at a specified column in each line of a file");
H("  SUBSTITUTE - Make a simple substitution on each line of the file");
H("  TAG - Like ADD, but restricted to a range of lines");
H("  SWAP - Swap the two halves of each line in a file");
H("Other file processing commands:");
H("  BREAK - Break up (parse) a file into a list of tokens (one per line)");
H("  BUILD - Build a file with multiple tokens per line from a list");
H("  COUNT - Count the occurrences in a file of a specified string");
H("  NUMBER - Create a list of numbers");
H("  PARALLEL - Put two files in parallel");
H("  REVERSE - Reverse the order of the lines in a file");
H("  RIGHT - Right-justify lines in a file (useful before sorting numbers)");
H("  SORT - Sort the lines in a file with key starting at specified string");
H("  MATCH - Extract lines containing (or not) a specified string");
H("  UNDUPLICATE - Eliminate duplicate occurrences of lines in a file");
H("  DUPLICATE - Extract first occurrence of any line occurring more than");
H("      once in a file, discarding lines occurring exactly once");
H("  UNIQUE - Extract lines occurring exactly once in a file");
H(
"  (UNDUPLICATE, DUPLICATE, and UNIQUE also sort the lines as a side effect.)");
H("  UPDATE (deprecated) - Update a C program for revision control");
H("  TYPE (10 lines) - Display 10 lines of a file; similar to Unix \"head\"");
H(
"  COPY - Similar to Unix \"cat\" but safe (same input & output name allowed)");
H("  SUBMIT - Run a script containing Tools commands.");
H("");
H("Command syntax ([] means optional):");
H("  From TOOLS prompt:  TOOLS> <command> [<arg1> <arg2>...]");
H("You need to type only as many characters of the command as are needed to");
H("uniquely specify it.  Any arguments will answer questions automatically");
H("until the argument list is exhausted; the remaining questions will be");
H("prompted.  An argument may be optionally enclosed in quotes.  Use \"\" for");
H("default or null argument.");
H("");
H("Notes:");
H("(1) The commands are not case sensitive.  File names and match strings");
H("are case sensitive.");
H("(2) Previous versions of output files (except under VMS) are renamed with");
H("~1 (most recent), ~2,...,~9 (oldest) appended to file name.  You may want");
H("to purge them periodically.");
H("(3) The command B(EEP) will make the terminal beep.  It can be useful to");
H("type it ahead to let you know when the current command is finished.");
H("");


g_printHelp = !strcmp(saveHelpCmd, "HELP ADD");
H("This command adds a character string prefix and/or suffix to each");
H("line in a file.");
H("Syntax:  ADD <iofile> <begstr> <endstr>");

g_printHelp = !strcmp(saveHelpCmd, "HELP TAG");
H("TAG is the same as ADD but has 4 additional arguments that let you");
H("specify a range of lines.  Syntax:");
H("  TAG <iofile> <begstr> <endstr> <startmatch> <s#> <endmatch> <e#>");
H("where");
H("  <iofile> = input/output file");
H("  <begstr> = string to add to beginning of each line");
H("  <endstr> = string to add to end of each line");
H("  <startmatch> = a string to match; if empty, match any line");
H("  <s#> = the 1st, 2nd, etc. occurrence of <startmatch> to start the range");
H("  <endmatch> = a string to match; if empty, match any line");
H("  <e#> = the 1st, 2nd, etc. occurrence of <endmatch> from the");
H("      start of range line (inclusive) after which to end the range");
H("Example:  To add \"!\" to the end of lines 51 through 60 inclusive:");
H("  TAG \"a.txt\" \"\" \"!\" \"\" 51 \"\" 10");
H("Example:  To add \"@@@\" to the beginning of each line in theorem");
H("\"abc\" through the end of its proof:");
H("  TAG \"set.mm\" \"@@@\" \"\" \"abc $p\" 1 \"$.\" 1");
H("so that later, SUBSTITUTE can be used to affect only those lines.  You");
H("can remove the \"@@@\" tags with SUBSTITUTE when done.");

g_printHelp = !strcmp(saveHelpCmd, "HELP DELETE");
H("This command deletes the part of a line between (and including) the first");
H("occurrence of <startstr> and the first occurrence of <endstr> (when both");
H("exist) for all lines in a file.  If either string doesn't exist in a line,");
H("the line will be unchanged.  If <startstr> is blank (''), the deletion");
H("will start from the beginning of the line.  If <endstr> is blank, the");
H("deletion will end at the end of the line.");
H("Syntax:  DELETE <iofile> <startstr> <endstr>");

g_printHelp = !strcmp(saveHelpCmd, "HELP CLEAN");
H("This command processes spaces and tabs in each line of a file");
H("according to the following subcommands:");
H("  D - Delete all spaces and tabs");
H("  B - Delete spaces and tabs at the beginning of each line");
H("  E - Delete spaces and tabs at the end of each line");
H("  R - Reduce multiple spaces and tabs to one space");
H("  Q - Do not alter characters in quotes (ignored by T and U)");
H("  T - (Tab) Convert spaces to equivalent tabs");
H("  U - (Untab) Convert tabs to equivalent spaces");
H("Some other subcommands are also available:");
H("  P - Trim parity (8th) bit from each character");
H("  G - Discard garbage characters CR,FF,ESC,BS");
H("  C - Convert to upper case");
H("  L - Convert to lower case");
H("  V - Convert VT220 screen print frame graphics to -,|,+ characters");
H("Subcommands may be joined with commas (but no spaces), e.g., \"B,E,R,Q\"");
H("Syntax:  CLEAN <iofile> <subcmd,subcmd,...>");

g_printHelp = !strcmp(saveHelpCmd, "HELP SUBSTITUTE")
    || !strcmp(helpCmd, "HELP S");
H("This command performs a simple string substitution in each line of a file.");
H("If the string to be replaced is \"\\n\", then every other line will");
H("be joined to the one below it.  If the replacement string is \"\\n\", then");
H("each line will be split into two if there is a match.");
H("The <matchstr> specifies a string that must also exist on a line");
H("before the substitution takes place; null means match any line.");
H("The <occurrence> is an integer (1 = first occurrence on each line, etc.)");
H("or A for all occurrences on each line.");
H("Syntax:  SUBSTITUTE <iofile> <oldstr> <newstr> <occurrence> <matchstr>");
H("Note: The SUBSTITUTE command may be abbreviated by S.");


g_printHelp = !strcmp(saveHelpCmd, "HELP SWAP");
H("This command swaps the parts of each line before and after a");
H("specified string.");


g_printHelp = !strcmp(saveHelpCmd, "HELP INSERT");
H("This command inserts a string at a specified column in each line");
H("in a file.  It is intended to aid further processing of column-");
H("sensitive files.  Note: the index of the first column is 1, not 0.  If a");
H("line is shorter than <column>, then it is padded with spaces so that");
H("<string> is still added at <column>.");
H("Syntax:  INSERT <iofile> <string> <column>");


g_printHelp = !strcmp(saveHelpCmd, "HELP BREAK");
H("This command breaks up a file into tokens, one per line, breaking at");
H("whitespace and any special characters you specify as delimiters.");
H("Use an explicit (quoted) space as <specchars> to avoid the default");
H("special characters and break only on whitespace.");
H("Syntax:  BREAK <iofile> <specchars>");

g_printHelp = !strcmp(saveHelpCmd, "HELP BUILD");
H("This command combines a list of tokens into multiple tokens per line,");
H("as many as will fit per line, separating them with spaces.");
H("Syntax:  BUILD <iofile>");


g_printHelp = !strcmp(saveHelpCmd, "HELP MATCH");
H("This command extracts from a file those lines containing (Y) or not");
H("containing (N) a specified string.");
H("Syntax:  MATCH <iofile> <matchstr> <Y/N>");


g_printHelp = !strcmp(saveHelpCmd, "HELP SORT");
H("This command sorts a file, comparing lines starting at a key string.");
H("If the key string is blank, the line is compared starting at column 1.");
H("If a line doesn't contain the key, it is compared starting at column 1.");
H("Syntax:  SORT <iofile> <key>");


g_printHelp = !strcmp(saveHelpCmd, "HELP UNDUPLICATE");
H("This command sorts a file then removes any duplicate lines from the output.");
H("Syntax:  UNDUPLICATE <iofile>");


g_printHelp = !strcmp(saveHelpCmd, "HELP DUPLICATE");
H("This command finds all duplicate lines in a file and places them, in");
H("sorted order, into the output file.");
H("Syntax:  DUPLICATE <iofile>");


g_printHelp = !strcmp(saveHelpCmd, "HELP UNIQUE");
H("This command finds all unique lines in a file and places them, in");
H("sorted order, into the output file.");
H("Syntax:  UNIQUE <iofile>");


g_printHelp = !strcmp(saveHelpCmd, "HELP REVERSE");
H("This command reverses the order of the lines in a file.");
H("Syntax:  REVERSE <iofile>");


g_printHelp = !strcmp(saveHelpCmd, "HELP RIGHT");
H("This command right-justifies the lines in a file by putting spaces in");
H("front of them so that they end in the same column as the longest line");
H("in the file.");
H("Syntax:  RIGHT <iofile>");


g_printHelp = !strcmp(saveHelpCmd, "HELP PARALLEL");
H("This command puts two files side-by-side.");
H("The two files should have the same number of lines; if not, a warning is");
H("issued and the longer file paralleled with empty strings at the end.");
H("Syntax:  PARALLEL <inpfile1> <inpfile2> <outfile> <btwnstr>");


g_printHelp = !strcmp(saveHelpCmd, "HELP NUMBER");
H("This command creates a list of numbers.  Hint:  Use the RIGHT command to");
H("right-justify the list after creating it.");
H("Syntax:  NUMBER <outfile> <first> <last> <incr>");


g_printHelp = !strcmp(saveHelpCmd, "HELP COUNT");
H("This command counts the occurrences of a string in a file and displays");
H("some other statistics about the file.  The sum of the lines is obtained");
H("by extracting digits and is only valid if the file consists of genuine");
H("numbers.");
H("Syntax:  COUNT <inpfile> <string>");


g_printHelp = !strcmp(saveHelpCmd, "HELP TYPE") || !strcmp(helpCmd, "HELP T");
H("This command displays (i.e. types out) the first n lines of a file on the");
H("terminal screen.  If n is not specified, it will default to 10.  If n is");
H("the string \"ALL\", then the whole file will be typed.");
H("Syntax:  TYPE <inpfile> <n>");
H("Note: The TYPE command may be abbreviated by T.");


g_printHelp = !strcmp(saveHelpCmd, "HELP COPY") || !strcmp(helpCmd, "HELP C");
H("This command copies (concatenates) all input files in a comma-separated");
H("list (no blanks allowed) to an output file.  The output file may have");
H("the same name as an input file.  Any previous version of the output");
H("file is renamed with a ~1 extension.");
H("Example: \"COPY 1.tmp,1.tmp,2.tmp 1.tmp\" followed by \"UNIQUE 1.tmp\"");
H("will result in 1.tmp containing those lines of 2.tmp that didn't");
H("previously exist in 1.tmp.");
H("Syntax:  COPY <inpfile,inpfile,...> <outfile>");
H("Note: The COPY command may be abbreviated by C.");

g_printHelp = !strcmp(saveHelpCmd, "HELP UPDATE");
H("This command tags edits made to a program source.  The idea is to keep");
H("all past history of a file in the file itself, in the form of comments.");
H("UPDATE was written for a proprietary language that allowed nested C-style");
H("comments, and it may not be generally useful without some modification.");
H("Essentially a (Unix) diff-like algorithm looks for changes between an");
H("original and a revised file and puts the original lines into the revised");
H("file in the form of comments.  Currently it is not well documented and it");
H("may be easiest just to type UPDATE <return> and answer the questions.");
H("Try it on an original and edited version of a test file to see if you");
H("find it useful.");
H("Syntax:  UPDATE <originfile> <editedinfile> <editedoutfile> <tag> <match>");

g_printHelp = !strcmp(saveHelpCmd, "HELP CLI");
H("Each command line is an English-like word followed by arguments separated");
H("by spaces, as in SUBMIT abc.cmd.  Commands are not case sensitive, and");
H("only as many letters are needed as are necessary to eliminate ambiguity;");
H("for example, \"a\" would work for the command ADD.  Command arguments");
H("which are file names and match strings are case-sensitive (although file");
H("names may not be on some operating systems).");
H("");
H("A command line is entered typing it in then pressing the <return> key.");
H("");
H("To find out what commands are available, type ? at the \"TOOLS>\" prompt.");
H("");
H("To find out the choices at any point in a command, press <return> and you");
H("will be prompted for them.  The default choice (the one selected if you");
H("just press <return>) is shown in brackets (<>).");
H("");
H("You may also type ? in place of a command word to tell");
H("you what the choices are.  The ? method won't work, though, if a");
H("non-keyword argument such as a file name is expected at that point,");
H("because the CLI will think the ? is the argument.");
H("");
H("Some commands have one or more optional qualifiers which modify the");
H("behavior of the command.  Qualifiers are indicated by a slash (/), such as");
H("in ABC xyz / IJK.  Spaces are optional around the /.  If you need");
H("to use a slash in a command argument, as in a Unix file name, put single");
H("or double quotes around the command argument.");
H("");
H("If the response to a command is more than a screenful, you will be");
H("prompted to \"<return> to continue, Q to quit, or S to scroll to end\".");
H("Q will complete the command internally but suppress further output until");
H("the next \"TOOLS>\" prompt.  S will suppress further pausing until the next");
H("\"TOOLS>\" prompt.");
H("");
H("A command line enclosed in quotes is executed by your operating system.");
H("See HELP SYSTEM.");
H("");
H("Some other commands you may want to review with HELP are:");
H("    SUBMIT");
H("");

g_printHelp = !strcmp(saveHelpCmd, "HELP SUBMIT");
H("Syntax:  SUBMIT <filename> [/ SILENT]");
H("");
H("This command causes further command lines to be taken from the specified");
H("file.  Note that any line beginning with an exclamation point (!) is");
H("treated as a comment (i.e. ignored).  Also note that the scrolling");
H("of the screen output is continuous.");
H("");
H("Optional qualifier:");
H("    / SILENT - This qualifier suppresses the screen output of the SUBMIT");
H("        command.");
H("");
H("SUBMIT can be called recursively, i.e., SUBMIT commands are allowed");
H("inside of a command file.");


g_printHelp = !strcmp(saveHelpCmd, "HELP SYSTEM");
H("A line enclosed in single or double quotes will be executed by your");
H("computer's operating system, if it has such a feature.  For example, on a");
H("Unix system,");
H("    Tools> 'ls | more'");
H("will list disk directory contents.  Note that this feature will not work");
H("on the pre-OSX Macintosh, which does not have a command line interface.");
H("");
H("For your convenience, the trailing quote is optional, for example:");
H("    Tools> 'ls | more");
H("");

let(&saveHelpCmd, ""); /* Deallocate memory */

return;
} /* help0 */


/* Note: help1 should contain Metamath help */
void help1(vstring helpCmd) {

vstring saveHelpCmd = "";
/* help1() may be called with a temporarily allocated argument (left(),
   cat(), etc.), and the let()s in the eventual print2() calls will
   deallocate and possibly corrupt helpCmd.  So, we grab a non-temporarily
   allocated copy here.  (And after this let(), helpCmd will become invalid
   for the same reason.)  */
let(&saveHelpCmd, helpCmd);


g_printHelp = !strcmp(saveHelpCmd, "HELP CLI");
H("The Metamath program was first developed on a VAX/VMS system, and some");
H("aspects of its command line behavior reflect this heritage.  Hopefully");
H(
"you will find it reasonably user-friendly once you get used to it.");
H("");
H("Each command line is a sequence of English-like words separated by");
H("spaces, as in SHOW SETTINGS.  Command words are not case sensitive, and");
H("only as many letters are needed as are necessary to eliminate ambiguity;");
H("for example, \"sh se\" would work for the command SHOW SETTINGS.  In some");
H("cases arguments such as file names, statement labels, or symbol names are");
H("required; these are case-sensitive (although file names may not be on");
H("some operating systems).");
H("");
H("A command line is entered by typing it in then pressing the <return> key.");
H("");
H("To find out what commands are available, type ? at the MM> prompt,");
H("followed by <return>. (This is actually just a trick to force an error");
H("message, since ? is not a legal command.)");
H("");
H("To find out the choices for the next argument for a command, press");
H("<return> and you will be prompted for it.  The default choice (the one");
H("selected if you just press <return>) is shown in brackets (<>).");
H("");
H("You may also type ? in place of a command word to force Metamath to tell");
H("you what the choices are.  The ? method won't work, though, if a");
H("non-keyword argument such as a file name is expected at that point,");
H("because the CLI will think the ? is the argument.");
H("");
H("Some commands have one or more optional qualifiers that modify the");
H("behavior of the command.  Qualifiers are indicated by a slash (/), such as");
H("in READ set.mm / VERIFY.  Spaces are optional around / and =.  If you need");
H("to use / or = in a command argument, as in a Unix file name, put single");
H("or double quotes around the command argument.  See the last section of");
H("HELP LET for more information on special characters in arguments.");
H("");
H("The OPEN LOG command will save everything you see on the screen, and is");
H("useful to help you recover should something go wrong in a proof, or if");
H("you want to document a bug.");
H("");
H("If the response to a command is more than a screenful, you will be");
H("prompted to '<return> to continue, Q to quit, or S to scroll to end'.");
H("Q will complete the command internally but suppress further output until");
H("the next \"MM>\" prompt.  S will suppress further pausing until the next");
H("\"MM>\" prompt.  After the first screen, you can also choose B to go back");
H("a screenful.  Note that B may also be entered at the \"MM>\" prompt");
H("immediately after a command to scroll back through the output of that");
H("command.  Scrolling can be disabled with SET SCROLL CONTINUOUS.");
H("");
H("**Warning**  Pressing CTRL-C will abort the Metamath program");
H("unconditionally.  This means any unsaved work will be lost.");
H("");
H("A command line enclosed in quotes is executed by your operating system.");
H("See HELP SYSTEM.");
H("");
H("Some additional CLI-related features are explained by:");
H("");
H("    HELP SET ECHO");
H("    HELP SET SCROLL");
H("    HELP SET WIDTH");
H("    HELP SET HEIGHT");
H("    HELP SUBMIT");
H("    HELP UNDO (or REDO) - in Proof Assistant only");
H("");



g_printHelp = !strcmp(saveHelpCmd, "HELP LANGUAGE");
H("The language is best learned by reading the book and studying a few proofs");
H("with the Metamath program.  This is a brief summary for reference.");
H("");
H("The database contains a series of tokens separated by whitespace (spaces,");
H("tabs, returns).  A token is a keyword, a <label>, or a <symbol>.");
H("");
H("The pure language keywords are:  $c $v $a $p $e $f $d ${ $} $. and $=");
H("The auxiliary keywords are:  $( $) $[ and $]");
H("This is the complete set of language keywords.");
H("");
H("<symbol>s and <label>s are user-defined.  <symbol>s may contain any");
H("printable characters other than $ , and <label>s may contain alphanumeric");
H("characters, periods, dashes and underscores.");
H("");
H("Scoping statements:");
H("");
H("  ${ - Start of scope.");
H("       Syntax:  \"${\"");
H("");
H("  $} - End of scope:  all $v, $e, $f, and $d statements in the current");
H("         scope become inactive.");
H("       Syntax:  \"$}\"");
H("");
H("  Note that $a and $p statements remain active forever.  Note that $c's");
H("  may be used only in the outermost scope, so they are always active.");
H("  The outermost scope is not bracketed by ${ ... $} .  The scope of a $v,");
H("  $e, $f, or $d statement starts where the statement occurs and ends with");
H("  the $} that matches the previous ${.  The scope of a $c, $a, or $p");
H("  statement starts where the statement occurs and ends at the end of the");
H("  database.");
H("");
H("Declarations:");
H("");
H("  $c - Constant declaration.  The <symbol>s become active constants.");
H("       Syntax:  \"$c <symbol> ... <symbol> $.\"");
H("");
H("  $v - Variable declaration.  The <symbols>s become active variables.");
H("       Syntax:  \"$v <symbol> ... <symbol> $.\"");
H("");
H("Hypotheses:");
H("");
H("  $f - Variable-type (or \"floating\") hypothesis (meaning it is");
H("         \"required\" by a $p or $a statement in its scope only if its");
H("         variable occurs in the $p or $a statement or in the essential");
H("         hypotheses of the $p or $a statement).  Every $d, $e, $p, and $a");
H("         statement variable must have an earlier active $f statement to");
H("         specify the variable type.  Non-required i.e. \"optional\" $f");
H("         statements may be referenced inside a proof when dummy variables");
H("         are needed by the proof.");
H("       Syntax:  \"<label> $f <constant> <variable> $.\" where both symbols");
H("         are active");
H("");
H("  $e - Logical (or \"essential\") hypothesis (meaning it is always");
H("         required by a $p or $a statement in its scope)");
H("       Syntax:  \"<label> $e <symbol> ... <symbol> $.\"  where the first");
H("         (and possibly only) <symbol> is a constant");
H("");
H("Assertions:");
H("");
H("  $a - Axiomatic assertion (starting assertion; used for axioms,");
H("         definitions, and language syntax specification)");
H("       Syntax:  \"<label> $a <symbol> ... <symbol> $.\"  where the first");
H("         (and possibly only) <symbol> is a constant");
H("");
H("  $p - Provable assertion (derived assertion; used for deductions and");
H("         theorems; must follow from previous statements as demonstrated by");
H("         its proof)");
H("       Syntax:");
H("         \"<label> $p <symbol> ... <symbol> $= <label> ... <label> $.\"");
H("         where the first (and possibly only) <symbol> is a constant.");
H("         \"$= <label> ... <label> $.\" is the proof; see the book for more");
H("         information.  Proofs may be compressed for storage efficiency.  A");
H("         compressed proof is a series of labels in parentheses followed by");
H("         a string of capital letters; see book for compression algorithm.");
H("         SAVE PROOF <label> / NORMAL will convert a compressed proof to");
H("         its uncompressed form.");
H("");
H("  A substitution is the replacement of a variable with a <symbol> string");
H("  throughout an assertion and its required hypotheses.  The required");
H("  hypotheses are shown as the \"mandatory hypotheses\" listed by");
H("  SHOW STATEMENT <label> / FULL.");
H("");
H("  In a proof, the label of a hypothesis ($e or $f) pushes the stack, and");
H("  the label of an assertion ($a or $p) pops from the stack a number of");
H("  entries equal to the number of the assertion's required hypotheses and");
H("  replaces the stack's top.  Whenever an assertion is specified, a unique");
H("  set of substitutions must exist that makes the assertion's hypotheses");
H("  match the top entries of the stack.");
H("");
H("  To see a readable proof format, type SHOW PROOF <label>, where <label>");
H("  is the label of a $p statement.  To see how substitutions are made in a");
H("  proof step, type SHOW PROOF <label> / DETAILED_STEP <n>, where <n> is");
H("  the step number from the SHOW PROOF <label> listing.");
H("");
H("Disjoint variable restriction:");
H("");
H("  The substitution of symbol strings into variables may be subject to a");
H("  $d restriction:");
H("");
H("  $d - Disjoint variable restriction (meaning substitutions may not");
H("         have variables in common)");
H("       Syntax:  \"$d <symbol> ... <symbol> $.\" where <symbol> is active");
H("         and previously declared with $v, and all <symbol>s are distinct");
H("");
H("Auxiliary keywords:");
H("");
H("  $(   Begin comment");
H("  $)   End comment");
H("       Markup in comments:");
H("         ` <symbol> ` - use graphical <symbol> in LaTeX/HTML output;");
H("             `` means literal `; several <symbol>s may occur inside");
H("             ` ... ` separated by whitespace");
H("         ~ <label> - use typewriter font (hyperlink) in LaTeX (HTML) output;");
H("             if <label> begins with \"http://\", it is assumed to be");
H("             a URL (which is used as-is, except a \"~\" in the URL should");
H("             be specified as \"~~\") rather than a statement label (which");
H("             will have \".html\" appended for the hyperlink); only $a and $p");
H("             statement labels may be used, since $e, $f pages don't exist");
H("         [<author>] - link to bibliography; see HELP HTML and HELP WRITE");
H("             BIBLIOGRAPHY");
H("         $t - flags comment as containing LaTeX and/or HTML typesetting");
H("             definitions; see HELP LATEX or HELP HTML");
H("         _ - Italicize text from <space>_<non-space> to");
H("             <non-space>_<space>; normal punctuation (e.g. trailing");
H("             comma) is ignored when determining <space>");
H("         _ - <non-space>_<non-space-string> will make <non-space-string>");
H("             a subscript");
H("         <HTML> - A comment containing \"<HTML>\" (case-sensitive) is");
H("             bypassed by the algorithm of SHOW PROOF ... / REWRAP.  Also,");
H("             \"<\" is not converted to \"&lt;\" by the algorithm.  The");
H("             \"<HTML>\" is discarded in the generated web page.  Any");
H("             \"</HTML>\" (deprecated) is discarded and ignored.  Note that");
H("             the entire comment (not just sections delineated by");
H("             \"<HTML>...</HTML>\") is treated as HTML code if any");
H("             \"<HTML>\" is present anywhere in the comment.");
H("             See also HELP WRITE SOURCE for more information.");
H("         (Contributed by <author>, <date>.)");
H("         (Revised by <author>, <date>.)");
H("         (Proof shortened by <author>, <date>.)");
H("             The above dates are checked by VERIFY MARKUP.");
H("         (New usage is discouraged.)");
H("         (Proof modification is discouraged.)");
H("             See HELP SHOW DISCOURAGED and HELP SET DISCOURAGEMENT.");
H("       Note:  Comments may not be nested.");
H("");
H("  $[ <file-name> $] - place contents of file <file-name> here; a second,");
H("       recursive, or self reference to a file is ignored");
H("");


g_printHelp = !strcmp(saveHelpCmd, "HELP MARKUP");
H("(See HELP VERIFY MARKUP for the markup language used in database");
H("comments.)");
H("");
H("Syntax:  MARKUP <inpfile> <outfile> [/ HTML] [/ ALT_HTML] [/ SYMBOLS]");
H("    [/ LABELS] [/ NUMBER_AFTER_LABEL] [/ BIBLIOGRAPHY] [/ UNDERSCORES]");
H("    [/ CSS]");
H("");
H("Note:  In most cases, use / ALT_HTML / SYMBOLS / LABELS / CSS.");
H("");
H("This command will read an arbitrary <inpfile>, normally an HTML file");
H("with markup, treating it as if it were a giant comment in a database file");
H("and translating any markup into HTML.  The translated result is written to");
H("<outfile>.  Note that the file names may be enclosed in single or double");
H("quotes; this is required if a file name contains slashes, as might be the");
H("case with Unix file path names.");
H("");
H("This command requires that a database source file (such as set.mm) be");
H("read.  See HELP READ. The math symbols and other information are taken");
H("from that database.  The use of VERIFY MARKUP * is recommended to help");
H("ensure the database has no errors in its symbol definitions.");
H("");
H("Qualifiers:");
H("    / HTML (/ ALT_HTML) - use the symbols defined by the htmldef");
H("        (althtmldef) statements in the $t comment in the .mm database.");
H("        Usually these are GIF or Unicode math symbols respectively.");
H("        Exactly one of / HTML and / ALT_HTML must always be specified.");
H("    / SYMBOLS - process symbols inside backquotes.");
H("    / LABELS - process labels preceded by tilde.");
H("    / NUMBER_AFTER_LABEL - add colored statement number after each label.");
H("    / BIB_REFS - process bibliographic references in square brackets.");
H("        The file specified by htmlbibliography in the $t comment in the");
H("        .mm database is checked to be sure the references exist.");
H("    / UNDERSCORES - process underscores to produce italic text or");
H("        subscripts.");
H("    / CSS - add CSS before \"</HEAD>\" in the input file.  The CSS is");
H("        specified by htmlcss in the $t comment in .mm database.  If");
H("        \"</HEAD>\" is not present, or the CSS is already present (with");
H("        an exact match), nothing will be done.");
H("");
H("Note:  The existence of GIF files for symbols isn't checked.  Use VERIFY");
H("MARKUP for that.  However, validity of bibliographical references is");
H("checked since VERIFY MARKUP can't do that.  If the required file for");
H("/ BIB_REFS (such as mmset.html) isn't present, a warning will be");
H("displayed.  To avoid literal \"`\", \"~\", and \"[\" from being");
H("interpreted by / SYMBOLS, / LABELS, and / BIB_REFS respectively, escape");
H("them with \"``\", \"~~\", and \"[[\" in the input file.  Literal \"`\"");
H("must always be escaped even if / SYMBOLS is omitted, because the");
H("algorithm will still use \"`...`\" to avoid interpreting special");
H("characters in math symbols.");
H("");


g_printHelp = !strcmp(saveHelpCmd, "HELP EXPLORE");
H("When you first enter Metamath, you will first want to READ in a Metamath");
H("source file.  The source file provided for set theory is called set.mm;");
H("to read it type");
H("    READ set.mm");
H("");
H("You may want to look over the contents of the source file with a text");
H("editor, to get an idea of what's in it, before starting to use Metamath.");
H("");
H("The following commands will help you study the source file statements");
H("and their proofs.  Use the HELP for the individual commands to get");
H("more information about them.");
H("    SEARCH <label-match> \"<symbol-match>\" - Displays statements whose");
H("        labels match <label-match> and that contain <symbol-match>.");
H("    SEARCH <label-match> \"<search-string>\" / COMMENTS - Shows statements");
H("        whose preceding comment contains <search-string>");
H("    SHOW LABELS <label-match> - Lists all labels matching <label-match>,");
H("        with * and ? wildcards:  for example \"abc?def*\" will match all");
H("        labels beginning with \"abc\" followed by any single character");
H("        followed by \"def\".");
H("    SHOW STATEMENT <label> / COMMENT - Shows the comment, contents, and");
H("        logical hypotheses associated with a statement.");
H("    SHOW PROOF <label> - Shows the proof of a $p statement in various");
H("        formats, depending on what qualifiers you select.  One of the");
H("        qualifiers, / TEX, lets you create LaTeX source for the proof.");
H("        The / DETAILED_STEP qualifier is useful while you're learning how");
H("        Metamath unifies the sources and targets of a step.  The");
H("        / STATEMENT_SUMMARY qualifier gives you a quick summary of all");
H("        the statements referenced in the proof.");
H("    SHOW TRACE_BACK <label> - Traces a proof back to axioms, depending");
H("        on various qualifiers you select.");
H("    SHOW USAGE <label> - Shows what later proofs make use of this");
H("        statement.");
H("");



g_printHelp = !strcmp(saveHelpCmd, "HELP HTML");
H("(Note: See HELP WRITE SOURCE for the \"<HTML>\" tag in comments.)");
H("To create an HTML output file for a $a or $p statement, use");
H("    SHOW STATEMENT <label> / HTML");
H("The created web page will include a Description taken from the comment");
H("that immediately precedes the $a or $p statement.  A warning will be");
H("issued if this comment is not present.  Optional markup in the comment");
H("will be processed according to the markup syntax described under HELP");
H("LANGUAGE, in the \"Inside of comments\" section.  Warnings will be");
H("issued for any errors in the markup.  Note that all other comments in");
H("the database are ignored, including comments preceding $e statements.");
H("");
H("When <label> has wildcard (* and ?) characters, all statements with");
H("matching labels will have HTML files produced for them.  Also, when");
H("<label> starts with a * wildcard character, three additional files,");
H("mmdefinitions.html, mmtheoremsall.html, and mmascii.html will be");
H("produced.  Thus:");
H("    SHOW STATEMENT * / HTML");
H("will output the complete HTML proof database in the current directory,");
H("one file per $a and $p statement, along with mmdefinitions.html,");
H("mmtheoremsall.html, and mmascii.html.  The statement:");
H("    SHOW STATEMENT *! / HTML");
H("will produce only mmdefinitions.html, mmmmtheoremsall.html, and");
H("mmascii.html, but no other HTML files (because no labels can match \"*!\"");
H("since \"!\" is illegal in a statement label).  The statement:");
H("    SHOW STATEMENT ?* / HTML");
H("will output the complete HTML proof database but will not produce");
H("mmdefinitions.html, etc.  Note added 30-Jan-06:  The mmtheoremsall.html");
H("file produced by this command is deprecated and is replaced by the output");
H("of WRITE THEOREM_LIST.");
H("");
H("The HTML definitions for the symbols and and other features are");
H("specified by statements in a special typesetting comment in the input");
H("database file.  The typesetting comment is identified by the token \"$t\"");
H("in the comment, and the typesetting statements run until the next \"$)\":");
H("   ...  $( ...  $t ................................ $) ...");
H("                   <-- HTML definitions go here -->");
H("See the set.mm database file for an extensive example of a $t comment");
H("illustrating all features described below.  In the HTML definition");
H("section, C-style comments /* ... */ are recognized.  The main HTML");
H("specification statements are:");
H("    htmldef \"<mathtoken>\" as \"<HTML code for mathtoken symbol>\" ;");
H("                    ...");
H("    htmldef \"<mathtoken>\" as \"<HTML code for mathtoken symbol>\" ;");
H("    htmltitle \"<HTML code for title>\" ;");
H("    htmlhome \"<HTML code for home link>\" ;");
H("    htmlvarcolor \"<HTML code for variable color list>\" ;");
H("    htmlbibliography \"<HTML file>\" ;");
H("        (This <HTML file> is assumed to have a <A NAME=...> tag for each");
H("        bibiographic reference in the database comments.  For example");
H("        if \"[Monk]\" occurs in a comment, then \"<A NAME='Monk'>\" must");
H("        be present in the <HTML file>; if not, a warning message is");
H("        given.)");
H("Single or double quotes surround the field strings, and fields too long");
H("for a line may be broken up into multiple quoted strings connected with");
H("(whitespace-surrounded) \"+\" signs (no quotes around them).  Inside");
H("quoted strings, the opposite kind of quote may appear.  If both kinds of");
H("quotes are needed, use separate quoted strings connected by \"+\".");
H("Note that the \"$)\" character sequence will flag the end of the");
H("typesetting Metamath comment even if embedded in quotes (which are not");
H("meaningful for the Metamath language parser), so such a sequence must be");
H("broken with \"+\".");
H("");
H("The typesetting Metamath comment may also contain LaTeX definitions");
H("(with \"latexdef\" statements) that are ignored for HTML output.");
H("");
H("Several other qualifiers exist.  The command");
H("    SHOW STATEMENT <label> / ALT_HTML");
H("does the same as SHOW STATEMENT <label> / HTML, except that the HTML code");
H("for the symbols is taken from \"althtmldef\" statements instead of");
H("\"htmldef\" statements in the $(...$t...$) comment.  This is useful when");
H("an alternate representation of symbols is desired, for example one that");
H("uses Unicode entities instead of GIF images.  Associated with althtmldef");
H("are the statements");
H("    htmldir \"<directory for GIF HTML version>\" ;");
H("    althtmldir \"<directory for Unicode HTML version>\" ;");
H("that produce links to the alternate version.");
H("");
H("The command");
H("    SHOW STATEMENT * / BRIEF_HTML");
H("invokes a special mode that just produces definition and theorem lists");
H("accompanied by their symbol strings, in a format suitable for copying and");
H("pasting into another web page.");
H("");
H("Finally, the command");
H("    SHOW STATEMENT * / BRIEF_ALT_HTML");
H("does the same as SHOW STATEMENT * / BRIEF_HTML for the alternate HTML");
H("symbol representation.");
H("");
H("When two different types of pages need to be produced from a single");
H("database, such as the Hilbert Space Explorer that extends the Metamath");
H("Proof Explorer, \"extended\" variables may be declared in the $t comment:");
H("    exthtmltitle \"<HTML code for title>\" ;");
H("    exthtmlhome \"<HTML code for home link>\" ;");
H("    exthtmlbibliography \"<HTML file>\" ;");
H("When these are declared, you also must declare");
H("    exthtmllabel \"<label>\" ;");
H("When the output statement is the one declared with \"exthtmllabel\" or");
H("a later one, the HTML code assigned to \"exthtmltitle\" and");
H("\"exthtmlhome\" is used instead of that assigned to \"htmltitle\" and");
H("\"htmlhome\" respectively.");
H("");

g_printHelp = !strcmp(saveHelpCmd, "HELP LATEX");
H("See HELP TEX.");
H("");

g_printHelp = !strcmp(saveHelpCmd, "HELP TEX");
H("Metamath will create a \"turn-key\" LaTeX source file which can be");
H("immediately compiled and printed using a TeX program.  The TeX program");
H("must have the following minimum requirements:  the LaTeX style option and");
H("the AMS font set, available from the American Mathematical Society.");
H("");
H("To write out a statement and its proof, use a command sequence similar");
H("to the following example:");
H("    (Enter Metamath)");
H("    READ set.mm");
H("    OPEN TEX example.tex");
H("    SHOW STATEMENT uneq2 / TEX");
H("    SHOW PROOF uneq2 / LEMMON / RENUMBER / TEX");
H("    CLOSE TEX");
H("");
H("The LaTeX symbol definitions should be included in a special comment");
H("containing a $t token.  See the set.mm file for an example.");
H("");


g_printHelp = !strcmp(saveHelpCmd, "HELP BEEP") || !strcmp(helpCmd, "HELP B");
H("Syntax:  BEEP");
H("");
H("This command will produce a beep.  By typing it ahead after a long-");
H("running command has started, it will alert you that the command is");
H("finished. B is an abbreviation for BEEP.");
H("");
H("Note: If B is typed at the MM> prompt immediately after the end of a");
H("multiple-page display paged with \"Press <return> for more...\" prompts,");
H("then the B will back up to the previous page rather than perform the BEEP");
H("command.");
H("");


g_printHelp = !strcmp(saveHelpCmd, "HELP QUIT");
H("Syntax:  QUIT [/ FORCE]");
H("");
H("This command is a synonym for EXIT.  See HELP EXIT.");
H("");


g_printHelp = !strcmp(saveHelpCmd, "HELP EXIT");
H("Syntax:  EXIT [/ FORCE]");
H("");
H("This command exits from Metamath.  If there have been changes to the");
H("database with the SAVE PROOF or SAVE NEW_PROOF commands, you will be given");
H("an opportunity to WRITE SOURCE to permanently save the changes.");
H("");
H("(In Proof Assistant mode) The EXIT command will return to the MM> prompt.");
H("If there were changes to the proof, you will be given an opportunity to");
H("SAVE NEW_PROOF.  In the Proof Assistant, _EXIT_PA is a synonym for EXIT");
H("that gives an error message outside of the Proof Assistant.  This can be");
H("useful to prevent scripts from exiting Metamath due to an error entering");
H("the Proof Assistant.");
H("");
H("The QUIT command is a synonym for EXIT.");
H("");
H("Optional qualifier:");
H("    / FORCE - Do not prompt if changes were not saved.  This qualifier is");
H("        useful in SUBMIT command files (scripts) to ensure predictable");
H("        behavior.");
H("");
H("**Warning**  Pressing CTRL-C will abort the Metamath program");
H("unconditionally.  This means any unsaved work will be lost.");
H("");


g_printHelp = !strcmp(saveHelpCmd, "HELP _EXIT_PA");
H("Syntax:  _EXIT_PA [/ FORCE]");
H("");
H("This command is a synonym for EXIT inside the Proof Assistant but will");
H("generate an error message (and otherwise have no effect) elsewhere.  It");
H("can help prevent accidentally exiting Metamath when a script fails to");
H("enter the Proof Assistant (PROVE command).  See HELP EXIT.");
H("");


g_printHelp = !strcmp(saveHelpCmd, "HELP READ");
H("Syntax:  READ <file> [/ VERIFY]");
H("");
H("This command will read in a Metamath language source file and any included");
H("files.  Normally it will be the first thing you do when entering Metamath.");
H("Statement syntax is checked, but proof syntax is not checked.");
H("Note that the file name may be enclosed in single or double quotes;");
H("this is useful if the file name contains slashes, as might be the case");
H("under Unix.");
H("");
H("If you are getting an \"?Expected VERIFY or NOVERIFY\" error when trying");
H("to read a Unix file name with slashes, you probably haven't quoted it.");
H("");
H("You need nested quotes when a Unix file name with slashes is a Metamath");
H("invocation argument.  See HELP INVOKE for examples.");
H("");
H("If you are prompted for the file name (by pressing <return> after READ)");
H("you should _not_ put quotes around it, even if it is a Unix file name.");
H("with slashes.");
H("");
H("Optional qualifier:");
H("    / VERIFY - Verify all proofs as the database is read in.  This");
H("        qualifier will slow down reading in the file.");
H("");
H("See also HELP ERASE.");
H("");


g_printHelp = !strcmp(saveHelpCmd, "HELP ERASE");
H("Syntax:  ERASE");
H("");
H("This command will delete the database if one was READ in.  It does not");
H("affect parameters listed in SHOW SETTINGS that are unrelated to the");
H("database.  The user will be prompted for confirmation if the database was");
H("changed but not saved with WRITE SOURCE.");
H("");


g_printHelp = !strcmp(saveHelpCmd, "HELP OPEN LOG");
H("Syntax:  OPEN LOG <file>");
H("");
H("This command will open a log file that will store everything you see on");
H("the screen.  It is useful to help recovery from a mistake in a long Proof");
H("Assistant session, or to document bugs.");
H("");
H("The screen output of operating system commands (HELP SYSTEM) is not");
H("logged.");
H("");
H("The log file can be closed with CLOSE LOG.  It will automatically be");
H("closed upon exiting Metamath.");
H("");


g_printHelp = !strcmp(saveHelpCmd, "HELP CLOSE LOG");
H("Syntax:  CLOSE LOG");
H("");
H("The CLOSE LOG command closes a log file if one is open.  See also OPEN");
H("LOG.");
H("");


g_printHelp = !strcmp(saveHelpCmd, "HELP OPEN TEX");
H("Syntax:  OPEN TEX <file> [/ NO_HEADER] [/ OLD_TEX]");
H("");
H("This command opens a file for writing LaTeX source and writes a LaTeX");
H("header to the file.  LaTeX source can be written with the SHOW PROOF,");
H("SHOW NEW_PROOF, and SHOW STATEMENT commands using the / TEX qualifier.");
H("The mapping to LaTeX symbols is defined in a special comment containing");
H("a $t token.  See the set.mm database file for an example.");
H("");
H("To format and print the LaTeX source, you will need the TeX program,");
H("which is standard in most Linux, Unix, and MacOSX installations and");
H("available for Windows.");
H("");
H("Optional qualifiers:");
H("    / NO_HEADER - This qualifier prevents a standard LaTeX header and");
H("        trailer from being included with the output LaTeX code.");
H("    / OLD_TEX - This qualifier produces a header with macro definitions");
H("        for use with / OLD_TEX qualifiers of SHOW STATEMENT and SHOW");
H("        PROOF.  It is obsolete and will be removed eventually.");
H("");
H("See also CLOSE TEX.");
H("");


g_printHelp = !strcmp(saveHelpCmd, "HELP CLOSE TEX");
H("Syntax:  CLOSE TEX");
H("");
H("This command writes a trailer to any LaTeX file that was opened with OPEN");
H("TEX (unless / NO_HEADER was used with OPEN) and closes the LaTeX file.");
H("");
H("See also OPEN TEX.");
H("");


g_printHelp = !strcmp(saveHelpCmd, "HELP TOOLS");
H("Syntax:  TOOLS");
H("");
H("This command invokes a utility to manipulate ASCII text files.  Type TOOLS");
H("to enter this utility, which has its own HELP commands.  Once you are");
H("inside, EXIT will return to Metamath.");
H("");

g_printHelp = !strcmp(saveHelpCmd, "HELP WRITE SOURCE");
H("Syntax:  WRITE SOURCE <filename> [/ FORMAT] [/ REWRAP] [/ SPLIT]");
H("           [/ KEEP_INCLUDES] [/ NO_VERSIONING]");
H("");
H("This command will write the contents of a Metamath source (previously");
H("read with READ) into a file");
H("(or multiple files if / SPLIT is specified).");
H("");
H("Optional qualifiers:");
H("    / FORMAT - Reformats statements and comments according to the");
H("        convention used in the set.mm database.  Proofs are not");
H("        reformatted; use SAVE PROOF * / COMPRESSED to do that.");
H("        Incidentally, SAVE PROOF honors the SET WIDTH parameter");
H("        currently in effect.");
H("    / REWRAP - Same as / FORMAT but more aggressive.  It unwraps the");
H("        lines in the comment before each $a and $p statement, then it");
H("        rewraps the line.  You should compare the output to the original");
H("        to make sure that the desired effect results; if not, go back to");
H("        the original source.  The wrapped line length honors the");
H("        SET WIDTH parameter currently in effect.  Note 1: The only lines");
H("        that are rewrapped are those in comments immediately preceding a");
H("        $a or $p statement.  In particular, formulas (such as the");
H("        argument of a $p statement) are not rewrapped.  Note 2: A comment");
H("        containing the string \"<HTML>\" is not rewrapped (see also");
H("        HELP LANGUAGE and");
H("   https://github.com/metamath/set.mm/pull/1695#issuecomment-652129129 .)");
H("    / SPLIT - Files included in the source with $[ <inclfile> $] will be");
H("        written out separately instead of included in a single output");
H("        file.  The name of each separately written included file will be");
H("        <inclfile> argument of its inclusion command.  See the");
H("        21-Dec-2017 (file inclusion) entry in");
H("        http://us.metamath.org/mpeuni/mmnotes.txt for further details");
H("    / KEEP_INCLUDES - If a source file has includes but is written as a");
H("        single file by omitting / SPLIT, by default the included files will");
H("        be deleted (actually just renamed with a ~1 suffix unless");
H("        / NO_VERSIONING is specified) to prevent the possibly confusing");
H("        source duplication in both the output file and the included file.");
H("        The / KEEP_INCLUDES qualifier will prevent this deletion.");
H("    / NO_VERSIONING - Backup files suffixed with ~1 are not created.");
H("    / EXTRACT <label-match> - Write to the output file only those");
H("        statements needed to support and prove the statements matching");
H("        <label-match>.  See HELP SEARCH for the format of <label-match>.");
H("        A single output file is created.  Note that all includes");
H("        \"$[...$]\", all commented includes \"$( Begin $[...\" etc.,");
H("        and all \"$j\" comments will be discarded.  / EXTRACT and / SPLIT");
H("        may not be used together.");
H("");

g_printHelp = !strcmp(saveHelpCmd, "HELP WRITE THEOREM_LIST");
H("Syntax:  WRITE THEOREM_LIST [/ THEOREMS_PER_PAGE <number>] [/ SHOW_LEMMAS]");
H("               [/ HTML] [/ALT_HTML] [/ NO_VERSIONING]");
H("");
H("Optional qualifiers:");
H("    / THEOREMS_PER_PAGE <number> - specifies the number of theorems to");
H("        write per output file");
H("    / SHOW_LEMMAS - show the math content of lemmas (by default, the math");
H("        content of theorems whose comment begins \"Lemma for\" is");
H("        suppressed to reduce the web page file size).");
H("    / HTML (/ ALT_HTML) - use the symbols defined by the htmldef");
H("        (althtmldef) statements in the $t comment in the .mm database.");
H("        Usually these are GIF or Unicode math symbols respectively.");
H("    / NO_VERSIONING - Backup files suffixed with ~1 are not created.");
H("");
H("This command writes a list of the $a and $p statements in the database");
H("into web page files called \"mmtheorems.html\", \"mmtheorems1.html\",");
H("\"mmtheorems2.html\", etc.  If / THEOREMS_PER_PAGE is omitted, the number");
H("of theorems (and other statements) per page defaults to 100.");
H("[Warning:  A value other than 100 for THEOREMS_PER_PAGE will cause the");
H("list to become out of sync with the \"Related theorems\" links on the");
H("web pages for individual theorems.  This may be corrected in a future");
H("version.]");
H("");
H("If neither / HTML nor / ALT_HTML is specified, the output will default to");
H("GIF format unless ALT_HTML was previously set as shown in SHOW SETTINGS.");
H("");
H("The first output file, \"mmtheorems.html\", includes a Table of Contents.");
H("An entry is triggered in the database by \"$(\" immediately followed by a");
H("new line starting with \"####\" (the marker for a major part header),");
H("\"#*#*\" (for a section header), \"=-=-\" (for a subsection header), or");
H("\"-.-.\" (for a subsubsection header).  The line following the marker line");
H("will be used for the table of contents entry, after trimming spaces.  The");
H("next line should be another (closing) marker line.  Any text after that");
H("but before the closing \"$)\", such as an extended description of the");
H("section, will be included on the mmtheoremsNNN.html page.  In between two");
H("successive statements that generate web pages (i.e. $a and $p statements),");
H("only the last of each header type (part, section, subsection,");
H("subsubsection) will be used, and any smaller header type before a larger");
H("header type (e.g. a subsection header before a section header) will be");
H("ignored.  See the set.mm database file for examples.");
H("");
H("[Warning: For the above matching, white space is NOT ignored.  There");
H("should be 0 or 1 spaces between \"$(\" and the end of the line.  This may");
H("be allowed in a future version.]");
H("");
H("Note:  To create the files mmdefinitions.html and mmascii.html, use");
H("SHOW STATEMENT *! / HTML.  See HELP HTML.");
H("");

g_printHelp = !strcmp(saveHelpCmd, "HELP BIBLIOGRAPHY");
H("See HELP WRITE BIBLIOGRAPHY.");
H("");

g_printHelp = !strcmp(saveHelpCmd, "HELP WRITE BIBLIOGRAPHY");
H("Syntax:  WRITE BIBLIOGRAPHY <filename>");
H("");
H("This command reads an HTML bibliographic cross-reference file, normally");
H("called mmbiblio.html, and updates it per the bibliographic links in");
H("the database comments.  The file is updated between the HTML comment");
H("lines \"<!-- #START# -->\" and \"<!-- #END# -->\".  Any previous content");
H("between these two lines is discarded.  The original input file is renamed");
H("<filename>~1");
H("");
H("A name in square brackets in a statement's description (the comment");
H("before a $a or $p statement) indicates a bibliographic reference.  The");
H("full reference must be of the form");
H("");
H("    <keyword> <identifier> <noise word(s)> [<author>] p. <nnn>");
H("");
H("There should be no comma between \"[<author>]\" and \"p.\".  Whitespace,");
H("comma, period, or semicolon should follow <nnn>.  Example:");
H("");
H("    Theorem 3.1 of [Monk] p. 22,");
H("");
H("The <keyword>, which is not case-sensitive, must be one of the following:");
H("");
H("    Axiom, Chapter, Claim, Compare, Conclusion, Condition, Conjecture,");
H("    Corollary, Definition, Equation, Example, Exercise, Fact, Figure,");
H("    Introduction, Item, Lemma, Lemmas, Line, Lines, Notation, Note,");
H("    Observation, Paragraph, Part, Postulate, Problem, Proof, Property,");
H("    Proposition, Remark, Result, Rule, Scheme, Scolia, Scolion, Section,");
H("    Statement, Subsection, Table, Theorem");
H("");
H("The <identifier> is optional, as in for example \"Remark in [Monk] p. 22\".");
H("");
H("The <noise word(s)> are zero or more from the list:  from, in, of, on.");
H("These are ignored when generating the bibliographic cross-reference.");
H("");
H("The <author> must be present in the file identified with the");
H("htmlbibliography assignment (e.g. mmset.html) in the database $t comment,");
H("in the form <A NAME=\"<author>\"></A> e.g. <A NAME=\"Monk\"></A>.");
H("");
H("The <nnn> may be any alphanumeric string such as an integer or Roman");
H("numeral.");
H("");
H("The <keyword> and <noise word(s)> lists are hard-coded into the program.");
H("Contact Norman Megill if you need to add to these lists.");
H("");
H("Additional notes:  1. The bibliographic reference in square brackets may");
H("not contain whitespace.  If it does, the bracketed text will be treated");
H("like normal text and not assumed to be a bibliographic reference.");
H("2. A double opening bracket \"[[\" escapes the bracket and treats the");
H("bracketed text as normal text, and a single bracket is rendered on the");
H("web page output.  The closing bracket need not be escaped, and \"]]\"");
H("will cause a double bracket to be rendered on the web page.");
H("");
H("See also");
H("https://github.com/metamath/set.mm/pull/1761#issuecomment-672433658");


g_printHelp = !strcmp(saveHelpCmd, "HELP WRITE RECENT_ADDITIONS");
H("Syntax:  WRITE RECENT_ADDITIONS <filename>");
H("");
H("Optional qualifier:");
H("    / LIMIT <number> - specifies the number of most recent theorems to");
H("        write to the output file");
H("    / HTML (/ ALT_HTML) - use GIF (Unicode) math symbols.");
H("");
H("This command reads an HTML Recent Additions file, normally called");
H("\"mmrecent.html\", and updates it with the descriptions of the most recently");
H("added $a and $p statements to the database.  If / LIMIT is omitted, the");
H("number of theorems written defaults to 100.  The file is updated between the");
H("HTML comment lines \"<!-- #START# -->\" and \"<!-- #END# -->\".  The");
H("original input file is renamed to \"<filename>~1\"");
H("");
H("The date used for comparison is the most recent \"(Contributed by...)\",");
H("\"(Revised by...)\", and \"(Proof shortened by...)\" date in the comment");
H("immediately preceding the statement.");
H("");
H("If neither / HTML nor / ALT_HTML is specified, the output will default to");
H("GIF format unless ALT_HTML was previously set as shown in SHOW SETTINGS.");
H("");


let(&saveHelpCmd, ""); /* Deallocate memory */
return;

} /* help1 */
>>>>>>> bec06dbc
<|MERGE_RESOLUTION|>--- conflicted
+++ resolved
@@ -1,4 +1,3 @@
-<<<<<<< HEAD
 /*****************************************************************************/
 /*        Copyright (C) 2021  NORMAN MEGILL  nm at alum.mit.edu              */
 /*            License terms:  GNU General Public License                     */
@@ -1147,1153 +1146,4 @@
 let(&saveHelpCmd, ""); /* Deallocate memory */
 return;
 
-} /* help1 */
-=======
-/*****************************************************************************/
-/*        Copyright (C) 2021  NORMAN MEGILL  nm at alum.mit.edu              */
-/*            License terms:  GNU General Public License                     */
-/*****************************************************************************/
-/*34567890123456 (79-character line to adjust editor window) 2345678901234567*/
-
-/* Part 1 of help file for Metamath */
-/* The content here was split into help0() and help1() because the original
-   help() overflowed the lcc compiler (at least before version 3.8; not
-   tested with 3.8 and above). */
-/* To add a new help entry, you must add the command syntax to mmcmdl.c
-   as well as adding it here. */
-
-#include <string.h>
-#include <stdio.h>
-#include "mmvstr.h"
-#include "mmdata.h"
-#include "mmcmds.h"
-#include "mmhlpa.h"
-
-/* help0 is mostly for TOOLS help */
-void help0(vstring helpCmd) {
-
-vstring saveHelpCmd = "";
-/* help0() may be called with a temporarily allocated argument (left(),
-   cat(), etc.), and the let()s in the eventual print2() calls will
-   deallocate and possibly corrupt helpCmd.  So, we grab a non-temporarily
-   allocated copy here.  (And after this let(), helpCmd will become invalid
-   for the same reason.)  */
-let(&saveHelpCmd, helpCmd);
-
-g_printHelp = !strcmp(saveHelpCmd, "HELP");
-H("This utility assists with some common file manipulations.");
-H("Most commands will perform an identical operation on each line of a file.");
-H("Use HELP ? to see list of help topics.");
-H("Note:  When an output file is created, any previous version is renamed,");
-H(
- "with ~1 appended, and any ~1 renamed to ~2, etc. (up to ~9, which is lost).");
-H("Note:  All string-matching command arguments are case-sensitive.");
-H("");
-H("Line-by-line editing commands:");
-H("  ADD - Add a specified string to each line in a file");
-H("  CLEAN - Trim spaces and tabs on each line in a file; convert characters");
-H("  DELETE - Delete a section of each line in a file");
-H("  INSERT - Insert a string at a specified column in each line of a file");
-H("  SUBSTITUTE - Make a simple substitution on each line of the file");
-H("  TAG - Like ADD, but restricted to a range of lines");
-H("  SWAP - Swap the two halves of each line in a file");
-H("Other file processing commands:");
-H("  BREAK - Break up (parse) a file into a list of tokens (one per line)");
-H("  BUILD - Build a file with multiple tokens per line from a list");
-H("  COUNT - Count the occurrences in a file of a specified string");
-H("  NUMBER - Create a list of numbers");
-H("  PARALLEL - Put two files in parallel");
-H("  REVERSE - Reverse the order of the lines in a file");
-H("  RIGHT - Right-justify lines in a file (useful before sorting numbers)");
-H("  SORT - Sort the lines in a file with key starting at specified string");
-H("  MATCH - Extract lines containing (or not) a specified string");
-H("  UNDUPLICATE - Eliminate duplicate occurrences of lines in a file");
-H("  DUPLICATE - Extract first occurrence of any line occurring more than");
-H("      once in a file, discarding lines occurring exactly once");
-H("  UNIQUE - Extract lines occurring exactly once in a file");
-H(
-"  (UNDUPLICATE, DUPLICATE, and UNIQUE also sort the lines as a side effect.)");
-H("  UPDATE (deprecated) - Update a C program for revision control");
-H("  TYPE (10 lines) - Display 10 lines of a file; similar to Unix \"head\"");
-H(
-"  COPY - Similar to Unix \"cat\" but safe (same input & output name allowed)");
-H("  SUBMIT - Run a script containing Tools commands.");
-H("");
-H("Command syntax ([] means optional):");
-H("  From TOOLS prompt:  TOOLS> <command> [<arg1> <arg2>...]");
-H("You need to type only as many characters of the command as are needed to");
-H("uniquely specify it.  Any arguments will answer questions automatically");
-H("until the argument list is exhausted; the remaining questions will be");
-H("prompted.  An argument may be optionally enclosed in quotes.  Use \"\" for");
-H("default or null argument.");
-H("");
-H("Notes:");
-H("(1) The commands are not case sensitive.  File names and match strings");
-H("are case sensitive.");
-H("(2) Previous versions of output files (except under VMS) are renamed with");
-H("~1 (most recent), ~2,...,~9 (oldest) appended to file name.  You may want");
-H("to purge them periodically.");
-H("(3) The command B(EEP) will make the terminal beep.  It can be useful to");
-H("type it ahead to let you know when the current command is finished.");
-H("");
-
-
-g_printHelp = !strcmp(saveHelpCmd, "HELP ADD");
-H("This command adds a character string prefix and/or suffix to each");
-H("line in a file.");
-H("Syntax:  ADD <iofile> <begstr> <endstr>");
-
-g_printHelp = !strcmp(saveHelpCmd, "HELP TAG");
-H("TAG is the same as ADD but has 4 additional arguments that let you");
-H("specify a range of lines.  Syntax:");
-H("  TAG <iofile> <begstr> <endstr> <startmatch> <s#> <endmatch> <e#>");
-H("where");
-H("  <iofile> = input/output file");
-H("  <begstr> = string to add to beginning of each line");
-H("  <endstr> = string to add to end of each line");
-H("  <startmatch> = a string to match; if empty, match any line");
-H("  <s#> = the 1st, 2nd, etc. occurrence of <startmatch> to start the range");
-H("  <endmatch> = a string to match; if empty, match any line");
-H("  <e#> = the 1st, 2nd, etc. occurrence of <endmatch> from the");
-H("      start of range line (inclusive) after which to end the range");
-H("Example:  To add \"!\" to the end of lines 51 through 60 inclusive:");
-H("  TAG \"a.txt\" \"\" \"!\" \"\" 51 \"\" 10");
-H("Example:  To add \"@@@\" to the beginning of each line in theorem");
-H("\"abc\" through the end of its proof:");
-H("  TAG \"set.mm\" \"@@@\" \"\" \"abc $p\" 1 \"$.\" 1");
-H("so that later, SUBSTITUTE can be used to affect only those lines.  You");
-H("can remove the \"@@@\" tags with SUBSTITUTE when done.");
-
-g_printHelp = !strcmp(saveHelpCmd, "HELP DELETE");
-H("This command deletes the part of a line between (and including) the first");
-H("occurrence of <startstr> and the first occurrence of <endstr> (when both");
-H("exist) for all lines in a file.  If either string doesn't exist in a line,");
-H("the line will be unchanged.  If <startstr> is blank (''), the deletion");
-H("will start from the beginning of the line.  If <endstr> is blank, the");
-H("deletion will end at the end of the line.");
-H("Syntax:  DELETE <iofile> <startstr> <endstr>");
-
-g_printHelp = !strcmp(saveHelpCmd, "HELP CLEAN");
-H("This command processes spaces and tabs in each line of a file");
-H("according to the following subcommands:");
-H("  D - Delete all spaces and tabs");
-H("  B - Delete spaces and tabs at the beginning of each line");
-H("  E - Delete spaces and tabs at the end of each line");
-H("  R - Reduce multiple spaces and tabs to one space");
-H("  Q - Do not alter characters in quotes (ignored by T and U)");
-H("  T - (Tab) Convert spaces to equivalent tabs");
-H("  U - (Untab) Convert tabs to equivalent spaces");
-H("Some other subcommands are also available:");
-H("  P - Trim parity (8th) bit from each character");
-H("  G - Discard garbage characters CR,FF,ESC,BS");
-H("  C - Convert to upper case");
-H("  L - Convert to lower case");
-H("  V - Convert VT220 screen print frame graphics to -,|,+ characters");
-H("Subcommands may be joined with commas (but no spaces), e.g., \"B,E,R,Q\"");
-H("Syntax:  CLEAN <iofile> <subcmd,subcmd,...>");
-
-g_printHelp = !strcmp(saveHelpCmd, "HELP SUBSTITUTE")
-    || !strcmp(helpCmd, "HELP S");
-H("This command performs a simple string substitution in each line of a file.");
-H("If the string to be replaced is \"\\n\", then every other line will");
-H("be joined to the one below it.  If the replacement string is \"\\n\", then");
-H("each line will be split into two if there is a match.");
-H("The <matchstr> specifies a string that must also exist on a line");
-H("before the substitution takes place; null means match any line.");
-H("The <occurrence> is an integer (1 = first occurrence on each line, etc.)");
-H("or A for all occurrences on each line.");
-H("Syntax:  SUBSTITUTE <iofile> <oldstr> <newstr> <occurrence> <matchstr>");
-H("Note: The SUBSTITUTE command may be abbreviated by S.");
-
-
-g_printHelp = !strcmp(saveHelpCmd, "HELP SWAP");
-H("This command swaps the parts of each line before and after a");
-H("specified string.");
-
-
-g_printHelp = !strcmp(saveHelpCmd, "HELP INSERT");
-H("This command inserts a string at a specified column in each line");
-H("in a file.  It is intended to aid further processing of column-");
-H("sensitive files.  Note: the index of the first column is 1, not 0.  If a");
-H("line is shorter than <column>, then it is padded with spaces so that");
-H("<string> is still added at <column>.");
-H("Syntax:  INSERT <iofile> <string> <column>");
-
-
-g_printHelp = !strcmp(saveHelpCmd, "HELP BREAK");
-H("This command breaks up a file into tokens, one per line, breaking at");
-H("whitespace and any special characters you specify as delimiters.");
-H("Use an explicit (quoted) space as <specchars> to avoid the default");
-H("special characters and break only on whitespace.");
-H("Syntax:  BREAK <iofile> <specchars>");
-
-g_printHelp = !strcmp(saveHelpCmd, "HELP BUILD");
-H("This command combines a list of tokens into multiple tokens per line,");
-H("as many as will fit per line, separating them with spaces.");
-H("Syntax:  BUILD <iofile>");
-
-
-g_printHelp = !strcmp(saveHelpCmd, "HELP MATCH");
-H("This command extracts from a file those lines containing (Y) or not");
-H("containing (N) a specified string.");
-H("Syntax:  MATCH <iofile> <matchstr> <Y/N>");
-
-
-g_printHelp = !strcmp(saveHelpCmd, "HELP SORT");
-H("This command sorts a file, comparing lines starting at a key string.");
-H("If the key string is blank, the line is compared starting at column 1.");
-H("If a line doesn't contain the key, it is compared starting at column 1.");
-H("Syntax:  SORT <iofile> <key>");
-
-
-g_printHelp = !strcmp(saveHelpCmd, "HELP UNDUPLICATE");
-H("This command sorts a file then removes any duplicate lines from the output.");
-H("Syntax:  UNDUPLICATE <iofile>");
-
-
-g_printHelp = !strcmp(saveHelpCmd, "HELP DUPLICATE");
-H("This command finds all duplicate lines in a file and places them, in");
-H("sorted order, into the output file.");
-H("Syntax:  DUPLICATE <iofile>");
-
-
-g_printHelp = !strcmp(saveHelpCmd, "HELP UNIQUE");
-H("This command finds all unique lines in a file and places them, in");
-H("sorted order, into the output file.");
-H("Syntax:  UNIQUE <iofile>");
-
-
-g_printHelp = !strcmp(saveHelpCmd, "HELP REVERSE");
-H("This command reverses the order of the lines in a file.");
-H("Syntax:  REVERSE <iofile>");
-
-
-g_printHelp = !strcmp(saveHelpCmd, "HELP RIGHT");
-H("This command right-justifies the lines in a file by putting spaces in");
-H("front of them so that they end in the same column as the longest line");
-H("in the file.");
-H("Syntax:  RIGHT <iofile>");
-
-
-g_printHelp = !strcmp(saveHelpCmd, "HELP PARALLEL");
-H("This command puts two files side-by-side.");
-H("The two files should have the same number of lines; if not, a warning is");
-H("issued and the longer file paralleled with empty strings at the end.");
-H("Syntax:  PARALLEL <inpfile1> <inpfile2> <outfile> <btwnstr>");
-
-
-g_printHelp = !strcmp(saveHelpCmd, "HELP NUMBER");
-H("This command creates a list of numbers.  Hint:  Use the RIGHT command to");
-H("right-justify the list after creating it.");
-H("Syntax:  NUMBER <outfile> <first> <last> <incr>");
-
-
-g_printHelp = !strcmp(saveHelpCmd, "HELP COUNT");
-H("This command counts the occurrences of a string in a file and displays");
-H("some other statistics about the file.  The sum of the lines is obtained");
-H("by extracting digits and is only valid if the file consists of genuine");
-H("numbers.");
-H("Syntax:  COUNT <inpfile> <string>");
-
-
-g_printHelp = !strcmp(saveHelpCmd, "HELP TYPE") || !strcmp(helpCmd, "HELP T");
-H("This command displays (i.e. types out) the first n lines of a file on the");
-H("terminal screen.  If n is not specified, it will default to 10.  If n is");
-H("the string \"ALL\", then the whole file will be typed.");
-H("Syntax:  TYPE <inpfile> <n>");
-H("Note: The TYPE command may be abbreviated by T.");
-
-
-g_printHelp = !strcmp(saveHelpCmd, "HELP COPY") || !strcmp(helpCmd, "HELP C");
-H("This command copies (concatenates) all input files in a comma-separated");
-H("list (no blanks allowed) to an output file.  The output file may have");
-H("the same name as an input file.  Any previous version of the output");
-H("file is renamed with a ~1 extension.");
-H("Example: \"COPY 1.tmp,1.tmp,2.tmp 1.tmp\" followed by \"UNIQUE 1.tmp\"");
-H("will result in 1.tmp containing those lines of 2.tmp that didn't");
-H("previously exist in 1.tmp.");
-H("Syntax:  COPY <inpfile,inpfile,...> <outfile>");
-H("Note: The COPY command may be abbreviated by C.");
-
-g_printHelp = !strcmp(saveHelpCmd, "HELP UPDATE");
-H("This command tags edits made to a program source.  The idea is to keep");
-H("all past history of a file in the file itself, in the form of comments.");
-H("UPDATE was written for a proprietary language that allowed nested C-style");
-H("comments, and it may not be generally useful without some modification.");
-H("Essentially a (Unix) diff-like algorithm looks for changes between an");
-H("original and a revised file and puts the original lines into the revised");
-H("file in the form of comments.  Currently it is not well documented and it");
-H("may be easiest just to type UPDATE <return> and answer the questions.");
-H("Try it on an original and edited version of a test file to see if you");
-H("find it useful.");
-H("Syntax:  UPDATE <originfile> <editedinfile> <editedoutfile> <tag> <match>");
-
-g_printHelp = !strcmp(saveHelpCmd, "HELP CLI");
-H("Each command line is an English-like word followed by arguments separated");
-H("by spaces, as in SUBMIT abc.cmd.  Commands are not case sensitive, and");
-H("only as many letters are needed as are necessary to eliminate ambiguity;");
-H("for example, \"a\" would work for the command ADD.  Command arguments");
-H("which are file names and match strings are case-sensitive (although file");
-H("names may not be on some operating systems).");
-H("");
-H("A command line is entered typing it in then pressing the <return> key.");
-H("");
-H("To find out what commands are available, type ? at the \"TOOLS>\" prompt.");
-H("");
-H("To find out the choices at any point in a command, press <return> and you");
-H("will be prompted for them.  The default choice (the one selected if you");
-H("just press <return>) is shown in brackets (<>).");
-H("");
-H("You may also type ? in place of a command word to tell");
-H("you what the choices are.  The ? method won't work, though, if a");
-H("non-keyword argument such as a file name is expected at that point,");
-H("because the CLI will think the ? is the argument.");
-H("");
-H("Some commands have one or more optional qualifiers which modify the");
-H("behavior of the command.  Qualifiers are indicated by a slash (/), such as");
-H("in ABC xyz / IJK.  Spaces are optional around the /.  If you need");
-H("to use a slash in a command argument, as in a Unix file name, put single");
-H("or double quotes around the command argument.");
-H("");
-H("If the response to a command is more than a screenful, you will be");
-H("prompted to \"<return> to continue, Q to quit, or S to scroll to end\".");
-H("Q will complete the command internally but suppress further output until");
-H("the next \"TOOLS>\" prompt.  S will suppress further pausing until the next");
-H("\"TOOLS>\" prompt.");
-H("");
-H("A command line enclosed in quotes is executed by your operating system.");
-H("See HELP SYSTEM.");
-H("");
-H("Some other commands you may want to review with HELP are:");
-H("    SUBMIT");
-H("");
-
-g_printHelp = !strcmp(saveHelpCmd, "HELP SUBMIT");
-H("Syntax:  SUBMIT <filename> [/ SILENT]");
-H("");
-H("This command causes further command lines to be taken from the specified");
-H("file.  Note that any line beginning with an exclamation point (!) is");
-H("treated as a comment (i.e. ignored).  Also note that the scrolling");
-H("of the screen output is continuous.");
-H("");
-H("Optional qualifier:");
-H("    / SILENT - This qualifier suppresses the screen output of the SUBMIT");
-H("        command.");
-H("");
-H("SUBMIT can be called recursively, i.e., SUBMIT commands are allowed");
-H("inside of a command file.");
-
-
-g_printHelp = !strcmp(saveHelpCmd, "HELP SYSTEM");
-H("A line enclosed in single or double quotes will be executed by your");
-H("computer's operating system, if it has such a feature.  For example, on a");
-H("Unix system,");
-H("    Tools> 'ls | more'");
-H("will list disk directory contents.  Note that this feature will not work");
-H("on the pre-OSX Macintosh, which does not have a command line interface.");
-H("");
-H("For your convenience, the trailing quote is optional, for example:");
-H("    Tools> 'ls | more");
-H("");
-
-let(&saveHelpCmd, ""); /* Deallocate memory */
-
-return;
-} /* help0 */
-
-
-/* Note: help1 should contain Metamath help */
-void help1(vstring helpCmd) {
-
-vstring saveHelpCmd = "";
-/* help1() may be called with a temporarily allocated argument (left(),
-   cat(), etc.), and the let()s in the eventual print2() calls will
-   deallocate and possibly corrupt helpCmd.  So, we grab a non-temporarily
-   allocated copy here.  (And after this let(), helpCmd will become invalid
-   for the same reason.)  */
-let(&saveHelpCmd, helpCmd);
-
-
-g_printHelp = !strcmp(saveHelpCmd, "HELP CLI");
-H("The Metamath program was first developed on a VAX/VMS system, and some");
-H("aspects of its command line behavior reflect this heritage.  Hopefully");
-H(
-"you will find it reasonably user-friendly once you get used to it.");
-H("");
-H("Each command line is a sequence of English-like words separated by");
-H("spaces, as in SHOW SETTINGS.  Command words are not case sensitive, and");
-H("only as many letters are needed as are necessary to eliminate ambiguity;");
-H("for example, \"sh se\" would work for the command SHOW SETTINGS.  In some");
-H("cases arguments such as file names, statement labels, or symbol names are");
-H("required; these are case-sensitive (although file names may not be on");
-H("some operating systems).");
-H("");
-H("A command line is entered by typing it in then pressing the <return> key.");
-H("");
-H("To find out what commands are available, type ? at the MM> prompt,");
-H("followed by <return>. (This is actually just a trick to force an error");
-H("message, since ? is not a legal command.)");
-H("");
-H("To find out the choices for the next argument for a command, press");
-H("<return> and you will be prompted for it.  The default choice (the one");
-H("selected if you just press <return>) is shown in brackets (<>).");
-H("");
-H("You may also type ? in place of a command word to force Metamath to tell");
-H("you what the choices are.  The ? method won't work, though, if a");
-H("non-keyword argument such as a file name is expected at that point,");
-H("because the CLI will think the ? is the argument.");
-H("");
-H("Some commands have one or more optional qualifiers that modify the");
-H("behavior of the command.  Qualifiers are indicated by a slash (/), such as");
-H("in READ set.mm / VERIFY.  Spaces are optional around / and =.  If you need");
-H("to use / or = in a command argument, as in a Unix file name, put single");
-H("or double quotes around the command argument.  See the last section of");
-H("HELP LET for more information on special characters in arguments.");
-H("");
-H("The OPEN LOG command will save everything you see on the screen, and is");
-H("useful to help you recover should something go wrong in a proof, or if");
-H("you want to document a bug.");
-H("");
-H("If the response to a command is more than a screenful, you will be");
-H("prompted to '<return> to continue, Q to quit, or S to scroll to end'.");
-H("Q will complete the command internally but suppress further output until");
-H("the next \"MM>\" prompt.  S will suppress further pausing until the next");
-H("\"MM>\" prompt.  After the first screen, you can also choose B to go back");
-H("a screenful.  Note that B may also be entered at the \"MM>\" prompt");
-H("immediately after a command to scroll back through the output of that");
-H("command.  Scrolling can be disabled with SET SCROLL CONTINUOUS.");
-H("");
-H("**Warning**  Pressing CTRL-C will abort the Metamath program");
-H("unconditionally.  This means any unsaved work will be lost.");
-H("");
-H("A command line enclosed in quotes is executed by your operating system.");
-H("See HELP SYSTEM.");
-H("");
-H("Some additional CLI-related features are explained by:");
-H("");
-H("    HELP SET ECHO");
-H("    HELP SET SCROLL");
-H("    HELP SET WIDTH");
-H("    HELP SET HEIGHT");
-H("    HELP SUBMIT");
-H("    HELP UNDO (or REDO) - in Proof Assistant only");
-H("");
-
-
-
-g_printHelp = !strcmp(saveHelpCmd, "HELP LANGUAGE");
-H("The language is best learned by reading the book and studying a few proofs");
-H("with the Metamath program.  This is a brief summary for reference.");
-H("");
-H("The database contains a series of tokens separated by whitespace (spaces,");
-H("tabs, returns).  A token is a keyword, a <label>, or a <symbol>.");
-H("");
-H("The pure language keywords are:  $c $v $a $p $e $f $d ${ $} $. and $=");
-H("The auxiliary keywords are:  $( $) $[ and $]");
-H("This is the complete set of language keywords.");
-H("");
-H("<symbol>s and <label>s are user-defined.  <symbol>s may contain any");
-H("printable characters other than $ , and <label>s may contain alphanumeric");
-H("characters, periods, dashes and underscores.");
-H("");
-H("Scoping statements:");
-H("");
-H("  ${ - Start of scope.");
-H("       Syntax:  \"${\"");
-H("");
-H("  $} - End of scope:  all $v, $e, $f, and $d statements in the current");
-H("         scope become inactive.");
-H("       Syntax:  \"$}\"");
-H("");
-H("  Note that $a and $p statements remain active forever.  Note that $c's");
-H("  may be used only in the outermost scope, so they are always active.");
-H("  The outermost scope is not bracketed by ${ ... $} .  The scope of a $v,");
-H("  $e, $f, or $d statement starts where the statement occurs and ends with");
-H("  the $} that matches the previous ${.  The scope of a $c, $a, or $p");
-H("  statement starts where the statement occurs and ends at the end of the");
-H("  database.");
-H("");
-H("Declarations:");
-H("");
-H("  $c - Constant declaration.  The <symbol>s become active constants.");
-H("       Syntax:  \"$c <symbol> ... <symbol> $.\"");
-H("");
-H("  $v - Variable declaration.  The <symbols>s become active variables.");
-H("       Syntax:  \"$v <symbol> ... <symbol> $.\"");
-H("");
-H("Hypotheses:");
-H("");
-H("  $f - Variable-type (or \"floating\") hypothesis (meaning it is");
-H("         \"required\" by a $p or $a statement in its scope only if its");
-H("         variable occurs in the $p or $a statement or in the essential");
-H("         hypotheses of the $p or $a statement).  Every $d, $e, $p, and $a");
-H("         statement variable must have an earlier active $f statement to");
-H("         specify the variable type.  Non-required i.e. \"optional\" $f");
-H("         statements may be referenced inside a proof when dummy variables");
-H("         are needed by the proof.");
-H("       Syntax:  \"<label> $f <constant> <variable> $.\" where both symbols");
-H("         are active");
-H("");
-H("  $e - Logical (or \"essential\") hypothesis (meaning it is always");
-H("         required by a $p or $a statement in its scope)");
-H("       Syntax:  \"<label> $e <symbol> ... <symbol> $.\"  where the first");
-H("         (and possibly only) <symbol> is a constant");
-H("");
-H("Assertions:");
-H("");
-H("  $a - Axiomatic assertion (starting assertion; used for axioms,");
-H("         definitions, and language syntax specification)");
-H("       Syntax:  \"<label> $a <symbol> ... <symbol> $.\"  where the first");
-H("         (and possibly only) <symbol> is a constant");
-H("");
-H("  $p - Provable assertion (derived assertion; used for deductions and");
-H("         theorems; must follow from previous statements as demonstrated by");
-H("         its proof)");
-H("       Syntax:");
-H("         \"<label> $p <symbol> ... <symbol> $= <label> ... <label> $.\"");
-H("         where the first (and possibly only) <symbol> is a constant.");
-H("         \"$= <label> ... <label> $.\" is the proof; see the book for more");
-H("         information.  Proofs may be compressed for storage efficiency.  A");
-H("         compressed proof is a series of labels in parentheses followed by");
-H("         a string of capital letters; see book for compression algorithm.");
-H("         SAVE PROOF <label> / NORMAL will convert a compressed proof to");
-H("         its uncompressed form.");
-H("");
-H("  A substitution is the replacement of a variable with a <symbol> string");
-H("  throughout an assertion and its required hypotheses.  The required");
-H("  hypotheses are shown as the \"mandatory hypotheses\" listed by");
-H("  SHOW STATEMENT <label> / FULL.");
-H("");
-H("  In a proof, the label of a hypothesis ($e or $f) pushes the stack, and");
-H("  the label of an assertion ($a or $p) pops from the stack a number of");
-H("  entries equal to the number of the assertion's required hypotheses and");
-H("  replaces the stack's top.  Whenever an assertion is specified, a unique");
-H("  set of substitutions must exist that makes the assertion's hypotheses");
-H("  match the top entries of the stack.");
-H("");
-H("  To see a readable proof format, type SHOW PROOF <label>, where <label>");
-H("  is the label of a $p statement.  To see how substitutions are made in a");
-H("  proof step, type SHOW PROOF <label> / DETAILED_STEP <n>, where <n> is");
-H("  the step number from the SHOW PROOF <label> listing.");
-H("");
-H("Disjoint variable restriction:");
-H("");
-H("  The substitution of symbol strings into variables may be subject to a");
-H("  $d restriction:");
-H("");
-H("  $d - Disjoint variable restriction (meaning substitutions may not");
-H("         have variables in common)");
-H("       Syntax:  \"$d <symbol> ... <symbol> $.\" where <symbol> is active");
-H("         and previously declared with $v, and all <symbol>s are distinct");
-H("");
-H("Auxiliary keywords:");
-H("");
-H("  $(   Begin comment");
-H("  $)   End comment");
-H("       Markup in comments:");
-H("         ` <symbol> ` - use graphical <symbol> in LaTeX/HTML output;");
-H("             `` means literal `; several <symbol>s may occur inside");
-H("             ` ... ` separated by whitespace");
-H("         ~ <label> - use typewriter font (hyperlink) in LaTeX (HTML) output;");
-H("             if <label> begins with \"http://\", it is assumed to be");
-H("             a URL (which is used as-is, except a \"~\" in the URL should");
-H("             be specified as \"~~\") rather than a statement label (which");
-H("             will have \".html\" appended for the hyperlink); only $a and $p");
-H("             statement labels may be used, since $e, $f pages don't exist");
-H("         [<author>] - link to bibliography; see HELP HTML and HELP WRITE");
-H("             BIBLIOGRAPHY");
-H("         $t - flags comment as containing LaTeX and/or HTML typesetting");
-H("             definitions; see HELP LATEX or HELP HTML");
-H("         _ - Italicize text from <space>_<non-space> to");
-H("             <non-space>_<space>; normal punctuation (e.g. trailing");
-H("             comma) is ignored when determining <space>");
-H("         _ - <non-space>_<non-space-string> will make <non-space-string>");
-H("             a subscript");
-H("         <HTML> - A comment containing \"<HTML>\" (case-sensitive) is");
-H("             bypassed by the algorithm of SHOW PROOF ... / REWRAP.  Also,");
-H("             \"<\" is not converted to \"&lt;\" by the algorithm.  The");
-H("             \"<HTML>\" is discarded in the generated web page.  Any");
-H("             \"</HTML>\" (deprecated) is discarded and ignored.  Note that");
-H("             the entire comment (not just sections delineated by");
-H("             \"<HTML>...</HTML>\") is treated as HTML code if any");
-H("             \"<HTML>\" is present anywhere in the comment.");
-H("             See also HELP WRITE SOURCE for more information.");
-H("         (Contributed by <author>, <date>.)");
-H("         (Revised by <author>, <date>.)");
-H("         (Proof shortened by <author>, <date>.)");
-H("             The above dates are checked by VERIFY MARKUP.");
-H("         (New usage is discouraged.)");
-H("         (Proof modification is discouraged.)");
-H("             See HELP SHOW DISCOURAGED and HELP SET DISCOURAGEMENT.");
-H("       Note:  Comments may not be nested.");
-H("");
-H("  $[ <file-name> $] - place contents of file <file-name> here; a second,");
-H("       recursive, or self reference to a file is ignored");
-H("");
-
-
-g_printHelp = !strcmp(saveHelpCmd, "HELP MARKUP");
-H("(See HELP VERIFY MARKUP for the markup language used in database");
-H("comments.)");
-H("");
-H("Syntax:  MARKUP <inpfile> <outfile> [/ HTML] [/ ALT_HTML] [/ SYMBOLS]");
-H("    [/ LABELS] [/ NUMBER_AFTER_LABEL] [/ BIBLIOGRAPHY] [/ UNDERSCORES]");
-H("    [/ CSS]");
-H("");
-H("Note:  In most cases, use / ALT_HTML / SYMBOLS / LABELS / CSS.");
-H("");
-H("This command will read an arbitrary <inpfile>, normally an HTML file");
-H("with markup, treating it as if it were a giant comment in a database file");
-H("and translating any markup into HTML.  The translated result is written to");
-H("<outfile>.  Note that the file names may be enclosed in single or double");
-H("quotes; this is required if a file name contains slashes, as might be the");
-H("case with Unix file path names.");
-H("");
-H("This command requires that a database source file (such as set.mm) be");
-H("read.  See HELP READ. The math symbols and other information are taken");
-H("from that database.  The use of VERIFY MARKUP * is recommended to help");
-H("ensure the database has no errors in its symbol definitions.");
-H("");
-H("Qualifiers:");
-H("    / HTML (/ ALT_HTML) - use the symbols defined by the htmldef");
-H("        (althtmldef) statements in the $t comment in the .mm database.");
-H("        Usually these are GIF or Unicode math symbols respectively.");
-H("        Exactly one of / HTML and / ALT_HTML must always be specified.");
-H("    / SYMBOLS - process symbols inside backquotes.");
-H("    / LABELS - process labels preceded by tilde.");
-H("    / NUMBER_AFTER_LABEL - add colored statement number after each label.");
-H("    / BIB_REFS - process bibliographic references in square brackets.");
-H("        The file specified by htmlbibliography in the $t comment in the");
-H("        .mm database is checked to be sure the references exist.");
-H("    / UNDERSCORES - process underscores to produce italic text or");
-H("        subscripts.");
-H("    / CSS - add CSS before \"</HEAD>\" in the input file.  The CSS is");
-H("        specified by htmlcss in the $t comment in .mm database.  If");
-H("        \"</HEAD>\" is not present, or the CSS is already present (with");
-H("        an exact match), nothing will be done.");
-H("");
-H("Note:  The existence of GIF files for symbols isn't checked.  Use VERIFY");
-H("MARKUP for that.  However, validity of bibliographical references is");
-H("checked since VERIFY MARKUP can't do that.  If the required file for");
-H("/ BIB_REFS (such as mmset.html) isn't present, a warning will be");
-H("displayed.  To avoid literal \"`\", \"~\", and \"[\" from being");
-H("interpreted by / SYMBOLS, / LABELS, and / BIB_REFS respectively, escape");
-H("them with \"``\", \"~~\", and \"[[\" in the input file.  Literal \"`\"");
-H("must always be escaped even if / SYMBOLS is omitted, because the");
-H("algorithm will still use \"`...`\" to avoid interpreting special");
-H("characters in math symbols.");
-H("");
-
-
-g_printHelp = !strcmp(saveHelpCmd, "HELP EXPLORE");
-H("When you first enter Metamath, you will first want to READ in a Metamath");
-H("source file.  The source file provided for set theory is called set.mm;");
-H("to read it type");
-H("    READ set.mm");
-H("");
-H("You may want to look over the contents of the source file with a text");
-H("editor, to get an idea of what's in it, before starting to use Metamath.");
-H("");
-H("The following commands will help you study the source file statements");
-H("and their proofs.  Use the HELP for the individual commands to get");
-H("more information about them.");
-H("    SEARCH <label-match> \"<symbol-match>\" - Displays statements whose");
-H("        labels match <label-match> and that contain <symbol-match>.");
-H("    SEARCH <label-match> \"<search-string>\" / COMMENTS - Shows statements");
-H("        whose preceding comment contains <search-string>");
-H("    SHOW LABELS <label-match> - Lists all labels matching <label-match>,");
-H("        with * and ? wildcards:  for example \"abc?def*\" will match all");
-H("        labels beginning with \"abc\" followed by any single character");
-H("        followed by \"def\".");
-H("    SHOW STATEMENT <label> / COMMENT - Shows the comment, contents, and");
-H("        logical hypotheses associated with a statement.");
-H("    SHOW PROOF <label> - Shows the proof of a $p statement in various");
-H("        formats, depending on what qualifiers you select.  One of the");
-H("        qualifiers, / TEX, lets you create LaTeX source for the proof.");
-H("        The / DETAILED_STEP qualifier is useful while you're learning how");
-H("        Metamath unifies the sources and targets of a step.  The");
-H("        / STATEMENT_SUMMARY qualifier gives you a quick summary of all");
-H("        the statements referenced in the proof.");
-H("    SHOW TRACE_BACK <label> - Traces a proof back to axioms, depending");
-H("        on various qualifiers you select.");
-H("    SHOW USAGE <label> - Shows what later proofs make use of this");
-H("        statement.");
-H("");
-
-
-
-g_printHelp = !strcmp(saveHelpCmd, "HELP HTML");
-H("(Note: See HELP WRITE SOURCE for the \"<HTML>\" tag in comments.)");
-H("To create an HTML output file for a $a or $p statement, use");
-H("    SHOW STATEMENT <label> / HTML");
-H("The created web page will include a Description taken from the comment");
-H("that immediately precedes the $a or $p statement.  A warning will be");
-H("issued if this comment is not present.  Optional markup in the comment");
-H("will be processed according to the markup syntax described under HELP");
-H("LANGUAGE, in the \"Inside of comments\" section.  Warnings will be");
-H("issued for any errors in the markup.  Note that all other comments in");
-H("the database are ignored, including comments preceding $e statements.");
-H("");
-H("When <label> has wildcard (* and ?) characters, all statements with");
-H("matching labels will have HTML files produced for them.  Also, when");
-H("<label> starts with a * wildcard character, three additional files,");
-H("mmdefinitions.html, mmtheoremsall.html, and mmascii.html will be");
-H("produced.  Thus:");
-H("    SHOW STATEMENT * / HTML");
-H("will output the complete HTML proof database in the current directory,");
-H("one file per $a and $p statement, along with mmdefinitions.html,");
-H("mmtheoremsall.html, and mmascii.html.  The statement:");
-H("    SHOW STATEMENT *! / HTML");
-H("will produce only mmdefinitions.html, mmmmtheoremsall.html, and");
-H("mmascii.html, but no other HTML files (because no labels can match \"*!\"");
-H("since \"!\" is illegal in a statement label).  The statement:");
-H("    SHOW STATEMENT ?* / HTML");
-H("will output the complete HTML proof database but will not produce");
-H("mmdefinitions.html, etc.  Note added 30-Jan-06:  The mmtheoremsall.html");
-H("file produced by this command is deprecated and is replaced by the output");
-H("of WRITE THEOREM_LIST.");
-H("");
-H("The HTML definitions for the symbols and and other features are");
-H("specified by statements in a special typesetting comment in the input");
-H("database file.  The typesetting comment is identified by the token \"$t\"");
-H("in the comment, and the typesetting statements run until the next \"$)\":");
-H("   ...  $( ...  $t ................................ $) ...");
-H("                   <-- HTML definitions go here -->");
-H("See the set.mm database file for an extensive example of a $t comment");
-H("illustrating all features described below.  In the HTML definition");
-H("section, C-style comments /* ... */ are recognized.  The main HTML");
-H("specification statements are:");
-H("    htmldef \"<mathtoken>\" as \"<HTML code for mathtoken symbol>\" ;");
-H("                    ...");
-H("    htmldef \"<mathtoken>\" as \"<HTML code for mathtoken symbol>\" ;");
-H("    htmltitle \"<HTML code for title>\" ;");
-H("    htmlhome \"<HTML code for home link>\" ;");
-H("    htmlvarcolor \"<HTML code for variable color list>\" ;");
-H("    htmlbibliography \"<HTML file>\" ;");
-H("        (This <HTML file> is assumed to have a <A NAME=...> tag for each");
-H("        bibiographic reference in the database comments.  For example");
-H("        if \"[Monk]\" occurs in a comment, then \"<A NAME='Monk'>\" must");
-H("        be present in the <HTML file>; if not, a warning message is");
-H("        given.)");
-H("Single or double quotes surround the field strings, and fields too long");
-H("for a line may be broken up into multiple quoted strings connected with");
-H("(whitespace-surrounded) \"+\" signs (no quotes around them).  Inside");
-H("quoted strings, the opposite kind of quote may appear.  If both kinds of");
-H("quotes are needed, use separate quoted strings connected by \"+\".");
-H("Note that the \"$)\" character sequence will flag the end of the");
-H("typesetting Metamath comment even if embedded in quotes (which are not");
-H("meaningful for the Metamath language parser), so such a sequence must be");
-H("broken with \"+\".");
-H("");
-H("The typesetting Metamath comment may also contain LaTeX definitions");
-H("(with \"latexdef\" statements) that are ignored for HTML output.");
-H("");
-H("Several other qualifiers exist.  The command");
-H("    SHOW STATEMENT <label> / ALT_HTML");
-H("does the same as SHOW STATEMENT <label> / HTML, except that the HTML code");
-H("for the symbols is taken from \"althtmldef\" statements instead of");
-H("\"htmldef\" statements in the $(...$t...$) comment.  This is useful when");
-H("an alternate representation of symbols is desired, for example one that");
-H("uses Unicode entities instead of GIF images.  Associated with althtmldef");
-H("are the statements");
-H("    htmldir \"<directory for GIF HTML version>\" ;");
-H("    althtmldir \"<directory for Unicode HTML version>\" ;");
-H("that produce links to the alternate version.");
-H("");
-H("The command");
-H("    SHOW STATEMENT * / BRIEF_HTML");
-H("invokes a special mode that just produces definition and theorem lists");
-H("accompanied by their symbol strings, in a format suitable for copying and");
-H("pasting into another web page.");
-H("");
-H("Finally, the command");
-H("    SHOW STATEMENT * / BRIEF_ALT_HTML");
-H("does the same as SHOW STATEMENT * / BRIEF_HTML for the alternate HTML");
-H("symbol representation.");
-H("");
-H("When two different types of pages need to be produced from a single");
-H("database, such as the Hilbert Space Explorer that extends the Metamath");
-H("Proof Explorer, \"extended\" variables may be declared in the $t comment:");
-H("    exthtmltitle \"<HTML code for title>\" ;");
-H("    exthtmlhome \"<HTML code for home link>\" ;");
-H("    exthtmlbibliography \"<HTML file>\" ;");
-H("When these are declared, you also must declare");
-H("    exthtmllabel \"<label>\" ;");
-H("When the output statement is the one declared with \"exthtmllabel\" or");
-H("a later one, the HTML code assigned to \"exthtmltitle\" and");
-H("\"exthtmlhome\" is used instead of that assigned to \"htmltitle\" and");
-H("\"htmlhome\" respectively.");
-H("");
-
-g_printHelp = !strcmp(saveHelpCmd, "HELP LATEX");
-H("See HELP TEX.");
-H("");
-
-g_printHelp = !strcmp(saveHelpCmd, "HELP TEX");
-H("Metamath will create a \"turn-key\" LaTeX source file which can be");
-H("immediately compiled and printed using a TeX program.  The TeX program");
-H("must have the following minimum requirements:  the LaTeX style option and");
-H("the AMS font set, available from the American Mathematical Society.");
-H("");
-H("To write out a statement and its proof, use a command sequence similar");
-H("to the following example:");
-H("    (Enter Metamath)");
-H("    READ set.mm");
-H("    OPEN TEX example.tex");
-H("    SHOW STATEMENT uneq2 / TEX");
-H("    SHOW PROOF uneq2 / LEMMON / RENUMBER / TEX");
-H("    CLOSE TEX");
-H("");
-H("The LaTeX symbol definitions should be included in a special comment");
-H("containing a $t token.  See the set.mm file for an example.");
-H("");
-
-
-g_printHelp = !strcmp(saveHelpCmd, "HELP BEEP") || !strcmp(helpCmd, "HELP B");
-H("Syntax:  BEEP");
-H("");
-H("This command will produce a beep.  By typing it ahead after a long-");
-H("running command has started, it will alert you that the command is");
-H("finished. B is an abbreviation for BEEP.");
-H("");
-H("Note: If B is typed at the MM> prompt immediately after the end of a");
-H("multiple-page display paged with \"Press <return> for more...\" prompts,");
-H("then the B will back up to the previous page rather than perform the BEEP");
-H("command.");
-H("");
-
-
-g_printHelp = !strcmp(saveHelpCmd, "HELP QUIT");
-H("Syntax:  QUIT [/ FORCE]");
-H("");
-H("This command is a synonym for EXIT.  See HELP EXIT.");
-H("");
-
-
-g_printHelp = !strcmp(saveHelpCmd, "HELP EXIT");
-H("Syntax:  EXIT [/ FORCE]");
-H("");
-H("This command exits from Metamath.  If there have been changes to the");
-H("database with the SAVE PROOF or SAVE NEW_PROOF commands, you will be given");
-H("an opportunity to WRITE SOURCE to permanently save the changes.");
-H("");
-H("(In Proof Assistant mode) The EXIT command will return to the MM> prompt.");
-H("If there were changes to the proof, you will be given an opportunity to");
-H("SAVE NEW_PROOF.  In the Proof Assistant, _EXIT_PA is a synonym for EXIT");
-H("that gives an error message outside of the Proof Assistant.  This can be");
-H("useful to prevent scripts from exiting Metamath due to an error entering");
-H("the Proof Assistant.");
-H("");
-H("The QUIT command is a synonym for EXIT.");
-H("");
-H("Optional qualifier:");
-H("    / FORCE - Do not prompt if changes were not saved.  This qualifier is");
-H("        useful in SUBMIT command files (scripts) to ensure predictable");
-H("        behavior.");
-H("");
-H("**Warning**  Pressing CTRL-C will abort the Metamath program");
-H("unconditionally.  This means any unsaved work will be lost.");
-H("");
-
-
-g_printHelp = !strcmp(saveHelpCmd, "HELP _EXIT_PA");
-H("Syntax:  _EXIT_PA [/ FORCE]");
-H("");
-H("This command is a synonym for EXIT inside the Proof Assistant but will");
-H("generate an error message (and otherwise have no effect) elsewhere.  It");
-H("can help prevent accidentally exiting Metamath when a script fails to");
-H("enter the Proof Assistant (PROVE command).  See HELP EXIT.");
-H("");
-
-
-g_printHelp = !strcmp(saveHelpCmd, "HELP READ");
-H("Syntax:  READ <file> [/ VERIFY]");
-H("");
-H("This command will read in a Metamath language source file and any included");
-H("files.  Normally it will be the first thing you do when entering Metamath.");
-H("Statement syntax is checked, but proof syntax is not checked.");
-H("Note that the file name may be enclosed in single or double quotes;");
-H("this is useful if the file name contains slashes, as might be the case");
-H("under Unix.");
-H("");
-H("If you are getting an \"?Expected VERIFY or NOVERIFY\" error when trying");
-H("to read a Unix file name with slashes, you probably haven't quoted it.");
-H("");
-H("You need nested quotes when a Unix file name with slashes is a Metamath");
-H("invocation argument.  See HELP INVOKE for examples.");
-H("");
-H("If you are prompted for the file name (by pressing <return> after READ)");
-H("you should _not_ put quotes around it, even if it is a Unix file name.");
-H("with slashes.");
-H("");
-H("Optional qualifier:");
-H("    / VERIFY - Verify all proofs as the database is read in.  This");
-H("        qualifier will slow down reading in the file.");
-H("");
-H("See also HELP ERASE.");
-H("");
-
-
-g_printHelp = !strcmp(saveHelpCmd, "HELP ERASE");
-H("Syntax:  ERASE");
-H("");
-H("This command will delete the database if one was READ in.  It does not");
-H("affect parameters listed in SHOW SETTINGS that are unrelated to the");
-H("database.  The user will be prompted for confirmation if the database was");
-H("changed but not saved with WRITE SOURCE.");
-H("");
-
-
-g_printHelp = !strcmp(saveHelpCmd, "HELP OPEN LOG");
-H("Syntax:  OPEN LOG <file>");
-H("");
-H("This command will open a log file that will store everything you see on");
-H("the screen.  It is useful to help recovery from a mistake in a long Proof");
-H("Assistant session, or to document bugs.");
-H("");
-H("The screen output of operating system commands (HELP SYSTEM) is not");
-H("logged.");
-H("");
-H("The log file can be closed with CLOSE LOG.  It will automatically be");
-H("closed upon exiting Metamath.");
-H("");
-
-
-g_printHelp = !strcmp(saveHelpCmd, "HELP CLOSE LOG");
-H("Syntax:  CLOSE LOG");
-H("");
-H("The CLOSE LOG command closes a log file if one is open.  See also OPEN");
-H("LOG.");
-H("");
-
-
-g_printHelp = !strcmp(saveHelpCmd, "HELP OPEN TEX");
-H("Syntax:  OPEN TEX <file> [/ NO_HEADER] [/ OLD_TEX]");
-H("");
-H("This command opens a file for writing LaTeX source and writes a LaTeX");
-H("header to the file.  LaTeX source can be written with the SHOW PROOF,");
-H("SHOW NEW_PROOF, and SHOW STATEMENT commands using the / TEX qualifier.");
-H("The mapping to LaTeX symbols is defined in a special comment containing");
-H("a $t token.  See the set.mm database file for an example.");
-H("");
-H("To format and print the LaTeX source, you will need the TeX program,");
-H("which is standard in most Linux, Unix, and MacOSX installations and");
-H("available for Windows.");
-H("");
-H("Optional qualifiers:");
-H("    / NO_HEADER - This qualifier prevents a standard LaTeX header and");
-H("        trailer from being included with the output LaTeX code.");
-H("    / OLD_TEX - This qualifier produces a header with macro definitions");
-H("        for use with / OLD_TEX qualifiers of SHOW STATEMENT and SHOW");
-H("        PROOF.  It is obsolete and will be removed eventually.");
-H("");
-H("See also CLOSE TEX.");
-H("");
-
-
-g_printHelp = !strcmp(saveHelpCmd, "HELP CLOSE TEX");
-H("Syntax:  CLOSE TEX");
-H("");
-H("This command writes a trailer to any LaTeX file that was opened with OPEN");
-H("TEX (unless / NO_HEADER was used with OPEN) and closes the LaTeX file.");
-H("");
-H("See also OPEN TEX.");
-H("");
-
-
-g_printHelp = !strcmp(saveHelpCmd, "HELP TOOLS");
-H("Syntax:  TOOLS");
-H("");
-H("This command invokes a utility to manipulate ASCII text files.  Type TOOLS");
-H("to enter this utility, which has its own HELP commands.  Once you are");
-H("inside, EXIT will return to Metamath.");
-H("");
-
-g_printHelp = !strcmp(saveHelpCmd, "HELP WRITE SOURCE");
-H("Syntax:  WRITE SOURCE <filename> [/ FORMAT] [/ REWRAP] [/ SPLIT]");
-H("           [/ KEEP_INCLUDES] [/ NO_VERSIONING]");
-H("");
-H("This command will write the contents of a Metamath source (previously");
-H("read with READ) into a file");
-H("(or multiple files if / SPLIT is specified).");
-H("");
-H("Optional qualifiers:");
-H("    / FORMAT - Reformats statements and comments according to the");
-H("        convention used in the set.mm database.  Proofs are not");
-H("        reformatted; use SAVE PROOF * / COMPRESSED to do that.");
-H("        Incidentally, SAVE PROOF honors the SET WIDTH parameter");
-H("        currently in effect.");
-H("    / REWRAP - Same as / FORMAT but more aggressive.  It unwraps the");
-H("        lines in the comment before each $a and $p statement, then it");
-H("        rewraps the line.  You should compare the output to the original");
-H("        to make sure that the desired effect results; if not, go back to");
-H("        the original source.  The wrapped line length honors the");
-H("        SET WIDTH parameter currently in effect.  Note 1: The only lines");
-H("        that are rewrapped are those in comments immediately preceding a");
-H("        $a or $p statement.  In particular, formulas (such as the");
-H("        argument of a $p statement) are not rewrapped.  Note 2: A comment");
-H("        containing the string \"<HTML>\" is not rewrapped (see also");
-H("        HELP LANGUAGE and");
-H("   https://github.com/metamath/set.mm/pull/1695#issuecomment-652129129 .)");
-H("    / SPLIT - Files included in the source with $[ <inclfile> $] will be");
-H("        written out separately instead of included in a single output");
-H("        file.  The name of each separately written included file will be");
-H("        <inclfile> argument of its inclusion command.  See the");
-H("        21-Dec-2017 (file inclusion) entry in");
-H("        http://us.metamath.org/mpeuni/mmnotes.txt for further details");
-H("    / KEEP_INCLUDES - If a source file has includes but is written as a");
-H("        single file by omitting / SPLIT, by default the included files will");
-H("        be deleted (actually just renamed with a ~1 suffix unless");
-H("        / NO_VERSIONING is specified) to prevent the possibly confusing");
-H("        source duplication in both the output file and the included file.");
-H("        The / KEEP_INCLUDES qualifier will prevent this deletion.");
-H("    / NO_VERSIONING - Backup files suffixed with ~1 are not created.");
-H("    / EXTRACT <label-match> - Write to the output file only those");
-H("        statements needed to support and prove the statements matching");
-H("        <label-match>.  See HELP SEARCH for the format of <label-match>.");
-H("        A single output file is created.  Note that all includes");
-H("        \"$[...$]\", all commented includes \"$( Begin $[...\" etc.,");
-H("        and all \"$j\" comments will be discarded.  / EXTRACT and / SPLIT");
-H("        may not be used together.");
-H("");
-
-g_printHelp = !strcmp(saveHelpCmd, "HELP WRITE THEOREM_LIST");
-H("Syntax:  WRITE THEOREM_LIST [/ THEOREMS_PER_PAGE <number>] [/ SHOW_LEMMAS]");
-H("               [/ HTML] [/ALT_HTML] [/ NO_VERSIONING]");
-H("");
-H("Optional qualifiers:");
-H("    / THEOREMS_PER_PAGE <number> - specifies the number of theorems to");
-H("        write per output file");
-H("    / SHOW_LEMMAS - show the math content of lemmas (by default, the math");
-H("        content of theorems whose comment begins \"Lemma for\" is");
-H("        suppressed to reduce the web page file size).");
-H("    / HTML (/ ALT_HTML) - use the symbols defined by the htmldef");
-H("        (althtmldef) statements in the $t comment in the .mm database.");
-H("        Usually these are GIF or Unicode math symbols respectively.");
-H("    / NO_VERSIONING - Backup files suffixed with ~1 are not created.");
-H("");
-H("This command writes a list of the $a and $p statements in the database");
-H("into web page files called \"mmtheorems.html\", \"mmtheorems1.html\",");
-H("\"mmtheorems2.html\", etc.  If / THEOREMS_PER_PAGE is omitted, the number");
-H("of theorems (and other statements) per page defaults to 100.");
-H("[Warning:  A value other than 100 for THEOREMS_PER_PAGE will cause the");
-H("list to become out of sync with the \"Related theorems\" links on the");
-H("web pages for individual theorems.  This may be corrected in a future");
-H("version.]");
-H("");
-H("If neither / HTML nor / ALT_HTML is specified, the output will default to");
-H("GIF format unless ALT_HTML was previously set as shown in SHOW SETTINGS.");
-H("");
-H("The first output file, \"mmtheorems.html\", includes a Table of Contents.");
-H("An entry is triggered in the database by \"$(\" immediately followed by a");
-H("new line starting with \"####\" (the marker for a major part header),");
-H("\"#*#*\" (for a section header), \"=-=-\" (for a subsection header), or");
-H("\"-.-.\" (for a subsubsection header).  The line following the marker line");
-H("will be used for the table of contents entry, after trimming spaces.  The");
-H("next line should be another (closing) marker line.  Any text after that");
-H("but before the closing \"$)\", such as an extended description of the");
-H("section, will be included on the mmtheoremsNNN.html page.  In between two");
-H("successive statements that generate web pages (i.e. $a and $p statements),");
-H("only the last of each header type (part, section, subsection,");
-H("subsubsection) will be used, and any smaller header type before a larger");
-H("header type (e.g. a subsection header before a section header) will be");
-H("ignored.  See the set.mm database file for examples.");
-H("");
-H("[Warning: For the above matching, white space is NOT ignored.  There");
-H("should be 0 or 1 spaces between \"$(\" and the end of the line.  This may");
-H("be allowed in a future version.]");
-H("");
-H("Note:  To create the files mmdefinitions.html and mmascii.html, use");
-H("SHOW STATEMENT *! / HTML.  See HELP HTML.");
-H("");
-
-g_printHelp = !strcmp(saveHelpCmd, "HELP BIBLIOGRAPHY");
-H("See HELP WRITE BIBLIOGRAPHY.");
-H("");
-
-g_printHelp = !strcmp(saveHelpCmd, "HELP WRITE BIBLIOGRAPHY");
-H("Syntax:  WRITE BIBLIOGRAPHY <filename>");
-H("");
-H("This command reads an HTML bibliographic cross-reference file, normally");
-H("called mmbiblio.html, and updates it per the bibliographic links in");
-H("the database comments.  The file is updated between the HTML comment");
-H("lines \"<!-- #START# -->\" and \"<!-- #END# -->\".  Any previous content");
-H("between these two lines is discarded.  The original input file is renamed");
-H("<filename>~1");
-H("");
-H("A name in square brackets in a statement's description (the comment");
-H("before a $a or $p statement) indicates a bibliographic reference.  The");
-H("full reference must be of the form");
-H("");
-H("    <keyword> <identifier> <noise word(s)> [<author>] p. <nnn>");
-H("");
-H("There should be no comma between \"[<author>]\" and \"p.\".  Whitespace,");
-H("comma, period, or semicolon should follow <nnn>.  Example:");
-H("");
-H("    Theorem 3.1 of [Monk] p. 22,");
-H("");
-H("The <keyword>, which is not case-sensitive, must be one of the following:");
-H("");
-H("    Axiom, Chapter, Claim, Compare, Conclusion, Condition, Conjecture,");
-H("    Corollary, Definition, Equation, Example, Exercise, Fact, Figure,");
-H("    Introduction, Item, Lemma, Lemmas, Line, Lines, Notation, Note,");
-H("    Observation, Paragraph, Part, Postulate, Problem, Proof, Property,");
-H("    Proposition, Remark, Result, Rule, Scheme, Scolia, Scolion, Section,");
-H("    Statement, Subsection, Table, Theorem");
-H("");
-H("The <identifier> is optional, as in for example \"Remark in [Monk] p. 22\".");
-H("");
-H("The <noise word(s)> are zero or more from the list:  from, in, of, on.");
-H("These are ignored when generating the bibliographic cross-reference.");
-H("");
-H("The <author> must be present in the file identified with the");
-H("htmlbibliography assignment (e.g. mmset.html) in the database $t comment,");
-H("in the form <A NAME=\"<author>\"></A> e.g. <A NAME=\"Monk\"></A>.");
-H("");
-H("The <nnn> may be any alphanumeric string such as an integer or Roman");
-H("numeral.");
-H("");
-H("The <keyword> and <noise word(s)> lists are hard-coded into the program.");
-H("Contact Norman Megill if you need to add to these lists.");
-H("");
-H("Additional notes:  1. The bibliographic reference in square brackets may");
-H("not contain whitespace.  If it does, the bracketed text will be treated");
-H("like normal text and not assumed to be a bibliographic reference.");
-H("2. A double opening bracket \"[[\" escapes the bracket and treats the");
-H("bracketed text as normal text, and a single bracket is rendered on the");
-H("web page output.  The closing bracket need not be escaped, and \"]]\"");
-H("will cause a double bracket to be rendered on the web page.");
-H("");
-H("See also");
-H("https://github.com/metamath/set.mm/pull/1761#issuecomment-672433658");
-
-
-g_printHelp = !strcmp(saveHelpCmd, "HELP WRITE RECENT_ADDITIONS");
-H("Syntax:  WRITE RECENT_ADDITIONS <filename>");
-H("");
-H("Optional qualifier:");
-H("    / LIMIT <number> - specifies the number of most recent theorems to");
-H("        write to the output file");
-H("    / HTML (/ ALT_HTML) - use GIF (Unicode) math symbols.");
-H("");
-H("This command reads an HTML Recent Additions file, normally called");
-H("\"mmrecent.html\", and updates it with the descriptions of the most recently");
-H("added $a and $p statements to the database.  If / LIMIT is omitted, the");
-H("number of theorems written defaults to 100.  The file is updated between the");
-H("HTML comment lines \"<!-- #START# -->\" and \"<!-- #END# -->\".  The");
-H("original input file is renamed to \"<filename>~1\"");
-H("");
-H("The date used for comparison is the most recent \"(Contributed by...)\",");
-H("\"(Revised by...)\", and \"(Proof shortened by...)\" date in the comment");
-H("immediately preceding the statement.");
-H("");
-H("If neither / HTML nor / ALT_HTML is specified, the output will default to");
-H("GIF format unless ALT_HTML was previously set as shown in SHOW SETTINGS.");
-H("");
-
-
-let(&saveHelpCmd, ""); /* Deallocate memory */
-return;
-
-} /* help1 */
->>>>>>> bec06dbc
+} /* help1 */